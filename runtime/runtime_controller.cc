--- conflicted
+++ resolved
@@ -340,22 +340,15 @@
   client_.ScheduleFrame();
 }
 
-// |PlatformConfigurationClient|
-<<<<<<< HEAD
+void RuntimeController::EndWarmUpFrame() {
+  client_.EndWarmUpFrame();
+}
+
+// |PlatformConfigurationClient|
 void RuntimeController::Render(int64_t view_id,
                                Scene* scene,
                                double width,
                                double height) {
-=======
-void RuntimeController::EndWarmUpFrame() {
-  client_.EndWarmUpFrame();
-}
-
-// |PlatformConfigurationClient|
-void RuntimeController::Render(Scene* scene, double width, double height) {
-  // TODO(dkwingsmt): Currently only supports a single window.
-  int64_t view_id = kFlutterImplicitViewId;
->>>>>>> a9b75112
   const ViewportMetrics* view_metrics =
       UIDartState::Current()->platform_configuration()->GetMetrics(view_id);
   if (view_metrics == nullptr) {
