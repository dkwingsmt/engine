// Copyright 2013 The Flutter Authors. All rights reserved.
// Use of this source code is governed by a BSD-style license that can be
// found in the LICENSE file.

#include "flutter/runtime/runtime_controller.h"

#include <utility>

#include "flutter/common/settings.h"
#include "flutter/fml/message_loop.h"
#include "flutter/fml/trace_event.h"
#include "flutter/lib/ui/compositing/scene.h"
#include "flutter/lib/ui/ui_dart_state.h"
#include "flutter/lib/ui/window/platform_configuration.h"
#include "flutter/lib/ui/window/viewport_metrics.h"
#include "flutter/lib/ui/window/window.h"
#include "flutter/runtime/dart_isolate_group_data.h"
#include "flutter/runtime/isolate_configuration.h"
#include "flutter/runtime/runtime_delegate.h"
#include "third_party/tonic/dart_message_handler.h"

namespace flutter {

RuntimeController::RuntimeController(RuntimeDelegate& p_client,
                                     const TaskRunners& task_runners)
    : client_(p_client), vm_(nullptr), context_(task_runners) {}

RuntimeController::RuntimeController(
    RuntimeDelegate& p_client,
    DartVM* p_vm,
    fml::RefPtr<const DartSnapshot> p_isolate_snapshot,
    const std::function<void(int64_t)>& p_idle_notification_callback,
    const PlatformData& p_platform_data,
    const fml::closure& p_isolate_create_callback,
    const fml::closure& p_isolate_shutdown_callback,
    std::shared_ptr<const fml::Mapping> p_persistent_isolate_data,
    const UIDartState::Context& p_context)
    : client_(p_client),
      vm_(p_vm),
      isolate_snapshot_(std::move(p_isolate_snapshot)),
      idle_notification_callback_(p_idle_notification_callback),
      platform_data_(p_platform_data),
      isolate_create_callback_(p_isolate_create_callback),
      isolate_shutdown_callback_(p_isolate_shutdown_callback),
      persistent_isolate_data_(std::move(p_persistent_isolate_data)),
      context_(p_context) {}

std::unique_ptr<RuntimeController> RuntimeController::Spawn(
    RuntimeDelegate& p_client,
    std::string advisory_script_uri,
    std::string advisory_script_entrypoint,
    const std::function<void(int64_t)>& p_idle_notification_callback,
    const fml::closure& p_isolate_create_callback,
    const fml::closure& p_isolate_shutdown_callback,
    const std::shared_ptr<const fml::Mapping>& p_persistent_isolate_data,
    fml::WeakPtr<IOManager> io_manager,
    fml::WeakPtr<ImageDecoder> image_decoder,
    fml::WeakPtr<ImageGeneratorRegistry> image_generator_registry,
    fml::TaskRunnerAffineWeakPtr<SnapshotDelegate> snapshot_delegate) const {
  UIDartState::Context spawned_context{
      context_.task_runners,          std::move(snapshot_delegate),
      std::move(io_manager),          context_.unref_queue,
      std::move(image_decoder),       std::move(image_generator_registry),
      std::move(advisory_script_uri), std::move(advisory_script_entrypoint),
      context_.volatile_path_tracker, context_.concurrent_task_runner,
      context_.enable_impeller};
  auto result =
      std::make_unique<RuntimeController>(p_client,                      //
                                          vm_,                           //
                                          isolate_snapshot_,             //
                                          p_idle_notification_callback,  //
                                          platform_data_,                //
                                          p_isolate_create_callback,     //
                                          p_isolate_shutdown_callback,   //
                                          p_persistent_isolate_data,     //
                                          spawned_context);              //
  result->spawning_isolate_ = root_isolate_;
  return result;
}

RuntimeController::~RuntimeController() {
  FML_DCHECK(Dart_CurrentIsolate() == nullptr);
  std::shared_ptr<DartIsolate> root_isolate = root_isolate_.lock();
  if (root_isolate) {
    root_isolate->SetReturnCodeCallback(nullptr);
    auto result = root_isolate->Shutdown();
    if (!result) {
      FML_DLOG(ERROR) << "Could not shutdown the root isolate.";
    }
    root_isolate_ = {};
  }
}

bool RuntimeController::IsRootIsolateRunning() {
  std::shared_ptr<DartIsolate> root_isolate = root_isolate_.lock();
  if (root_isolate) {
    return root_isolate->GetPhase() == DartIsolate::Phase::Running;
  }
  return false;
}

std::unique_ptr<RuntimeController> RuntimeController::Clone() const {
  return std::make_unique<RuntimeController>(client_,                      //
                                             vm_,                          //
                                             isolate_snapshot_,            //
                                             idle_notification_callback_,  //
                                             platform_data_,               //
                                             isolate_create_callback_,     //
                                             isolate_shutdown_callback_,   //
                                             persistent_isolate_data_,     //
                                             context_                      //
  );
}

bool RuntimeController::FlushRuntimeStateToIsolate() {
  FML_DCHECK(!has_flushed_runtime_state_)
      << "FlushRuntimeStateToIsolate is called more than once somehow.";
  has_flushed_runtime_state_ = true;
  for (auto const& [view_id, viewport_metrics] :
       platform_data_.viewport_metrics_for_views) {
    if (!AddView(view_id, viewport_metrics)) {
      return false;
    }
  }
  return SetLocales(platform_data_.locale_data) &&
         SetSemanticsEnabled(platform_data_.semantics_enabled) &&
         SetAccessibilityFeatures(
             platform_data_.accessibility_feature_flags_) &&
         SetUserSettingsData(platform_data_.user_settings_data) &&
         SetInitialLifecycleState(platform_data_.lifecycle_state) &&
         SetDisplays(platform_data_.displays);
}

bool RuntimeController::AddView(int64_t view_id,
                                const ViewportMetrics& view_metrics) {
  platform_data_.viewport_metrics_for_views[view_id] = view_metrics;
  if (auto* platform_configuration = GetPlatformConfigurationIfAvailable()) {
    platform_configuration->AddView(view_id, view_metrics);

    return true;
  }

  return false;
}

bool RuntimeController::RemoveView(int64_t view_id) {
  platform_data_.viewport_metrics_for_views.erase(view_id);
  if (auto* platform_configuration = GetPlatformConfigurationIfAvailable()) {
    platform_configuration->RemoveView(view_id);
    return true;
  }

  return false;
}

bool RuntimeController::SetViewportMetrics(int64_t view_id,
                                           const ViewportMetrics& metrics) {
  TRACE_EVENT0("flutter", "SetViewportMetrics");

  platform_data_.viewport_metrics_for_views[view_id] = metrics;
  if (auto* platform_configuration = GetPlatformConfigurationIfAvailable()) {
    Window* window = platform_configuration->get_window(view_id);
    if (window) {
      window->UpdateWindowMetrics(metrics);
      return true;
    } else {
      FML_LOG(WARNING) << "View ID " << view_id << " does not exist.";
    }
  }

  return false;
}

bool RuntimeController::SetLocales(
    const std::vector<std::string>& locale_data) {
  platform_data_.locale_data = locale_data;

  if (auto* platform_configuration = GetPlatformConfigurationIfAvailable()) {
    platform_configuration->UpdateLocales(locale_data);
    return true;
  }

  return false;
}

bool RuntimeController::SetUserSettingsData(const std::string& data) {
  platform_data_.user_settings_data = data;

  if (auto* platform_configuration = GetPlatformConfigurationIfAvailable()) {
    platform_configuration->UpdateUserSettingsData(
        platform_data_.user_settings_data);
    return true;
  }

  return false;
}

bool RuntimeController::SetInitialLifecycleState(const std::string& data) {
  platform_data_.lifecycle_state = data;

  if (auto* platform_configuration = GetPlatformConfigurationIfAvailable()) {
    platform_configuration->UpdateInitialLifecycleState(
        platform_data_.lifecycle_state);
    return true;
  }

  return false;
}

bool RuntimeController::SetSemanticsEnabled(bool enabled) {
  platform_data_.semantics_enabled = enabled;

  if (auto* platform_configuration = GetPlatformConfigurationIfAvailable()) {
    platform_configuration->UpdateSemanticsEnabled(
        platform_data_.semantics_enabled);
    return true;
  }

  return false;
}

bool RuntimeController::SetAccessibilityFeatures(int32_t flags) {
  platform_data_.accessibility_feature_flags_ = flags;
  if (auto* platform_configuration = GetPlatformConfigurationIfAvailable()) {
    platform_configuration->UpdateAccessibilityFeatures(
        platform_data_.accessibility_feature_flags_);
    return true;
  }

  return false;
}

bool RuntimeController::BeginFrame(fml::TimePoint frame_time,
                                   uint64_t frame_number) {
  if (auto* platform_configuration = GetPlatformConfigurationIfAvailable()) {
    platform_configuration->BeginFrame(frame_time, frame_number);
    return true;
  }

  return false;
}

bool RuntimeController::ReportTimings(std::vector<int64_t> timings) {
  if (auto* platform_configuration = GetPlatformConfigurationIfAvailable()) {
    platform_configuration->ReportTimings(std::move(timings));
    return true;
  }

  return false;
}

bool RuntimeController::NotifyIdle(fml::TimeDelta deadline) {
  if (deadline - fml::TimeDelta::FromMicroseconds(Dart_TimelineGetMicros()) <
      fml::TimeDelta::FromMilliseconds(1)) {
    // There's less than 1ms left before the deadline. Upstream callers do not
    // check to see if the deadline is in the past, and work after this point
    // will be in vain.
    return false;
  }

  std::shared_ptr<DartIsolate> root_isolate = root_isolate_.lock();
  if (!root_isolate) {
    return false;
  }

  tonic::DartState::Scope scope(root_isolate);

  Dart_PerformanceMode performance_mode =
      PlatformConfigurationNativeApi::GetDartPerformanceMode();
  if (performance_mode == Dart_PerformanceMode::Dart_PerformanceMode_Latency) {
    return false;
  }

  Dart_NotifyIdle(deadline.ToMicroseconds());

  // Idle notifications being in isolate scope are part of the contract.
  if (idle_notification_callback_) {
    TRACE_EVENT0("flutter", "EmbedderIdleNotification");
    idle_notification_callback_(deadline.ToMicroseconds());
  }
  return true;
}

bool RuntimeController::NotifyDestroyed() {
  std::shared_ptr<DartIsolate> root_isolate = root_isolate_.lock();
  if (!root_isolate) {
    return false;
  }

  tonic::DartState::Scope scope(root_isolate);

  Dart_NotifyDestroyed();

  return true;
}

bool RuntimeController::DispatchPlatformMessage(
    std::unique_ptr<PlatformMessage> message) {
  if (auto* platform_configuration = GetPlatformConfigurationIfAvailable()) {
    TRACE_EVENT0("flutter", "RuntimeController::DispatchPlatformMessage");
    platform_configuration->DispatchPlatformMessage(std::move(message));
    return true;
  }

  return false;
}

bool RuntimeController::DispatchPointerDataPacket(
    const PointerDataPacket& packet) {
  if (auto* platform_configuration = GetPlatformConfigurationIfAvailable()) {
    TRACE_EVENT0("flutter", "RuntimeController::DispatchPointerDataPacket");
    platform_configuration->DispatchPointerDataPacket(packet);
    return true;
  }

  return false;
}

bool RuntimeController::DispatchSemanticsAction(int32_t node_id,
                                                SemanticsAction action,
                                                fml::MallocMapping args) {
  TRACE_EVENT1("flutter", "RuntimeController::DispatchSemanticsAction", "mode",
               "basic");
  if (auto* platform_configuration = GetPlatformConfigurationIfAvailable()) {
    platform_configuration->DispatchSemanticsAction(node_id, action,
                                                    std::move(args));
    return true;
  }

  return false;
}

PlatformConfiguration*
RuntimeController::GetPlatformConfigurationIfAvailable() {
  std::shared_ptr<DartIsolate> root_isolate = root_isolate_.lock();
  return root_isolate ? root_isolate->platform_configuration() : nullptr;
}

// |PlatformConfigurationClient|
std::string RuntimeController::DefaultRouteName() {
  return client_.DefaultRouteName();
}

// |PlatformConfigurationClient|
void RuntimeController::ScheduleFrame() {
  client_.ScheduleFrame();
}

// |PlatformConfigurationClient|
<<<<<<< HEAD
void RuntimeController::Render(std::vector<int64_t>& view_ids,
                               std::vector<Scene*>& scenes) {
  FML_DCHECK(view_ids.size() == scenes.size());
  std::vector<LayerTreeTask> tasks;
  tasks.reserve(view_ids.size());
  for (size_t task_index = 0; task_index < view_ids.size(); task_index += 1) {
    int64_t view_id = view_ids[task_index];
=======
void RuntimeController::Render(std::unordered_map<int64_t, Scene*> scenes) {
  std::list<LayerTreeTask> tasks;
  for (auto& scene_pair : scenes) {
    int64_t view_id = scene_pair.first;
    Scene* scene = scene_pair.second;
>>>>>>> eb02629e
    auto window =
        UIDartState::Current()->platform_configuration()->get_window(view_id);
    if (window == nullptr) {
      continue;
    }
    const auto& viewport_metrics = window->viewport_metrics();
<<<<<<< HEAD
    // Ensure frame dimensions are sane.
    if (viewport_metrics.physical_width <= 0 ||
        viewport_metrics.physical_height <= 0 ||
        viewport_metrics.device_pixel_ratio <= 0) {
      continue;
    }
    auto layer_tree = scenes[task_index]->takeLayerTree(
        viewport_metrics.physical_width, viewport_metrics.physical_height);
    if (layer_tree == nullptr) {
      continue;
    }
    tasks.emplace_back(view_id, std::move(layer_tree),
=======
    tasks.emplace_back(view_id,
                       scene->takeLayerTree(viewport_metrics.physical_width,
                                            viewport_metrics.physical_height),
>>>>>>> eb02629e
                       viewport_metrics.device_pixel_ratio);
  }
  client_.Render(std::move(tasks));
}

// |PlatformConfigurationClient|
void RuntimeController::UpdateSemantics(SemanticsUpdate* update) {
  if (platform_data_.semantics_enabled) {
    client_.UpdateSemantics(update->takeNodes(), update->takeActions());
  }
}

// |PlatformConfigurationClient|
void RuntimeController::HandlePlatformMessage(
    std::unique_ptr<PlatformMessage> message) {
  client_.HandlePlatformMessage(std::move(message));
}

// |PlatformConfigurationClient|
FontCollection& RuntimeController::GetFontCollection() {
  return client_.GetFontCollection();
}

// |PlatfromConfigurationClient|
std::shared_ptr<AssetManager> RuntimeController::GetAssetManager() {
  return client_.GetAssetManager();
}

// |PlatformConfigurationClient|
void RuntimeController::UpdateIsolateDescription(const std::string isolate_name,
                                                 int64_t isolate_port) {
  client_.UpdateIsolateDescription(isolate_name, isolate_port);
}

// |PlatformConfigurationClient|
void RuntimeController::SetNeedsReportTimings(bool value) {
  client_.SetNeedsReportTimings(value);
}

// |PlatformConfigurationClient|
std::shared_ptr<const fml::Mapping>
RuntimeController::GetPersistentIsolateData() {
  return persistent_isolate_data_;
}

// |PlatformConfigurationClient|
std::unique_ptr<std::vector<std::string>>
RuntimeController::ComputePlatformResolvedLocale(
    const std::vector<std::string>& supported_locale_data) {
  return client_.ComputePlatformResolvedLocale(supported_locale_data);
}

Dart_Port RuntimeController::GetMainPort() {
  std::shared_ptr<DartIsolate> root_isolate = root_isolate_.lock();
  return root_isolate ? root_isolate->main_port() : ILLEGAL_PORT;
}

std::string RuntimeController::GetIsolateName() {
  std::shared_ptr<DartIsolate> root_isolate = root_isolate_.lock();
  return root_isolate ? root_isolate->debug_name() : "";
}

bool RuntimeController::HasLivePorts() {
  std::shared_ptr<DartIsolate> root_isolate = root_isolate_.lock();
  if (!root_isolate) {
    return false;
  }
  tonic::DartState::Scope scope(root_isolate);
  return Dart_HasLivePorts();
}

tonic::DartErrorHandleType RuntimeController::GetLastError() {
  std::shared_ptr<DartIsolate> root_isolate = root_isolate_.lock();
  return root_isolate ? root_isolate->GetLastError() : tonic::kNoError;
}

bool RuntimeController::LaunchRootIsolate(
    const Settings& settings,
    const fml::closure& root_isolate_create_callback,
    std::optional<std::string> dart_entrypoint,
    std::optional<std::string> dart_entrypoint_library,
    const std::vector<std::string>& dart_entrypoint_args,
    std::unique_ptr<IsolateConfiguration> isolate_configuration) {
  if (root_isolate_.lock()) {
    FML_LOG(ERROR) << "Root isolate was already running.";
    return false;
  }

  auto strong_root_isolate =
      DartIsolate::CreateRunningRootIsolate(
          settings,                                       //
          isolate_snapshot_,                              //
          std::make_unique<PlatformConfiguration>(this),  //
          DartIsolate::Flags{},                           //
          root_isolate_create_callback,                   //
          isolate_create_callback_,                       //
          isolate_shutdown_callback_,                     //
          std::move(dart_entrypoint),                     //
          std::move(dart_entrypoint_library),             //
          dart_entrypoint_args,                           //
          std::move(isolate_configuration),               //
          context_,                                       //
          spawning_isolate_.lock().get())                 //
          .lock();

  if (!strong_root_isolate) {
    FML_LOG(ERROR) << "Could not create root isolate.";
    return false;
  }

  // Enable platform channels for background isolates.
  strong_root_isolate->GetIsolateGroupData().SetPlatformMessageHandler(
      strong_root_isolate->GetRootIsolateToken(),
      client_.GetPlatformMessageHandler());

  // The root isolate ivar is weak.
  root_isolate_ = strong_root_isolate;

  // Capture by `this` here is safe because the callback is made by the dart
  // state itself. The isolate (and its Dart state) is owned by this object and
  // it will be collected before this object.
  strong_root_isolate->SetReturnCodeCallback(
      [this](uint32_t code) { root_isolate_return_code_ = code; });

  if (auto* platform_configuration = GetPlatformConfigurationIfAvailable()) {
    tonic::DartState::Scope scope(strong_root_isolate);
    platform_configuration->DidCreateIsolate();
    if (!FlushRuntimeStateToIsolate()) {
      FML_DLOG(ERROR) << "Could not set up initial isolate state.";
    }
  } else {
    FML_DCHECK(false) << "RuntimeController created without window binding.";
  }

  FML_DCHECK(Dart_CurrentIsolate() == nullptr);

  client_.OnRootIsolateCreated();

  return true;
}

std::optional<std::string> RuntimeController::GetRootIsolateServiceID() const {
  if (auto isolate = root_isolate_.lock()) {
    return isolate->GetServiceId();
  }
  return std::nullopt;
}

std::optional<uint32_t> RuntimeController::GetRootIsolateReturnCode() {
  return root_isolate_return_code_;
}

uint64_t RuntimeController::GetRootIsolateGroup() const {
  auto isolate = root_isolate_.lock();
  if (isolate) {
    auto isolate_scope = tonic::DartIsolateScope(isolate->isolate());
    Dart_IsolateGroup isolate_group = Dart_CurrentIsolateGroup();
    return reinterpret_cast<uint64_t>(isolate_group);
  } else {
    return 0;
  }
}

void RuntimeController::LoadDartDeferredLibrary(
    intptr_t loading_unit_id,
    std::unique_ptr<const fml::Mapping> snapshot_data,
    std::unique_ptr<const fml::Mapping> snapshot_instructions) {
  root_isolate_.lock()->LoadLoadingUnit(loading_unit_id,
                                        std::move(snapshot_data),
                                        std::move(snapshot_instructions));
}

void RuntimeController::LoadDartDeferredLibraryError(
    intptr_t loading_unit_id,
    const std::string
        error_message,  // NOLINT(performance-unnecessary-value-param)
    bool transient) {
  root_isolate_.lock()->LoadLoadingUnitError(loading_unit_id, error_message,
                                             transient);
}

void RuntimeController::RequestDartDeferredLibrary(intptr_t loading_unit_id) {
  return client_.RequestDartDeferredLibrary(loading_unit_id);
}

bool RuntimeController::SetDisplays(const std::vector<DisplayData>& displays) {
  TRACE_EVENT0("flutter", "SetDisplays");
  platform_data_.displays = displays;

  if (auto* platform_configuration = GetPlatformConfigurationIfAvailable()) {
    platform_configuration->UpdateDisplays(displays);
    return true;
  }
  return false;
}

RuntimeController::Locale::Locale(std::string language_code_,
                                  std::string country_code_,
                                  std::string script_code_,
                                  std::string variant_code_)
    : language_code(std::move(language_code_)),
      country_code(std::move(country_code_)),
      script_code(std::move(script_code_)),
      variant_code(std::move(variant_code_)) {}

RuntimeController::Locale::~Locale() = default;

}  // namespace flutter<|MERGE_RESOLUTION|>--- conflicted
+++ resolved
@@ -347,45 +347,29 @@
 }
 
 // |PlatformConfigurationClient|
-<<<<<<< HEAD
-void RuntimeController::Render(std::vector<int64_t>& view_ids,
-                               std::vector<Scene*>& scenes) {
-  FML_DCHECK(view_ids.size() == scenes.size());
-  std::vector<LayerTreeTask> tasks;
-  tasks.reserve(view_ids.size());
-  for (size_t task_index = 0; task_index < view_ids.size(); task_index += 1) {
-    int64_t view_id = view_ids[task_index];
-=======
 void RuntimeController::Render(std::unordered_map<int64_t, Scene*> scenes) {
   std::list<LayerTreeTask> tasks;
   for (auto& scene_pair : scenes) {
     int64_t view_id = scene_pair.first;
     Scene* scene = scene_pair.second;
->>>>>>> eb02629e
     auto window =
         UIDartState::Current()->platform_configuration()->get_window(view_id);
     if (window == nullptr) {
       continue;
     }
     const auto& viewport_metrics = window->viewport_metrics();
-<<<<<<< HEAD
     // Ensure frame dimensions are sane.
     if (viewport_metrics.physical_width <= 0 ||
         viewport_metrics.physical_height <= 0 ||
         viewport_metrics.device_pixel_ratio <= 0) {
       continue;
     }
-    auto layer_tree = scenes[task_index]->takeLayerTree(
-        viewport_metrics.physical_width, viewport_metrics.physical_height);
+    auto layer_tree = scene->takeLayerTree(viewport_metrics.physical_width,
+                                           viewport_metrics.physical_height);
     if (layer_tree == nullptr) {
       continue;
     }
     tasks.emplace_back(view_id, std::move(layer_tree),
-=======
-    tasks.emplace_back(view_id,
-                       scene->takeLayerTree(viewport_metrics.physical_width,
-                                            viewport_metrics.physical_height),
->>>>>>> eb02629e
                        viewport_metrics.device_pixel_ratio);
   }
   client_.Render(std::move(tasks));
