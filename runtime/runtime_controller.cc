--- conflicted
+++ resolved
@@ -128,7 +128,6 @@
          SetDisplays(platform_data_.displays);
 }
 
-<<<<<<< HEAD
 bool RuntimeController::AddView(int64_t view_id) {
   if (auto* platform_configuration = GetPlatformConfigurationIfAvailable()) {
     platform_configuration->AddView(view_id);
@@ -147,11 +146,8 @@
   return false;
 }
 
-bool RuntimeController::SetViewportMetrics(const ViewportMetrics& metrics) {
-=======
 bool RuntimeController::SetViewportMetrics(int64_t view_id,
                                            const ViewportMetrics& metrics) {
->>>>>>> 958591a1
   TRACE_EVENT0("flutter", "SetViewportMetrics");
   platform_data_.viewport_metrics = metrics;
 
