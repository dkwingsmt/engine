--- conflicted
+++ resolved
@@ -20,7 +20,7 @@
 
 namespace flutter {
 
-const uint64_t kFlutterDefaultViewId = 0llu;
+constexpr uint64_t kFlutterDefaultViewId = 0ll;
 
 RuntimeController::RuntimeController(RuntimeDelegate& p_client,
                                      const TaskRunners& task_runners)
@@ -114,8 +114,6 @@
   );
 }
 
-constexpr int64_t kFlutterDefaultViewId = 0ll;
-
 bool RuntimeController::FlushRuntimeStateToIsolate() {
   // TODO(dkwingsmt)
   return SetViewportMetrics(kFlutterDefaultViewId,
@@ -343,23 +341,17 @@
 }
 
 // |PlatformConfigurationClient|
-<<<<<<< HEAD
 void RuntimeController::Render(int64_t view_id, Scene* scene) {
-  client_.Render(view_id, scene->takeLayerTree());
-=======
-void RuntimeController::Render(Scene* scene) {
-  // TODO(dkwingsmt): Currently only supports a single window.
-  int64_t view_id = kFlutterDefaultViewId;
   auto window =
       UIDartState::Current()->platform_configuration()->get_window(view_id);
   if (window == nullptr) {
     return;
   }
   const auto& viewport_metrics = window->viewport_metrics();
-  client_.Render(scene->takeLayerTree(viewport_metrics.physical_width,
+  client_.Render(view_id,
+                 scene->takeLayerTree(viewport_metrics.physical_width,
                                       viewport_metrics.physical_height,
                                       viewport_metrics.device_pixel_ratio));
->>>>>>> c829f37c
 }
 
 // |PlatformConfigurationClient|
