--- conflicted
+++ resolved
@@ -27,13 +27,9 @@
 
   virtual void ScheduleFrame(bool regenerate_layer_tree = true) = 0;
 
-<<<<<<< HEAD
   virtual void Render(int64_t view_id,
-                      std::unique_ptr<flutter::LayerTree> layer_tree) = 0;
-=======
-  virtual void Render(std::unique_ptr<flutter::LayerTree> layer_tree,
+                      std::unique_ptr<flutter::LayerTree> layer_tree,
                       float device_pixel_ratio) = 0;
->>>>>>> 8d3a8162
 
   virtual void UpdateSemantics(SemanticsNodeUpdates update,
                                CustomAccessibilityActionUpdates actions) = 0;
