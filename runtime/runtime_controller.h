--- conflicted
+++ resolved
@@ -658,17 +658,13 @@
   void ScheduleFrame() override;
 
   // |PlatformConfigurationClient|
-<<<<<<< HEAD
+  void EndWarmUpFrame() override;
+
+  // |PlatformConfigurationClient|
   void Render(int64_t view_id,
               Scene* scene,
               double width,
               double height) override;
-=======
-  void EndWarmUpFrame() override;
-
-  // |PlatformConfigurationClient|
-  void Render(Scene* scene, double width, double height) override;
->>>>>>> a9b75112
 
   // |PlatformConfigurationClient|
   void UpdateSemantics(SemanticsUpdate* update) override;
