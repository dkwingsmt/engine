// Copyright 2013 The Flutter Authors. All rights reserved.
// Use of this source code is governed by a BSD-style license that can be
// found in the LICENSE file.

part of ui;

typedef VoidCallback = void Function();
typedef FrameCallback = void Function(Duration duration);
typedef TimingsCallback = void Function(List<FrameTiming> timings);
typedef PointerDataPacketCallback = void Function(PointerDataPacket packet);
typedef KeyDataCallback = bool Function(KeyData data);
typedef SemanticsActionEventCallback = void Function(SemanticsActionEvent action);
typedef PlatformMessageResponseCallback = void Function(ByteData? data);
typedef PlatformMessageCallback = void Function(
    String name, ByteData? data, PlatformMessageResponseCallback? callback);
typedef ErrorCallback = bool Function(Object exception, StackTrace stackTrace);
typedef RenderScenesCallback = void Function(List<int> viewIds, List<Scene> scenes);

// ignore: avoid_classes_with_only_static_members
/// A token that represents a root isolate.
class RootIsolateToken {
  static RootIsolateToken? get instance {
    throw UnsupportedError('Root isolate not identifiable on web.');
  }
}

abstract class PlatformDispatcher {
  static PlatformDispatcher get instance => engine.EnginePlatformDispatcher.instance;

  VoidCallback? get onPlatformConfigurationChanged;
  set onPlatformConfigurationChanged(VoidCallback? callback);

  Iterable<Display> get displays;

  Iterable<FlutterView> get views;

  FlutterView? view({required int id});

  FlutterView? get implicitView;

  VoidCallback? get onMetricsChanged;
  set onMetricsChanged(VoidCallback? callback);

  FrameCallback? get onBeginFrame;
  set onBeginFrame(FrameCallback? callback);

  VoidCallback? get onDrawFrame;
  set onDrawFrame(VoidCallback? callback);

  PointerDataPacketCallback? get onPointerDataPacket;
  set onPointerDataPacket(PointerDataPacketCallback? callback);

  KeyDataCallback? get onKeyData;
  set onKeyData(KeyDataCallback? callback);

  TimingsCallback? get onReportTimings;
  set onReportTimings(TimingsCallback? callback);

  void sendPlatformMessage(
      String name,
      ByteData? data,
      PlatformMessageResponseCallback? callback,
  );

  void sendPortPlatformMessage(
    String name,
    ByteData? data,
    int identifier,
    Object port);

  void registerBackgroundIsolate(RootIsolateToken token);

  PlatformMessageCallback? get onPlatformMessage;
  set onPlatformMessage(PlatformMessageCallback? callback);

  void setIsolateDebugName(String name) {}

  void requestDartPerformanceMode(DartPerformanceMode mode) {}

  ByteData? getPersistentIsolateData() => null;

  void scheduleFrame();

  void renderScenes(Map<FlutterView, Scene> scenes);
<<<<<<< HEAD
=======
  RenderScenesCallback? debugRenderScenesOverride;
>>>>>>> 86955f74

  AccessibilityFeatures get accessibilityFeatures;

  VoidCallback? get onAccessibilityFeaturesChanged;
  set onAccessibilityFeaturesChanged(VoidCallback? callback);

  @Deprecated('''
    In a multi-view world, the platform dispatcher can no longer provide apis
    to update semantics since each view will host its own semantics tree.

    Semantics updates must be passed to an individual [FlutterView]. To update
    semantics, use PlatformDispatcher.instance.views to get a [FlutterView] and
    call `updateSemantics`.
  ''')
  void updateSemantics(SemanticsUpdate update);

  Locale get locale;

  List<Locale> get locales;

  Locale? computePlatformResolvedLocale(List<Locale> supportedLocales);

  VoidCallback? get onLocaleChanged;
  set onLocaleChanged(VoidCallback? callback);

  String get initialLifecycleState => '';

  bool get alwaysUse24HourFormat;

  double get textScaleFactor;

  bool get nativeSpellCheckServiceDefined => false;

  bool get brieflyShowPassword => true;

  VoidCallback? get onTextScaleFactorChanged;
  set onTextScaleFactorChanged(VoidCallback? callback);

  Brightness get platformBrightness;

  VoidCallback? get onPlatformBrightnessChanged;
  set onPlatformBrightnessChanged(VoidCallback? callback);

  String? get systemFontFamily;

  VoidCallback? get onSystemFontFamilyChanged;
  set onSystemFontFamilyChanged(VoidCallback? callback);

  bool get semanticsEnabled;

  VoidCallback? get onSemanticsEnabledChanged;
  set onSemanticsEnabledChanged(VoidCallback? callback);

  SemanticsActionEventCallback? get onSemanticsActionEvent;
  set onSemanticsActionEvent(SemanticsActionEventCallback? callback);

  ErrorCallback? get onError;
  set onError(ErrorCallback? callback);

  String get defaultRouteName;

  FrameData get frameData;

  VoidCallback? get onFrameDataChanged => null;
  set onFrameDataChanged(VoidCallback? callback) {}

  void debugClearOverride();
}

enum FramePhase {
  vsyncStart,
  buildStart,
  buildFinish,
  rasterStart,
  rasterFinish,
  rasterFinishWallTime,
}

enum _FrameTimingInfo {
  layerCacheCount,
  layerCacheBytes,
  pictureCacheCount,
  pictureCacheBytes,
  frameNumber,
}

class FrameTiming {
  factory FrameTiming({
    required int vsyncStart,
    required int buildStart,
    required int buildFinish,
    required int rasterStart,
    required int rasterFinish,
    required int rasterFinishWallTime,
    int layerCacheCount = 0,
    int layerCacheBytes = 0,
    int pictureCacheCount = 0,
    int pictureCacheBytes = 0,
    int frameNumber = 1,
  }) {
    return FrameTiming._(<int>[
      vsyncStart,
      buildStart,
      buildFinish,
      rasterStart,
      rasterFinish,
      rasterFinishWallTime,
      layerCacheCount,
      layerCacheBytes,
      pictureCacheCount,
      pictureCacheBytes,
      frameNumber,
    ]);
  }

  FrameTiming._(this._data)
      : assert(_data.length == _dataLength);

  static final int _dataLength = FramePhase.values.length + _FrameTimingInfo.values.length;

  int timestampInMicroseconds(FramePhase phase) => _data[phase.index];

  Duration _rawDuration(FramePhase phase) => Duration(microseconds: _data[phase.index]);

  int _rawInfo(_FrameTimingInfo info) => _data[FramePhase.values.length + info.index];

  Duration get buildDuration =>
      _rawDuration(FramePhase.buildFinish) - _rawDuration(FramePhase.buildStart);

  Duration get rasterDuration =>
      _rawDuration(FramePhase.rasterFinish) - _rawDuration(FramePhase.rasterStart);

  Duration get vsyncOverhead => _rawDuration(FramePhase.buildStart) - _rawDuration(FramePhase.vsyncStart);

  Duration get totalSpan =>
      _rawDuration(FramePhase.rasterFinish) - _rawDuration(FramePhase.vsyncStart);

  int get layerCacheCount => _rawInfo(_FrameTimingInfo.layerCacheCount);

  int get layerCacheBytes => _rawInfo(_FrameTimingInfo.layerCacheBytes);

  double get layerCacheMegabytes => layerCacheBytes / 1024.0 / 1024.0;

  int get pictureCacheCount => _rawInfo(_FrameTimingInfo.pictureCacheCount);

  int get pictureCacheBytes => _rawInfo(_FrameTimingInfo.pictureCacheBytes);

  double get pictureCacheMegabytes => pictureCacheBytes / 1024.0 / 1024.0;

  int get frameNumber => _data.last;

  final List<int> _data;  // some elements in microseconds, some in bytes, some are counts

  String _formatMS(Duration duration) => '${duration.inMicroseconds * 0.001}ms';

  @override
  String toString() {
    return '$runtimeType(buildDuration: ${_formatMS(buildDuration)}, '
        'rasterDuration: ${_formatMS(rasterDuration)}, '
        'vsyncOverhead: ${_formatMS(vsyncOverhead)}, '
        'totalSpan: ${_formatMS(totalSpan)}, '
        'layerCacheCount: $layerCacheCount, '
        'layerCacheBytes: $layerCacheBytes, '
        'pictureCacheCount: $pictureCacheCount, '
        'pictureCacheBytes: $pictureCacheBytes, '
        'frameNumber: ${_data.last})';
  }
}

enum AppLifecycleState {
  detached,
  resumed,
  inactive,
  hidden,
  paused,
}

enum AppExitResponse {
  exit,
  cancel,
}

enum AppExitType {
  cancelable,
  required,
}

abstract class ViewPadding {
  const factory ViewPadding._(
      {required double left,
      required double top,
      required double right,
      required double bottom}) = engine.ViewPadding;

  double get left;
  double get top;
  double get right;
  double get bottom;

  static const ViewPadding zero = ViewPadding._(left: 0.0, top: 0.0, right: 0.0, bottom: 0.0);

  @override
  String toString() {
    return 'ViewPadding(left: $left, top: $top, right: $right, bottom: $bottom)';
  }
}

@Deprecated(
  'Use ViewPadding instead. '
  'This feature was deprecated after v3.8.0-14.0.pre.',
)
typedef WindowPadding = ViewPadding;

class DisplayFeature {
  const DisplayFeature({
    required this.bounds,
    required this.type,
    required this.state,
  });

  final Rect bounds;
  final DisplayFeatureType type;
  final DisplayFeatureState state;

  @override
  bool operator ==(Object other) {
    if (identical(this, other)) {
      return true;
    }
    if (other.runtimeType != runtimeType) {
      return false;
    }
    return other is DisplayFeature && bounds == other.bounds &&
        type == other.type && state == other.state;
  }

  @override
  int get hashCode => Object.hash(bounds, type, state);

  @override
  String toString() {
    return 'DisplayFeature(rect: $bounds, type: $type, state: $state)';
  }
}

enum DisplayFeatureType {
  unknown,
  fold,
  hinge,
  cutout,
}

enum DisplayFeatureState {
  unknown,
  postureFlat,
  postureHalfOpened,
  postureFlipped,
}

class Locale {
  const Locale(
    this._languageCode, [
    this._countryCode,
  ])  : assert(_languageCode != ''),
        scriptCode = null;

  const Locale.fromSubtags({
    String languageCode = 'und',
    this.scriptCode,
    String? countryCode,
  })  : assert(languageCode != ''),
        _languageCode = languageCode,
        assert(scriptCode != ''),
        assert(countryCode != ''),
        _countryCode = countryCode;

  String get languageCode => _deprecatedLanguageSubtagMap[_languageCode] ?? _languageCode;
  final String _languageCode;

  // This map is generated by //flutter/tools/gen_locale.dart
  // Mappings generated for language subtag registry as of 2019-02-27.
  static const Map<String, String> _deprecatedLanguageSubtagMap = <String, String>{
    'in': 'id', // Indonesian; deprecated 1989-01-01
    'iw': 'he', // Hebrew; deprecated 1989-01-01
    'ji': 'yi', // Yiddish; deprecated 1989-01-01
    'jw': 'jv', // Javanese; deprecated 2001-08-13
    'mo': 'ro', // Moldavian, Moldovan; deprecated 2008-11-22
    'aam': 'aas', // Aramanik; deprecated 2015-02-12
    'adp': 'dz', // Adap; deprecated 2015-02-12
    'aue': 'ktz', // ǂKxʼauǁʼein; deprecated 2015-02-12
    'ayx': 'nun', // Ayi (China); deprecated 2011-08-16
    'bgm': 'bcg', // Baga Mboteni; deprecated 2016-05-30
    'bjd': 'drl', // Bandjigali; deprecated 2012-08-12
    'ccq': 'rki', // Chaungtha; deprecated 2012-08-12
    'cjr': 'mom', // Chorotega; deprecated 2010-03-11
    'cka': 'cmr', // Khumi Awa Chin; deprecated 2012-08-12
    'cmk': 'xch', // Chimakum; deprecated 2010-03-11
    'coy': 'pij', // Coyaima; deprecated 2016-05-30
    'cqu': 'quh', // Chilean Quechua; deprecated 2016-05-30
    'drh': 'khk', // Darkhat; deprecated 2010-03-11
    'drw': 'prs', // Darwazi; deprecated 2010-03-11
    'gav': 'dev', // Gabutamon; deprecated 2010-03-11
    'gfx': 'vaj', // Mangetti Dune ǃXung; deprecated 2015-02-12
    'ggn': 'gvr', // Eastern Gurung; deprecated 2016-05-30
    'gti': 'nyc', // Gbati-ri; deprecated 2015-02-12
    'guv': 'duz', // Gey; deprecated 2016-05-30
    'hrr': 'jal', // Horuru; deprecated 2012-08-12
    'ibi': 'opa', // Ibilo; deprecated 2012-08-12
    'ilw': 'gal', // Talur; deprecated 2013-09-10
    'jeg': 'oyb', // Jeng; deprecated 2017-02-23
    'kgc': 'tdf', // Kasseng; deprecated 2016-05-30
    'kgh': 'kml', // Upper Tanudan Kalinga; deprecated 2012-08-12
    'koj': 'kwv', // Sara Dunjo; deprecated 2015-02-12
    'krm': 'bmf', // Krim; deprecated 2017-02-23
    'ktr': 'dtp', // Kota Marudu Tinagas; deprecated 2016-05-30
    'kvs': 'gdj', // Kunggara; deprecated 2016-05-30
    'kwq': 'yam', // Kwak; deprecated 2015-02-12
    'kxe': 'tvd', // Kakihum; deprecated 2015-02-12
    'kzj': 'dtp', // Coastal Kadazan; deprecated 2016-05-30
    'kzt': 'dtp', // Tambunan Dusun; deprecated 2016-05-30
    'lii': 'raq', // Lingkhim; deprecated 2015-02-12
    'lmm': 'rmx', // Lamam; deprecated 2014-02-28
    'meg': 'cir', // Mea; deprecated 2013-09-10
    'mst': 'mry', // Cataelano Mandaya; deprecated 2010-03-11
    'mwj': 'vaj', // Maligo; deprecated 2015-02-12
    'myt': 'mry', // Sangab Mandaya; deprecated 2010-03-11
    'nad': 'xny', // Nijadali; deprecated 2016-05-30
    'ncp': 'kdz', // Ndaktup; deprecated 2018-03-08
    'nnx': 'ngv', // Ngong; deprecated 2015-02-12
    'nts': 'pij', // Natagaimas; deprecated 2016-05-30
    'oun': 'vaj', // ǃOǃung; deprecated 2015-02-12
    'pcr': 'adx', // Panang; deprecated 2013-09-10
    'pmc': 'huw', // Palumata; deprecated 2016-05-30
    'pmu': 'phr', // Mirpur Panjabi; deprecated 2015-02-12
    'ppa': 'bfy', // Pao; deprecated 2016-05-30
    'ppr': 'lcq', // Piru; deprecated 2013-09-10
    'pry': 'prt', // Pray 3; deprecated 2016-05-30
    'puz': 'pub', // Purum Naga; deprecated 2014-02-28
    'sca': 'hle', // Sansu; deprecated 2012-08-12
    'skk': 'oyb', // Sok; deprecated 2017-02-23
    'tdu': 'dtp', // Tempasuk Dusun; deprecated 2016-05-30
    'thc': 'tpo', // Tai Hang Tong; deprecated 2016-05-30
    'thx': 'oyb', // The; deprecated 2015-02-12
    'tie': 'ras', // Tingal; deprecated 2011-08-16
    'tkk': 'twm', // Takpa; deprecated 2011-08-16
    'tlw': 'weo', // South Wemale; deprecated 2012-08-12
    'tmp': 'tyj', // Tai Mène; deprecated 2016-05-30
    'tne': 'kak', // Tinoc Kallahan; deprecated 2016-05-30
    'tnf': 'prs', // Tangshewi; deprecated 2010-03-11
    'tsf': 'taj', // Southwestern Tamang; deprecated 2015-02-12
    'uok': 'ema', // Uokha; deprecated 2015-02-12
    'xba': 'cax', // Kamba (Brazil); deprecated 2016-05-30
    'xia': 'acn', // Xiandao; deprecated 2013-09-10
    'xkh': 'waw', // Karahawyana; deprecated 2016-05-30
    'xsj': 'suj', // Subi; deprecated 2015-02-12
    'ybd': 'rki', // Yangbye; deprecated 2012-08-12
    'yma': 'lrr', // Yamphe; deprecated 2012-08-12
    'ymt': 'mtm', // Mator-Taygi-Karagas; deprecated 2015-02-12
    'yos': 'zom', // Yos; deprecated 2013-09-10
    'yuu': 'yug', // Yugh; deprecated 2014-02-28
  };

  final String? scriptCode;

  String? get countryCode => _deprecatedRegionSubtagMap[_countryCode] ?? _countryCode;
  final String? _countryCode;

  // This map is generated by //flutter/tools/gen_locale.dart
  // Mappings generated for language subtag registry as of 2019-02-27.
  static const Map<String, String> _deprecatedRegionSubtagMap = <String, String>{
    'BU': 'MM', // Burma; deprecated 1989-12-05
    'DD': 'DE', // German Democratic Republic; deprecated 1990-10-30
    'FX': 'FR', // Metropolitan France; deprecated 1997-07-14
    'TP': 'TL', // East Timor; deprecated 2002-05-20
    'YD': 'YE', // Democratic Yemen; deprecated 1990-08-14
    'ZR': 'CD', // Zaire; deprecated 1997-07-14
  };

  @override
  bool operator ==(Object other) {
    if (identical(this, other)) {
      return true;
    }
    return other is Locale
        && other.languageCode == languageCode
        && other.scriptCode == scriptCode
        && other.countryCode == countryCode;
  }

  @override
  int get hashCode => Object.hash(languageCode, scriptCode, countryCode);

  @override
  String toString() => _rawToString('_');

  // TODO(yjbanov): implement to match flutter native.
  String toLanguageTag() => _rawToString('-');

  String _rawToString(String separator) {
    final StringBuffer out = StringBuffer(languageCode);
    if (scriptCode != null) {
      out.write('$separator$scriptCode');
    }
    if (_countryCode != null) {
      out.write('$separator$countryCode');
    }
    return out.toString();
  }
}

enum DartPerformanceMode {
  balanced,
  latency,
  throughput,
  memory,
}

class SemanticsActionEvent {
  const SemanticsActionEvent({
    required this.type,
    required this.viewId,
    required this.nodeId,
    this.arguments,
  });

  final SemanticsAction type;
  final int viewId;
  final int nodeId;
  final Object? arguments;

  static const Object _noArgumentPlaceholder = Object();

  SemanticsActionEvent copyWith({
    SemanticsAction? type,
    int? viewId,
    int? nodeId,
    Object? arguments = _noArgumentPlaceholder,
  }) {
    return SemanticsActionEvent(
      type: type ?? this.type,
      viewId: viewId ?? this.viewId,
      nodeId: nodeId ?? this.nodeId,
      arguments: arguments == _noArgumentPlaceholder ? this.arguments : arguments,
    );
  }
}<|MERGE_RESOLUTION|>--- conflicted
+++ resolved
@@ -82,10 +82,8 @@
   void scheduleFrame();
 
   void renderScenes(Map<FlutterView, Scene> scenes);
-<<<<<<< HEAD
-=======
+
   RenderScenesCallback? debugRenderScenesOverride;
->>>>>>> 86955f74
 
   AccessibilityFeatures get accessibilityFeatures;
 
