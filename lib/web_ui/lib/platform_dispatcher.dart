--- conflicted
+++ resolved
@@ -90,13 +90,8 @@
 
   void scheduleFrame();
 
-<<<<<<< HEAD
   void scheduleWarmUpFrame({required VoidCallback beginFrame, required VoidCallback drawFrame});
 
-  Future<void> render(Scene scene, [FlutterView view]);
-
-=======
->>>>>>> e4f1bc86
   AccessibilityFeatures get accessibilityFeatures;
 
   VoidCallback? get onAccessibilityFeaturesChanged;
