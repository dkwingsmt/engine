--- conflicted
+++ resolved
@@ -786,15 +786,12 @@
   void scheduleWarmUpFrame({required ui.VoidCallback beginFrame, required ui.VoidCallback drawFrame}) {
     Timer.run(beginFrame);
     // We use timers here to ensure that microtasks flush in between.
-<<<<<<< HEAD
-=======
     //
     // TODO(dkwingsmt): This logic was moved from the framework and is different
     // from how Web renders a regular frame, which doesn't flush microtasks
     // between the callbacks at all (see `initializeEngineServices`). We might
     // want to change this. See the to-do in `initializeEngineServices` and
     // https://github.com/flutter/engine/pull/50570#discussion_r1496671676
->>>>>>> 5d1c0d4d
     Timer.run(drawFrame);
   }
 
