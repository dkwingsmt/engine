// Copyright 2013 The Flutter Authors. All rights reserved.
// Use of this source code is governed by a BSD-style license that can be
// found in the LICENSE file.
part of dart.ui;

/// A configurable display that a [FlutterView] renders on.
///
/// Use [FlutterView.display] to get the current display for that view.
class Display {
  const Display._({
    required this.id,
    required this.devicePixelRatio,
    required this.size,
    required this.refreshRate,
  });

  /// A unique identifier for this display.
  ///
  /// This identifier is unique among a list of displays the Flutter framework
  /// is aware of, and is not derived from any platform specific identifiers for
  /// displays.
  final int id;

  /// The device pixel ratio of this display.
  ///
  /// This value is the same as the value of [FlutterView.devicePixelRatio] for
  /// all view objects attached to this display.
  final double devicePixelRatio;

  /// The physical size of this display.
  final Size size;

  /// The refresh rate in FPS of this display.
  final double refreshRate;

  @override
  String toString() => 'Display(id: $id, size: $size, devicePixelRatio: $devicePixelRatio, refreshRate: $refreshRate)';
}

/// A view into which a Flutter [Scene] is drawn.
///
/// Each [FlutterView] has its own layer tree that is rendered
/// whenever [render] is called on it with a [Scene].
///
/// ## Insets and Padding
///
/// {@animation 300 300 https://flutter.github.io/assets-for-api-docs/assets/widgets/window_padding.mp4}
///
/// In this illustration, the black areas represent system UI that the app
/// cannot draw over. The red area represents view padding that the view may not
/// be able to detect gestures in and may not want to draw in. The grey area
/// represents the system keyboard, which can cover over the bottom view padding
/// when visible.
///
/// The [viewInsets] are the physical pixels which the operating
/// system reserves for system UI, such as the keyboard, which would fully
/// obscure any content drawn in that area.
///
/// The [viewPadding] are the physical pixels on each side of the
/// display that may be partially obscured by system UI or by physical
/// intrusions into the display, such as an overscan region on a television or a
/// "notch" on a phone. Unlike the insets, these areas may have portions that
/// show the user view-painted pixels without being obscured, such as a
/// notch at the top of a phone that covers only a subset of the area. Insets,
/// on the other hand, either partially or fully obscure the window, such as an
/// opaque keyboard or a partially translucent status bar, which cover an area
/// without gaps.
///
/// The [padding] property is computed from both
/// [viewInsets] and [viewPadding]. It will allow a
/// view inset to consume view padding where appropriate, such as when a phone's
/// keyboard is covering the bottom view padding and so "absorbs" it.
///
/// Clients that want to position elements relative to the view padding
/// regardless of the view insets should use the [viewPadding]
/// property, e.g. if you wish to draw a widget at the center of the screen with
/// respect to the iPhone "safe area" regardless of whether the keyboard is
/// showing.
///
/// [padding] is useful for clients that want to know how much
/// padding should be accounted for without concern for the current inset(s)
/// state, e.g. determining whether a gesture should be considered for scrolling
/// purposes. This value varies based on the current state of the insets. For
/// example, a visible keyboard will consume all gestures in the bottom part of
/// the [viewPadding] anyway, so there is no need to account for
/// that in the [padding], which is always safe to use for such
/// calculations.
class FlutterView {
  FlutterView._(this.viewId, this.platformDispatcher, this._viewConfiguration);

  /// The opaque ID for this view.
  final int viewId;

  /// The platform dispatcher that this view is registered with, and gets its
  /// information from.
  final PlatformDispatcher platformDispatcher;

  /// The configuration of this view.
  _ViewConfiguration _viewConfiguration;

  /// The [Display] this view is drawn in.
  Display get display {
    assert(platformDispatcher._displays.containsKey(_viewConfiguration.displayId));
    return platformDispatcher._displays[_viewConfiguration.displayId]!;
  }

  /// The number of device pixels for each logical pixel for the screen this
  /// view is displayed on.
  ///
  /// This number might not be a power of two. Indeed, it might not even be an
  /// integer. For example, the Nexus 6 has a device pixel ratio of 3.5.
  ///
  /// Device pixels are also referred to as physical pixels. Logical pixels are
  /// also referred to as device-independent or resolution-independent pixels.
  ///
  /// By definition, there are roughly 38 logical pixels per centimeter, or
  /// about 96 logical pixels per inch, of the physical display. The value
  /// returned by [devicePixelRatio] is ultimately obtained either from the
  /// hardware itself, the device drivers, or a hard-coded value stored in the
  /// operating system or firmware, and may be inaccurate, sometimes by a
  /// significant margin.
  ///
  /// The Flutter framework operates in logical pixels, so it is rarely
  /// necessary to directly deal with this property.
  ///
  /// When this changes, [PlatformDispatcher.onMetricsChanged] is called. When
  /// using the Flutter framework, using [MediaQuery.of] to obtain the device
  /// pixel ratio (via [MediaQueryData.devicePixelRatio]), instead of directly
  /// obtaining the [devicePixelRatio] from a [FlutterView], will automatically
  /// cause any widgets dependent on this value to rebuild when it changes,
  /// without having to listen to [PlatformDispatcher.onMetricsChanged].
  ///
  /// See also:
  ///
  ///  * [WidgetsBindingObserver], for a mechanism at the widgets layer to
  ///    observe when this value changes.
  ///  * [Display.devicePixelRatio], which reports the DPR of the display.
  ///    The value here is equal to the value exposed on [display].
  double get devicePixelRatio => _viewConfiguration.devicePixelRatio;

  /// The sizing constraints in physical pixels for this view.
  ///
  /// The view can take on any [Size] that fulfills these constraints. These
  /// constraints are typically used by an UI framework as the input for its
  /// layout algorithm to determine an approrpiate size for the view. To size
  /// the view, the selected size must be provided to the [render] method and it
  /// must satisfy the constraints.
  ///
  /// When this changes, [PlatformDispatcher.onMetricsChanged] is called.
  ///
  /// At startup, the constraints for the view may not be known before Dart code
  /// runs. If this value is observed early in the application lifecycle, it may
  /// report constraints with all dimensions set to zero.
  ///
  /// This value does not take into account any on-screen keyboards or other
  /// system UI. If the constraints are tight, the [padding] and [viewInsets]
  /// properties provide information about how much of each side of the view may
  /// be obscured by system UI. If the constraints are loose, this information
  /// is not known upfront.
  ///
  /// See also:
  ///
  ///  * [physicalSize], which returns the current size of the view.
  // TODO(goderbauer): Wire this up so embedders can configure it. This will
  //   also require to message the size provided to the render call back to the
  //   embedder.
  ViewConstraints get physicalConstraints => ViewConstraints.tight(physicalSize);

  /// The current dimensions of the rectangle as last reported by the platform
  /// into which scenes rendered in this view are drawn.
  ///
  /// If the view is configured with loose [physicalConstraints] this value
  /// may be outdated by a few frames as it only updates when the size chosen
  /// for a frame (as provided to the [render] method) is processed by the
  /// platform. Because of this, [physicalConstraints] should be used instead of
  /// this value as the root input to the layout algorithm of UI frameworks.
  ///
  /// When this changes, [PlatformDispatcher.onMetricsChanged] is called. When
  /// using the Flutter framework, using [MediaQuery.of] to obtain the size (via
  /// [MediaQueryData.size]), instead of directly obtaining the [physicalSize]
  /// from a [FlutterView], will automatically cause any widgets dependent on the
  /// size to rebuild when the size changes, without having to listen to
  /// [PlatformDispatcher.onMetricsChanged].
  ///
  /// At startup, the size of the view may not be known before Dart code runs.
  /// If this value is observed early in the application lifecycle, it may
  /// report [Size.zero].
  ///
  /// This value does not take into account any on-screen keyboards or other
  /// system UI. The [padding] and [viewInsets] properties provide information
  /// about how much of each side of the view may be obscured by system UI.
  ///
  /// See also:
  ///
  ///  * [WidgetsBindingObserver], for a mechanism at the widgets layer to
  ///    observe when this value changes.
  Size get physicalSize => _viewConfiguration.size;

  /// The number of physical pixels on each side of the display rectangle into
  /// which the view can render, but over which the operating system will likely
  /// place system UI, such as the keyboard, that fully obscures any content.
  ///
  /// When this property changes, [PlatformDispatcher.onMetricsChanged] is
  /// called. When using the Flutter framework, using [MediaQuery.of] to obtain
  /// the insets (via [MediaQueryData.viewInsets]), instead of directly
  /// obtaining the [viewInsets] from a [FlutterView], will automatically cause
  /// any widgets dependent on the insets to rebuild when they change, without
  /// having to listen to [PlatformDispatcher.onMetricsChanged].
  ///
  /// The relationship between this [viewInsets],
  /// [viewPadding], and [padding] are described in
  /// more detail in the documentation for [FlutterView].
  ///
  /// See also:
  ///
  ///  * [WidgetsBindingObserver], for a mechanism at the widgets layer to
  ///    observe when this value changes.
  ///  * [MediaQuery.of], a simpler mechanism for the same.
  ///  * [Scaffold], which automatically applies the view insets in material
  ///    design applications.
  ViewPadding get viewInsets => _viewConfiguration.viewInsets;

  /// The number of physical pixels on each side of the display rectangle into
  /// which the view can render, but which may be partially obscured by system
  /// UI (such as the system notification area), or physical intrusions in
  /// the display (e.g. overscan regions on television screens or phone sensor
  /// housings).
  ///
  /// Unlike [padding], this value does not change relative to
  /// [viewInsets]. For example, on an iPhone X, it will not
  /// change in response to the soft keyboard being visible or hidden, whereas
  /// [padding] will.
  ///
  /// When this property changes, [PlatformDispatcher.onMetricsChanged] is
  /// called. When using the Flutter framework, using [MediaQuery.of] to obtain
  /// the padding (via [MediaQueryData.viewPadding]), instead of directly
  /// obtaining the [viewPadding] from a [FlutterView], will automatically cause
  /// any widgets dependent on the padding to rebuild when it changes, without
  /// having to listen to [PlatformDispatcher.onMetricsChanged].
  ///
  /// The relationship between this [viewInsets],
  /// [viewPadding], and [padding] are described in
  /// more detail in the documentation for [FlutterView].
  ///
  /// See also:
  ///
  ///  * [WidgetsBindingObserver], for a mechanism at the widgets layer to
  ///    observe when this value changes.
  ///  * [MediaQuery.of], a simpler mechanism for the same.
  ///  * [Scaffold], which automatically applies the padding in material design
  ///    applications.
  ViewPadding get viewPadding => _viewConfiguration.viewPadding;

  /// The number of physical pixels on each side of the display rectangle into
  /// which the view can render, but where the operating system will consume
  /// input gestures for the sake of system navigation.
  ///
  /// For example, an operating system might use the vertical edges of the
  /// screen, where swiping inwards from the edges takes users backward
  /// through the history of screens they previously visited.
  ///
  /// When this property changes, [PlatformDispatcher.onMetricsChanged] is called.
  ///
  /// See also:
  ///
  ///  * [WidgetsBindingObserver], for a mechanism at the widgets layer to
  ///    observe when this value changes.
  ///  * [MediaQuery.of], a simpler mechanism for the same.
  ViewPadding get systemGestureInsets => _viewConfiguration.systemGestureInsets;

  /// The number of physical pixels on each side of the display rectangle into
  /// which the view can render, but which may be partially obscured by system
  /// UI (such as the system notification area), or physical intrusions in
  /// the display (e.g. overscan regions on television screens or phone sensor
  /// housings).
  ///
  /// This value is calculated by taking `max(0.0, FlutterView.viewPadding -
  /// FlutterView.viewInsets)`. This will treat a system IME that increases the
  /// bottom inset as consuming that much of the bottom padding. For example, on
  /// an iPhone X, [EdgeInsets.bottom] of [FlutterView.padding] is the same as
  /// [EdgeInsets.bottom] of [FlutterView.viewPadding] when the soft keyboard is
  /// not drawn (to account for the bottom soft button area), but will be `0.0`
  /// when the soft keyboard is visible.
  ///
  /// When this changes, [PlatformDispatcher.onMetricsChanged] is called. When
  /// using the Flutter framework, using [MediaQuery.of] to obtain the padding
  /// (via [MediaQueryData.padding]), instead of directly obtaining the
  /// [padding] from a [FlutterView], will automatically cause any widgets
  /// dependent on the padding to rebuild when it changes, without having to
  /// listen to [PlatformDispatcher.onMetricsChanged].
  ///
  /// The relationship between this [viewInsets], [viewPadding], and [padding]
  /// are described in more detail in the documentation for [FlutterView].
  ///
  /// See also:
  ///
  /// * [WidgetsBindingObserver], for a mechanism at the widgets layer to
  ///   observe when this value changes.
  /// * [MediaQuery.of], a simpler mechanism for the same.
  /// * [Scaffold], which automatically applies the padding in material design
  ///   applications.
  ViewPadding get padding => _viewConfiguration.padding;

  /// Additional configuration for touch gestures performed on this view.
  ///
  /// For example, the touch slop defined in physical pixels may be provided
  /// by the gesture settings and should be preferred over the framework
  /// touch slop constant.
  GestureSettings get gestureSettings => _viewConfiguration.gestureSettings;

  /// {@template dart.ui.ViewConfiguration.displayFeatures}
  /// Areas of the display that are obstructed by hardware features.
  ///
  /// This list is populated only on Android. If the device has no display
  /// features, this list is empty.
  ///
  /// The coordinate space in which the [DisplayFeature.bounds] are defined spans
  /// across the screens currently in use. This means that the space between the screens
  /// is virtually part of the Flutter view space, with the [DisplayFeature.bounds]
  /// of the display feature as an obstructed area. The [DisplayFeature.type] can
  /// be used to determine if this display feature obstructs the screen or not.
  /// For example, [DisplayFeatureType.hinge] and [DisplayFeatureType.cutout] both
  /// obstruct the display, while [DisplayFeatureType.fold] is a crease in the display.
  ///
  /// Folding [DisplayFeature]s like the [DisplayFeatureType.hinge] and
  /// [DisplayFeatureType.fold] also have a [DisplayFeature.state] which can be
  /// used to determine the posture the device is in.
  /// {@endtemplate}
  ///
  /// When this changes, [PlatformDispatcher.onMetricsChanged] is called.
  ///
  /// See also:
  ///
  ///  * [WidgetsBindingObserver], for a mechanism at the widgets layer to
  ///    observe when this value changes.
  ///  * [MediaQuery.of], a simpler mechanism to access this data.
  List<DisplayFeature> get displayFeatures => _viewConfiguration.displayFeatures;

  /// Updates the view's rendering on the GPU with the newly provided [Scene].
  ///
  /// This function must be called within the scope of the
  /// [PlatformDispatcher.onBeginFrame] or [PlatformDispatcher.onDrawFrame]
  /// callbacks being invoked.
  ///
  /// If this function is called a second time during a single
  /// [PlatformDispatcher.onBeginFrame]/[PlatformDispatcher.onDrawFrame]
  /// callback sequence or called outside the scope of those callbacks, the call
  /// will be ignored.
  ///
  /// To record graphical operations, first create a [PictureRecorder], then
  /// construct a [Canvas], passing that [PictureRecorder] to its constructor.
  /// After issuing all the graphical operations, call the
  /// [PictureRecorder.endRecording] function on the [PictureRecorder] to obtain
  /// the final [Picture] that represents the issued graphical operations.
  ///
  /// Next, create a [SceneBuilder], and add the [Picture] to it using
  /// [SceneBuilder.addPicture]. With the [SceneBuilder.build] method you can
  /// then obtain a [Scene] object, which you can display to the user via this
  /// [render] function.
  ///
  /// If the view is configured with loose [physicalConstraints] (i.e.
  /// [ViewConstraints.isTight] returns false) a `size` satisfying those
  /// constraints must be provided. This method does not check that the provided
  /// `size` actually meets the constraints (this should be done in a higher
  /// level), but an illegal `size` may result in undefined rendering behavior.
  /// If no `size` is provided, [physicalSize] is used instead.
  ///
  /// See also:
  ///
  /// * [SchedulerBinding], the Flutter framework class which manages the
  ///   scheduling of frames.
  /// * [RendererBinding], the Flutter framework class which manages layout and
  ///   painting.
  void render(Scene scene, {Size? size}) {
<<<<<<< HEAD
    // Duplicated calls or calls outside of onBeginFrame/onDrawFrame (indicated
    // by _debugRenderedViews being null) are ignored. See _debugRenderedViews.
    // TODO(dkwingsmt): We should change this skip into an assertion.
    // https://github.com/flutter/flutter/issues/137073
    bool validRender = true;
    assert(() {
      validRender = platformDispatcher._debugRenderedViews?.add(this) ?? false;
      return true;
    }());
    if (validRender) {
      _render(viewId, scene as _NativeScene, size?.width ?? physicalSize.width, size?.height ?? physicalSize.height);
    }
=======
    _render(viewId, scene as _NativeScene, size?.width ?? physicalSize.width, size?.height ?? physicalSize.height);
>>>>>>> d8afe9d0
  }

  @Native<Void Function(Int64, Pointer<Void>, Double, Double)>(symbol: 'PlatformConfigurationNativeApi::Render')
  external static void _render(int viewId, _NativeScene scene, double width, double height);

  /// Change the retained semantics data about this [FlutterView].
  ///
  /// If [PlatformDispatcher.semanticsEnabled] is true, the user has requested that this function
  /// be called whenever the semantic content of this [FlutterView]
  /// changes.
  ///
  /// This function disposes the given update, which means the semantics update
  /// cannot be used further.
  void updateSemantics(SemanticsUpdate update) => _updateSemantics(update as _NativeSemanticsUpdate);

  @Native<Void Function(Pointer<Void>)>(symbol: 'PlatformConfigurationNativeApi::UpdateSemantics')
  external static void _updateSemantics(_NativeSemanticsUpdate update);

  @override
  String toString() => 'FlutterView(id: $viewId)';
}

/// Deprecated. Will be removed in a future version of Flutter.
///
/// This class is deprecated to prepare for Flutter's upcoming support for
/// multiple views and eventually multiple windows.
///
/// This class has been split into two classes: [FlutterView] and
/// [PlatformDispatcher]. A [FlutterView] gives an application access to
/// view-specific functionality while the [PlatformDispatcher] contains
/// platform-specific functionality that applies to all views.
///
/// This class backs the global [window] singleton, which is also deprecated.
/// See the docs on [window] for migration options.
///
/// See also:
///
/// * [FlutterView], which gives an application access to view-specific
///   functionality.
/// * [PlatformDispatcher], which gives an application access to
///   platform-specific functionality.
@Deprecated(
  'Use FlutterView or PlatformDispatcher instead. '
  'Deprecated to prepare for the upcoming multi-window support. '
  'This feature was deprecated after v3.7.0-32.0.pre.'
)
class SingletonFlutterWindow extends FlutterView {
  @Deprecated(
    'Use FlutterView or PlatformDispatcher instead. '
    'Deprecated to prepare for the upcoming multi-window support. '
    'This feature was deprecated after v3.7.0-32.0.pre.'
  )
  SingletonFlutterWindow._() : super._(
    // TODO(dkwingsmt): This crashes if the implicit view is disabled. We need
    // to resolve this by the time embedders are allowed to disable the implicit
    // view.
    // https://github.com/flutter/flutter/issues/131651
    _implicitViewId!,
    PlatformDispatcher.instance,
    const _ViewConfiguration(),
  );

  // Gets its configuration from the FlutterView with the same ID if it exists.
  @override
  _ViewConfiguration get _viewConfiguration => platformDispatcher._views[viewId]?._viewConfiguration ?? super._viewConfiguration;

  /// A callback that is invoked whenever the [devicePixelRatio],
  /// [physicalSize], [padding], [viewInsets], [PlatformDispatcher.views], or
  /// [systemGestureInsets] values change.
  ///
  /// {@macro dart.ui.window.accessorForwardWarning}
  ///
  /// When using the Flutter framework, the [MediaQuery] widget exposes much of
  /// these metrics. Using [MediaQuery.of] to obtain them allows the framework
  /// to automatically rebuild widgets that depend on them, without having to
  /// manage the [onMetricsChanged] callback.
  ///
  /// See [PlatformDispatcher.onMetricsChanged] for more information.
  VoidCallback? get onMetricsChanged => platformDispatcher.onMetricsChanged;
  set onMetricsChanged(VoidCallback? callback) {
    platformDispatcher.onMetricsChanged = callback;
  }

  /// The system-reported default locale of the device.
  ///
  /// {@template dart.ui.window.accessorForwardWarning}
  /// Accessing this value returns the value contained in the
  /// [PlatformDispatcher] singleton, so instead of getting it from here, you
  /// should consider getting it from
  /// `WidgetsBinding.instance.platformDispatcher` instead (or, when
  /// `WidgetsBinding` isn't available, from [PlatformDispatcher.instance]). The
  /// reason this value forwards to the [PlatformDispatcher] is to provide
  /// convenience for applications that only use a single main window.
  /// {@endtemplate}
  ///
  /// This establishes the language and formatting conventions that window
  /// should, if possible, use to render their user interface.
  ///
  /// This is the first locale selected by the user and is the user's primary
  /// locale (the locale the device UI is displayed in)
  ///
  /// This is equivalent to `locales.first` and will provide an empty non-null
  /// locale if the [locales] list has not been set or is empty.
  Locale get locale => platformDispatcher.locale;

  /// The full system-reported supported locales of the device.
  ///
  /// {@macro dart.ui.window.accessorForwardWarning}
  ///
  /// This establishes the language and formatting conventions that window
  /// should, if possible, use to render their user interface.
  ///
  /// The list is ordered in order of priority, with lower-indexed locales being
  /// preferred over higher-indexed ones. The first element is the primary [locale].
  ///
  /// The [onLocaleChanged] callback is called whenever this value changes.
  ///
  /// See also:
  ///
  ///  * [WidgetsBindingObserver], for a mechanism at the widgets layer to
  ///    observe when this value changes.
  List<Locale> get locales => platformDispatcher.locales;

  /// Performs the platform-native locale resolution.
  ///
  /// Each platform may return different results.
  ///
  /// If the platform fails to resolve a locale, then this will return null.
  ///
  /// This method returns synchronously and is a direct call to
  /// platform specific APIs without invoking method channels.
  Locale? computePlatformResolvedLocale(List<Locale> supportedLocales) {
    return platformDispatcher.computePlatformResolvedLocale(supportedLocales);
  }

  /// A callback that is invoked whenever [locale] changes value.
  ///
  /// {@macro dart.ui.window.accessorForwardWarning}
  ///
  /// The framework invokes this callback in the same zone in which the
  /// callback was set.
  ///
  /// See also:
  ///
  ///  * [WidgetsBindingObserver], for a mechanism at the widgets layer to
  ///    observe when this callback is invoked.
  VoidCallback? get onLocaleChanged => platformDispatcher.onLocaleChanged;
  set onLocaleChanged(VoidCallback? callback) {
    platformDispatcher.onLocaleChanged = callback;
  }

  /// The lifecycle state immediately after dart isolate initialization.
  ///
  /// {@macro dart.ui.window.accessorForwardWarning}
  ///
  /// This property will not be updated as the lifecycle changes.
  ///
  /// It is used to initialize [SchedulerBinding.lifecycleState] at startup
  /// with any buffered lifecycle state events.
  String get initialLifecycleState => platformDispatcher.initialLifecycleState;

  /// The system-reported text scale.
  ///
  /// {@macro dart.ui.window.accessorForwardWarning}
  ///
  /// This establishes the text scaling factor to use when rendering text,
  /// according to the user's platform preferences.
  ///
  /// The [onTextScaleFactorChanged] callback is called whenever this value
  /// changes.
  ///
  /// See also:
  ///
  ///  * [WidgetsBindingObserver], for a mechanism at the widgets layer to
  ///    observe when this value changes.
  double get textScaleFactor => platformDispatcher.textScaleFactor;

  /// Whether the spell check service is supported on the current platform.
  ///
  /// {@macro dart.ui.window.accessorForwardWarning}
  ///
  /// This option is used by [EditableTextState] to define its
  /// [SpellCheckConfiguration] when spell check is enabled, but no spell check
  /// service is specified.
  bool get nativeSpellCheckServiceDefined => platformDispatcher.nativeSpellCheckServiceDefined;

  /// Whether briefly displaying the characters as you type in obscured text
  /// fields is enabled in system settings.
  ///
  /// See also:
  ///
  ///  * [EditableText.obscureText], which when set to true hides the text in
  ///    the text field.
  bool get brieflyShowPassword => platformDispatcher.brieflyShowPassword;

  /// The setting indicating whether time should always be shown in the 24-hour
  /// format.
  ///
  /// {@macro dart.ui.window.accessorForwardWarning}
  ///
  /// This option is used by [showTimePicker].
  bool get alwaysUse24HourFormat => platformDispatcher.alwaysUse24HourFormat;

  /// A callback that is invoked whenever [textScaleFactor] changes value.
  ///
  /// {@macro dart.ui.window.accessorForwardWarning}
  ///
  /// The framework invokes this callback in the same zone in which the
  /// callback was set.
  ///
  /// See also:
  ///
  ///  * [WidgetsBindingObserver], for a mechanism at the widgets layer to
  ///    observe when this callback is invoked.
  VoidCallback? get onTextScaleFactorChanged => platformDispatcher.onTextScaleFactorChanged;
  set onTextScaleFactorChanged(VoidCallback? callback) {
    platformDispatcher.onTextScaleFactorChanged = callback;
  }

  /// The setting indicating the current brightness mode of the host platform.
  ///
  /// {@macro dart.ui.window.accessorForwardWarning}
  ///
  /// If the platform has no preference, [platformBrightness] defaults to
  /// [Brightness.light].
  Brightness get platformBrightness => platformDispatcher.platformBrightness;

  /// A callback that is invoked whenever [platformBrightness] changes value.
  ///
  /// {@macro dart.ui.window.accessorForwardWarning}
  ///
  /// The framework invokes this callback in the same zone in which the
  /// callback was set.
  ///
  /// See also:
  ///
  ///  * [WidgetsBindingObserver], for a mechanism at the widgets layer to
  ///    observe when this callback is invoked.
  VoidCallback? get onPlatformBrightnessChanged => platformDispatcher.onPlatformBrightnessChanged;
  set onPlatformBrightnessChanged(VoidCallback? callback) {
    platformDispatcher.onPlatformBrightnessChanged = callback;
  }

  /// The setting indicating the system font of the host platform.
  ///
  /// {@macro dart.ui.window.accessorForwardWarning}
  String? get systemFontFamily => platformDispatcher.systemFontFamily;

  /// A callback that is invoked whenever [systemFontFamily] changes value.
  ///
  /// {@macro dart.ui.window.accessorForwardWarning}
  ///
  /// The framework invokes this callback in the same zone in which the
  /// callback was set.
  ///
  /// See also:
  ///
  ///  * [WidgetsBindingObserver], for a mechanism at the widgets layer to
  ///    observe when this callback is invoked.
  VoidCallback? get onSystemFontFamilyChanged => platformDispatcher.onSystemFontFamilyChanged;
  set onSystemFontFamilyChanged(VoidCallback? callback) {
    platformDispatcher.onSystemFontFamilyChanged = callback;
  }

  /// A callback that is invoked to notify the window that it is an appropriate
  /// time to provide a scene using the [SceneBuilder] API and the [render]
  /// method.
  ///
  /// {@macro dart.ui.window.accessorForwardWarning}
  ///
  /// When possible, this is driven by the hardware VSync signal. This is only
  /// called if [scheduleFrame] has been called since the last time this
  /// callback was invoked.
  ///
  /// The [onDrawFrame] callback is invoked immediately after [onBeginFrame],
  /// after draining any microtasks (e.g. completions of any [Future]s) queued
  /// by the [onBeginFrame] handler.
  ///
  /// The framework invokes this callback in the same zone in which the
  /// callback was set.
  ///
  /// See also:
  ///
  ///  * [SchedulerBinding], the Flutter framework class which manages the
  ///    scheduling of frames.
  ///  * [RendererBinding], the Flutter framework class which manages layout and
  ///    painting.
  FrameCallback? get onBeginFrame => platformDispatcher.onBeginFrame;
  set onBeginFrame(FrameCallback? callback) {
    platformDispatcher.onBeginFrame = callback;
  }

  /// A callback that is invoked for each frame after [onBeginFrame] has
  /// completed and after the microtask queue has been drained.
  ///
  /// {@macro dart.ui.window.accessorForwardWarning}
  ///
  /// This can be used to implement a second phase of frame rendering that
  /// happens after any deferred work queued by the [onBeginFrame] phase.
  ///
  /// The framework invokes this callback in the same zone in which the
  /// callback was set.
  ///
  /// See also:
  ///
  ///  * [SchedulerBinding], the Flutter framework class which manages the
  ///    scheduling of frames.
  ///  * [RendererBinding], the Flutter framework class which manages layout and
  ///    painting.
  VoidCallback? get onDrawFrame => platformDispatcher.onDrawFrame;
  set onDrawFrame(VoidCallback? callback) {
    platformDispatcher.onDrawFrame = callback;
  }

  /// A callback that is invoked to report the [FrameTiming] of recently
  /// rasterized frames.
  ///
  /// {@macro dart.ui.window.accessorForwardWarning}
  ///
  /// It's preferred to use [SchedulerBinding.addTimingsCallback] than to use
  /// [PlatformDispatcher.onReportTimings] directly because
  /// [SchedulerBinding.addTimingsCallback] allows multiple callbacks.
  ///
  /// This can be used to see if the window has missed frames (through
  /// [FrameTiming.buildDuration] and [FrameTiming.rasterDuration]), or high
  /// latencies (through [FrameTiming.totalSpan]).
  ///
  /// Unlike [Timeline], the timing information here is available in the release
  /// mode (additional to the profile and the debug mode). Hence this can be
  /// used to monitor the application's performance in the wild.
  ///
  /// {@macro dart.ui.TimingsCallback.list}
  ///
  /// If this is null, no additional work will be done. If this is not null,
  /// Flutter spends less than 0.1ms every 1 second to report the timings
  /// (measured on iPhone6S). The 0.1ms is about 0.6% of 16ms (frame budget for
  /// 60fps), or 0.01% CPU usage per second.
  TimingsCallback? get onReportTimings => platformDispatcher.onReportTimings;
  set onReportTimings(TimingsCallback? callback) {
    platformDispatcher.onReportTimings = callback;
  }

  /// A callback that is invoked when pointer data is available.
  ///
  /// {@macro dart.ui.window.accessorForwardWarning}
  ///
  /// The framework invokes this callback in the same zone in which the
  /// callback was set.
  ///
  /// See also:
  ///
  ///  * [GestureBinding], the Flutter framework class which manages pointer
  ///    events.
  PointerDataPacketCallback? get onPointerDataPacket => platformDispatcher.onPointerDataPacket;
  set onPointerDataPacket(PointerDataPacketCallback? callback) {
    platformDispatcher.onPointerDataPacket = callback;
  }

  /// A callback that is invoked when key data is available.
  ///
  /// The framework invokes this callback in the same zone in which the
  /// callback was set.
  KeyDataCallback? get onKeyData => platformDispatcher.onKeyData;
  set onKeyData(KeyDataCallback? callback) {
    platformDispatcher.onKeyData = callback;
  }

  /// The route or path that the embedder requested when the application was
  /// launched.
  ///
  /// {@macro dart.ui.window.accessorForwardWarning}
  ///
  /// This will be the string "`/`" if no particular route was requested.
  ///
  /// ## Android
  ///
  /// On Android, the initial route can be set on the [initialRoute](/javadoc/io/flutter/embedding/android/FlutterActivity.NewEngineIntentBuilder.html#initialRoute-java.lang.String-)
  /// method of the [FlutterActivity](/javadoc/io/flutter/embedding/android/FlutterActivity.html)'s
  /// intent builder.
  ///
  /// On a standalone engine, see https://flutter.dev/docs/development/add-to-app/android/add-flutter-screen#initial-route-with-a-cached-engine.
  ///
  /// ## iOS
  ///
  /// On iOS, the initial route can be set with the
  /// [`FlutterViewController.setInitialRoute`](/ios-embedder/interface_flutter_view_controller.html#a7f269c2da73312f856d42611cc12a33f)
  /// initializer.
  ///
  /// On a standalone engine, see https://flutter.dev/docs/development/add-to-app/ios/add-flutter-screen#route.
  ///
  /// See also:
  ///
  ///  * [Navigator], a widget that handles routing.
  ///  * [SystemChannels.navigation], which handles subsequent navigation
  ///    requests from the embedder.
  String get defaultRouteName => platformDispatcher.defaultRouteName;

  /// Requests that, at the next appropriate opportunity, the [onBeginFrame] and
  /// [onDrawFrame] callbacks be invoked.
  ///
  /// {@template dart.ui.window.functionForwardWarning}
  /// Calling this function forwards the call to the same function on the
  /// [PlatformDispatcher] singleton, so instead of calling it here, you should
  /// consider calling it on `WidgetsBinding.instance.platformDispatcher` instead (or, when
  /// `WidgetsBinding` isn't available, on [PlatformDispatcher.instance]). The
  /// reason this function forwards to the [PlatformDispatcher] is to provide
  /// convenience for applications that only use a single main window.
  /// {@endtemplate}
  ///
  /// See also:
  ///
  /// * [SchedulerBinding], the Flutter framework class which manages the
  ///   scheduling of frames.
  void scheduleFrame() => platformDispatcher.scheduleFrame();

  /// Whether the user has requested that [updateSemantics] be called when
  /// the semantic contents of window changes.
  ///
  /// {@macro dart.ui.window.accessorForwardWarning}
  ///
  /// The [onSemanticsEnabledChanged] callback is called whenever this value
  /// changes.
  bool get semanticsEnabled => platformDispatcher.semanticsEnabled;

  /// A callback that is invoked when the value of [semanticsEnabled] changes.
  ///
  /// {@macro dart.ui.window.accessorForwardWarning}
  ///
  /// The framework invokes this callback in the same zone in which the
  /// callback was set.
  VoidCallback? get onSemanticsEnabledChanged => platformDispatcher.onSemanticsEnabledChanged;
  set onSemanticsEnabledChanged(VoidCallback? callback) {
    platformDispatcher.onSemanticsEnabledChanged = callback;
  }

  /// The [FrameData] object for the current frame.
  FrameData get frameData => platformDispatcher.frameData;

  /// A callback that is invoked when the window updates the [FrameData].
  VoidCallback? get onFrameDataChanged => platformDispatcher.onFrameDataChanged;
  set onFrameDataChanged(VoidCallback? callback) {
    platformDispatcher.onFrameDataChanged = callback;
  }

  /// Additional accessibility features that may be enabled by the platform.
  AccessibilityFeatures get accessibilityFeatures => platformDispatcher.accessibilityFeatures;

  /// A callback that is invoked when the value of [accessibilityFeatures] changes.
  ///
  /// {@macro dart.ui.window.accessorForwardWarning}
  ///
  /// The framework invokes this callback in the same zone in which the
  /// callback was set.
  VoidCallback? get onAccessibilityFeaturesChanged => platformDispatcher.onAccessibilityFeaturesChanged;
  set onAccessibilityFeaturesChanged(VoidCallback? callback) {
    platformDispatcher.onAccessibilityFeaturesChanged = callback;
  }

  /// Sends a message to a platform-specific plugin.
  ///
  /// {@macro dart.ui.window.functionForwardWarning}
  ///
  /// The `name` parameter determines which plugin receives the message. The
  /// `data` parameter contains the message payload and is typically UTF-8
  /// encoded JSON but can be arbitrary data. If the plugin replies to the
  /// message, `callback` will be called with the response.
  ///
  /// The framework invokes [callback] in the same zone in which this method
  /// was called.
  void sendPlatformMessage(String name,
      ByteData? data,
      PlatformMessageResponseCallback? callback) {
    platformDispatcher.sendPlatformMessage(name, data, callback);
  }

  /// Deprecated. Migrate to [ChannelBuffers.setListener] instead.
  ///
  /// Called whenever this window receives a message from a platform-specific
  /// plugin.
  ///
  /// {@macro dart.ui.window.accessorForwardWarning}
  ///
  /// The `name` parameter determines which plugin sent the message. The `data`
  /// parameter is the payload and is typically UTF-8 encoded JSON but can be
  /// arbitrary data.
  ///
  /// Message handlers must call the function given in the `callback` parameter.
  /// If the handler does not need to respond, the handler should pass null to
  /// the callback.
  ///
  /// The framework invokes this callback in the same zone in which the
  /// callback was set.
  @Deprecated(
    'Migrate to ChannelBuffers.setListener instead. '
    'This feature was deprecated after v3.11.0-20.0.pre.',
  )
  PlatformMessageCallback? get onPlatformMessage => platformDispatcher.onPlatformMessage;
  @Deprecated(
    'Migrate to ChannelBuffers.setListener instead. '
    'This feature was deprecated after v3.11.0-20.0.pre.',
  )
  set onPlatformMessage(PlatformMessageCallback? callback) {
    platformDispatcher.onPlatformMessage = callback;
  }

  /// Set the debug name associated with this platform dispatcher's root
  /// isolate.
  ///
  /// {@macro dart.ui.window.accessorForwardWarning}
  ///
  /// Normally debug names are automatically generated from the Dart port, entry
  /// point, and source file. For example: `main.dart$main-1234`.
  ///
  /// This can be combined with flutter tools `--isolate-filter` flag to debug
  /// specific root isolates. For example: `flutter attach --isolate-filter=[name]`.
  /// Note that this does not rename any child isolates of the root.
  void setIsolateDebugName(String name) => PlatformDispatcher.instance.setIsolateDebugName(name);
}

/// Additional accessibility features that may be enabled by the platform.
///
/// It is not possible to enable these settings from Flutter, instead they are
/// used by the platform to indicate that additional accessibility features are
/// enabled.
//
// When changes are made to this class, the equivalent APIs in each of the
// embedders *must* be updated.
class AccessibilityFeatures {
  const AccessibilityFeatures._(this._index);

  static const int _kAccessibleNavigationIndex = 1 << 0;
  static const int _kInvertColorsIndex = 1 << 1;
  static const int _kDisableAnimationsIndex = 1 << 2;
  static const int _kBoldTextIndex = 1 << 3;
  static const int _kReduceMotionIndex = 1 << 4;
  static const int _kHighContrastIndex = 1 << 5;
  static const int _kOnOffSwitchLabelsIndex = 1 << 6;

  // A bitfield which represents each enabled feature.
  final int _index;

  /// Whether there is a running accessibility service which is changing the
  /// interaction model of the device.
  ///
  /// For example, TalkBack on Android and VoiceOver on iOS enable this flag.
  bool get accessibleNavigation => _kAccessibleNavigationIndex & _index != 0;

  /// The platform is inverting the colors of the application.
  bool get invertColors => _kInvertColorsIndex & _index != 0;

  /// The platform is requesting that animations be disabled or simplified.
  bool get disableAnimations => _kDisableAnimationsIndex & _index != 0;

  /// The platform is requesting that text be rendered at a bold font weight.
  ///
  /// Only supported on iOS and Android API 31+.
  bool get boldText => _kBoldTextIndex & _index != 0;

  /// The platform is requesting that certain animations be simplified and
  /// parallax effects removed.
  ///
  /// Only supported on iOS.
  bool get reduceMotion => _kReduceMotionIndex & _index != 0;

  /// The platform is requesting that UI be rendered with darker colors.
  ///
  /// Only supported on iOS.
  bool get highContrast => _kHighContrastIndex & _index != 0;

  /// The platform is requesting to show on/off labels inside switches.
  ///
  /// Only supported on iOS.
  bool get onOffSwitchLabels => _kOnOffSwitchLabelsIndex & _index != 0;

  @override
  String toString() {
    final List<String> features = <String>[];
    if (accessibleNavigation) {
      features.add('accessibleNavigation');
    }
    if (invertColors) {
      features.add('invertColors');
    }
    if (disableAnimations) {
      features.add('disableAnimations');
    }
    if (boldText) {
      features.add('boldText');
    }
    if (reduceMotion) {
      features.add('reduceMotion');
    }
    if (highContrast) {
      features.add('highContrast');
    }
    if (onOffSwitchLabels) {
      features.add('onOffSwitchLabels');
    }
    return 'AccessibilityFeatures$features';
  }

  @override
  bool operator ==(Object other) {
    if (other.runtimeType != runtimeType) {
      return false;
    }
    return other is AccessibilityFeatures
        && other._index == _index;
  }

  @override
  int get hashCode => _index.hashCode;
}

/// Describes the contrast of a theme or color palette.
enum Brightness {
  /// The color is dark and will require a light text color to achieve readable
  /// contrast.
  ///
  /// For example, the color might be dark grey, requiring white text.
  dark,

  /// The color is light and will require a dark text color to achieve readable
  /// contrast.
  ///
  /// For example, the color might be bright white, requiring black text.
  light,
}

/// Deprecated. Will be removed in a future version of Flutter.
///
/// This global property is deprecated to prepare for Flutter's upcoming support
/// for multiple views and multiple windows.
///
/// It represents the main view for applications where there is only one
/// view, such as applications designed for single-display mobile devices.
/// If the embedder supports multiple views, it points to the first view
/// created which is assumed to be the main view. It throws if no view has
/// been created yet or if the first view has been removed again.
///
/// The following options exists to migrate code that relies on accessing
/// this deprecated property:
///
/// If a [BuildContext] is available, consider looking up the current
/// [FlutterView] associated with that context via [View.of]. It gives access
/// to the same functionality as this deprecated property. However, the
/// platform-specific functionality has moved to the [PlatformDispatcher],
/// which may be accessed from the view returned by [View.of] via
/// [FlutterView.platformDispatcher]. Using [View.of] with a [BuildContext] is
/// the preferred option to migrate away from this deprecated [window]
/// property.
///
/// If no context is available to look up a [FlutterView], the
/// [PlatformDispatcher] can be used directly for platform-specific
/// functionality. It also maintains a list of all available [FlutterView]s in
/// [PlatformDispatcher.views] to access view-specific functionality without a
/// context. If possible, consider accessing the [PlatformDispatcher] via the
/// binding (e.g. `WidgetsBinding.instance.platformDispatcher`) instead of the
/// static singleton [PlatformDispatcher.instance]. See
/// [PlatformDispatcher.instance] for more information about why this is
/// preferred.
///
/// See also:
///
/// * [FlutterView], which gives an application access to view-specific
///   functionality.
/// * [PlatformDispatcher], which gives an application access to
///   platform-specific functionality.
/// * [PlatformDispatcher.views], for a list of all available views.
@Deprecated(
  'Look up the current FlutterView from the context via View.of(context) or consult the PlatformDispatcher directly instead. '
  'Deprecated to prepare for the upcoming multi-window support. '
  'This feature was deprecated after v3.7.0-32.0.pre.'
)
final SingletonFlutterWindow window = SingletonFlutterWindow._();

/// Additional data available on each flutter frame.
class FrameData {
  const FrameData._({this.frameNumber = -1});

  /// The number of the current frame.
  ///
  /// This number monotonically increases, but doesn't necessarily
  /// start at a particular value.
  ///
  /// If not provided, defaults to -1.
  final int frameNumber;
}

/// Platform specific configuration for gesture behavior, such as touch slop.
///
/// These settings are provided via [FlutterView.gestureSettings] to each
/// view, and should be favored for configuring gesture behavior over the
/// framework constants.
///
/// A `null` field indicates that the platform or view does not have a preference
/// and the fallback constants should be used instead.
class GestureSettings {
  /// Create a new [GestureSettings] value.
  ///
  /// Consider using [GestureSettings.copyWith] on an existing settings object
  /// to ensure that newly added fields are correctly set.
  const GestureSettings({
    this.physicalTouchSlop,
    this.physicalDoubleTapSlop,
  });

  /// The number of physical pixels a pointer is allowed to drift before it is
  /// considered an intentional movement.
  ///
  /// If `null`, the framework's default touch slop configuration should be used
  /// instead.
  final double? physicalTouchSlop;

  /// The number of physical pixels that the first and second tap of a double tap
  /// can drift apart to still be recognized as a double tap.
  ///
  /// If `null`, the framework's default double tap slop configuration should be used
  /// instead.
  final double? physicalDoubleTapSlop;

  /// Create a new [GestureSettings] object from an existing value, overwriting
  /// all of the provided fields.
  GestureSettings copyWith({
    double? physicalTouchSlop,
    double? physicalDoubleTapSlop,
  }) {
    return GestureSettings(
      physicalTouchSlop: physicalTouchSlop ?? this.physicalTouchSlop,
      physicalDoubleTapSlop: physicalDoubleTapSlop ?? this.physicalDoubleTapSlop,
    );
  }

  @override
  bool operator ==(Object other) {
    if (other.runtimeType != runtimeType) {
      return false;
    }
    return other is GestureSettings &&
      other.physicalTouchSlop == physicalTouchSlop &&
      other.physicalDoubleTapSlop == physicalDoubleTapSlop;
  }

  @override
  int get hashCode => Object.hash(physicalTouchSlop, physicalDoubleTapSlop);

  @override
  String toString() => 'GestureSettings(physicalTouchSlop: $physicalTouchSlop, physicalDoubleTapSlop: $physicalDoubleTapSlop)';
}<|MERGE_RESOLUTION|>--- conflicted
+++ resolved
@@ -372,22 +372,7 @@
   /// * [RendererBinding], the Flutter framework class which manages layout and
   ///   painting.
   void render(Scene scene, {Size? size}) {
-<<<<<<< HEAD
-    // Duplicated calls or calls outside of onBeginFrame/onDrawFrame (indicated
-    // by _debugRenderedViews being null) are ignored. See _debugRenderedViews.
-    // TODO(dkwingsmt): We should change this skip into an assertion.
-    // https://github.com/flutter/flutter/issues/137073
-    bool validRender = true;
-    assert(() {
-      validRender = platformDispatcher._debugRenderedViews?.add(this) ?? false;
-      return true;
-    }());
-    if (validRender) {
-      _render(viewId, scene as _NativeScene, size?.width ?? physicalSize.width, size?.height ?? physicalSize.height);
-    }
-=======
     _render(viewId, scene as _NativeScene, size?.width ?? physicalSize.width, size?.height ?? physicalSize.height);
->>>>>>> d8afe9d0
   }
 
   @Native<Void Function(Int64, Pointer<Void>, Double, Double)>(symbol: 'PlatformConfigurationNativeApi::Render')
