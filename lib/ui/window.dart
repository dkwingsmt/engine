--- conflicted
+++ resolved
@@ -372,19 +372,11 @@
   /// * [RendererBinding], the Flutter framework class which manages layout and
   ///   painting.
   void render(Scene scene, {Size? size}) {
-<<<<<<< HEAD
-    _renderView(viewId, scene as _NativeScene, size?.width ?? physicalSize.width, size?.height ?? physicalSize.height);
-  }
-
-  @Native<Void Function(Int64, Pointer<Void>, Double, Double)>(symbol: 'PlatformConfigurationNativeApi::RenderView')
-  external static void _renderView(int viewId, _NativeScene scene, double width, double height);
-=======
     _render(viewId, scene as _NativeScene, size?.width ?? physicalSize.width, size?.height ?? physicalSize.height);
   }
 
   @Native<Void Function(Int64, Pointer<Void>, Double, Double)>(symbol: 'PlatformConfigurationNativeApi::Render')
   external static void _render(int viewId, _NativeScene scene, double width, double height);
->>>>>>> 78c63d3c
 
   /// Change the retained semantics data about this [FlutterView].
   ///
