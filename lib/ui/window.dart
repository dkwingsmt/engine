// Copyright 2013 The Flutter Authors. All rights reserved.
// Use of this source code is governed by a BSD-style license that can be
// found in the LICENSE file.
part of dart.ui;

/// A configurable display that a [FlutterView] renders on.
///
/// Use [FlutterView.display] to get the current display for that view.
class Display {
  const Display._({
    required this.id,
    required this.devicePixelRatio,
    required this.size,
    required this.refreshRate,
  });

  /// A unique identifier for this display.
  ///
  /// This identifier is unique among a list of displays the Flutter framework
  /// is aware of, and is not derived from any platform specific identifiers for
  /// displays.
  final int id;

  /// The device pixel ratio of this display.
  ///
  /// This value is the same as the value of [FlutterView.devicePixelRatio] for
  /// all view objects attached to this display.
  final double devicePixelRatio;

  /// The physical size of this display.
  final Size size;

  /// The refresh rate in FPS of this display.
  final double refreshRate;

  @override
  String toString() => 'Display(id: $id, size: $size, devicePixelRatio: $devicePixelRatio, refreshRate: $refreshRate)';
}

/// A view into which a Flutter [Scene] is drawn.
///
/// Each [FlutterView] has its own layer tree that is rendered
/// whenever [render] is called on it with a [Scene].
///
/// ## Insets and Padding
///
/// {@animation 300 300 https://flutter.github.io/assets-for-api-docs/assets/widgets/window_padding.mp4}
///
/// In this illustration, the black areas represent system UI that the app
/// cannot draw over. The red area represents view padding that the view may not
/// be able to detect gestures in and may not want to draw in. The grey area
/// represents the system keyboard, which can cover over the bottom view padding
/// when visible.
///
/// The [viewInsets] are the physical pixels which the operating
/// system reserves for system UI, such as the keyboard, which would fully
/// obscure any content drawn in that area.
///
/// The [viewPadding] are the physical pixels on each side of the
/// display that may be partially obscured by system UI or by physical
/// intrusions into the display, such as an overscan region on a television or a
/// "notch" on a phone. Unlike the insets, these areas may have portions that
/// show the user view-painted pixels without being obscured, such as a
/// notch at the top of a phone that covers only a subset of the area. Insets,
/// on the other hand, either partially or fully obscure the window, such as an
/// opaque keyboard or a partially translucent status bar, which cover an area
/// without gaps.
///
/// The [padding] property is computed from both
/// [viewInsets] and [viewPadding]. It will allow a
/// view inset to consume view padding where appropriate, such as when a phone's
/// keyboard is covering the bottom view padding and so "absorbs" it.
///
/// Clients that want to position elements relative to the view padding
/// regardless of the view insets should use the [viewPadding]
/// property, e.g. if you wish to draw a widget at the center of the screen with
/// respect to the iPhone "safe area" regardless of whether the keyboard is
/// showing.
///
/// [padding] is useful for clients that want to know how much
/// padding should be accounted for without concern for the current inset(s)
/// state, e.g. determining whether a gesture should be considered for scrolling
/// purposes. This value varies based on the current state of the insets. For
/// example, a visible keyboard will consume all gestures in the bottom part of
/// the [viewPadding] anyway, so there is no need to account for
/// that in the [padding], which is always safe to use for such
/// calculations.
class FlutterView {
  FlutterView._(this.viewId, this.platformDispatcher, this._viewConfiguration);

  /// The opaque ID for this view.
  final int viewId;

  /// The platform dispatcher that this view is registered with, and gets its
  /// information from.
  final PlatformDispatcher platformDispatcher;

  /// The configuration of this view.
  _ViewConfiguration _viewConfiguration;

  /// The [Display] this view is drawn in.
  Display get display {
    assert(platformDispatcher._displays.containsKey(_viewConfiguration.displayId));
    return platformDispatcher._displays[_viewConfiguration.displayId]!;
  }

  /// The number of device pixels for each logical pixel for the screen this
  /// view is displayed on.
  ///
  /// This number might not be a power of two. Indeed, it might not even be an
  /// integer. For example, the Nexus 6 has a device pixel ratio of 3.5.
  ///
  /// Device pixels are also referred to as physical pixels. Logical pixels are
  /// also referred to as device-independent or resolution-independent pixels.
  ///
  /// By definition, there are roughly 38 logical pixels per centimeter, or
  /// about 96 logical pixels per inch, of the physical display. The value
  /// returned by [devicePixelRatio] is ultimately obtained either from the
  /// hardware itself, the device drivers, or a hard-coded value stored in the
  /// operating system or firmware, and may be inaccurate, sometimes by a
  /// significant margin.
  ///
  /// The Flutter framework operates in logical pixels, so it is rarely
  /// necessary to directly deal with this property.
  ///
  /// When this changes, [PlatformDispatcher.onMetricsChanged] is called. When
  /// using the Flutter framework, using [MediaQuery.of] to obtain the device
  /// pixel ratio (via [MediaQueryData.devicePixelRatio]), instead of directly
  /// obtaining the [devicePixelRatio] from a [FlutterView], will automatically
  /// cause any widgets dependent on this value to rebuild when it changes,
  /// without having to listen to [PlatformDispatcher.onMetricsChanged].
  ///
  /// See also:
  ///
  ///  * [WidgetsBindingObserver], for a mechanism at the widgets layer to
  ///    observe when this value changes.
  ///  * [Display.devicePixelRatio], which reports the DPR of the display.
  ///    The value here is equal to the value exposed on [display].
  double get devicePixelRatio => _viewConfiguration.devicePixelRatio;

  /// The dimensions and location of the rectangle into which the scene rendered
  /// in this view will be drawn on the screen, in physical pixels.
  ///
  /// When this changes, [PlatformDispatcher.onMetricsChanged] is called.
  ///
  /// At startup, the size and location of the view may not be known before Dart
  /// code runs. If this value is observed early in the application lifecycle,
  /// it may report [Rect.zero].
  ///
  /// This value does not take into account any on-screen keyboards or other
  /// system UI. The [padding] and [viewInsets] properties provide a view into
  /// how much of each side of the view may be obscured by system UI.
  ///
  /// See also:
  ///
  ///  * [WidgetsBindingObserver], for a mechanism at the widgets layer to
  ///    observe when this value changes.
  Rect get physicalGeometry => _viewConfiguration.geometry;

  /// The dimensions of the rectangle into which the scene rendered in this view
  /// will be drawn on the screen, in physical pixels.
  ///
  /// When this changes, [PlatformDispatcher.onMetricsChanged] is called. When
  /// using the Flutter framework, using [MediaQuery.of] to obtain the size (via
  /// [MediaQueryData.size]), instead of directly obtaining the [physicalSize]
  /// from a [FlutterView], will automatically cause any widgets dependent on the
  /// size to rebuild when the size changes, without having to listen to
  /// [PlatformDispatcher.onMetricsChanged].
  ///
  /// At startup, the size of the view may not be known before Dart code runs.
  /// If this value is observed early in the application lifecycle, it may
  /// report [Size.zero].
  ///
  /// This value does not take into account any on-screen keyboards or other
  /// system UI. The [padding] and [viewInsets] properties provide information
  /// about how much of each side of the view may be obscured by system UI.
  ///
  /// This value is the same as the `size` member of [physicalGeometry].
  ///
  /// See also:
  ///
  ///  * [physicalGeometry], which reports the location of the view as well as
  ///    its size.
  ///  * [WidgetsBindingObserver], for a mechanism at the widgets layer to
  ///    observe when this value changes.
  Size get physicalSize => _viewConfiguration.geometry.size;

  /// The number of physical pixels on each side of the display rectangle into
  /// which the view can render, but over which the operating system will likely
  /// place system UI, such as the keyboard, that fully obscures any content.
  ///
  /// When this property changes, [PlatformDispatcher.onMetricsChanged] is
  /// called. When using the Flutter framework, using [MediaQuery.of] to obtain
  /// the insets (via [MediaQueryData.viewInsets]), instead of directly
  /// obtaining the [viewInsets] from a [FlutterView], will automatically cause
  /// any widgets dependent on the insets to rebuild when they change, without
  /// having to listen to [PlatformDispatcher.onMetricsChanged].
  ///
  /// The relationship between this [viewInsets],
  /// [viewPadding], and [padding] are described in
  /// more detail in the documentation for [FlutterView].
  ///
  /// See also:
  ///
  ///  * [WidgetsBindingObserver], for a mechanism at the widgets layer to
  ///    observe when this value changes.
  ///  * [MediaQuery.of], a simpler mechanism for the same.
  ///  * [Scaffold], which automatically applies the view insets in material
  ///    design applications.
  ViewPadding get viewInsets => _viewConfiguration.viewInsets;

  /// The number of physical pixels on each side of the display rectangle into
  /// which the view can render, but which may be partially obscured by system
  /// UI (such as the system notification area), or physical intrusions in
  /// the display (e.g. overscan regions on television screens or phone sensor
  /// housings).
  ///
  /// Unlike [padding], this value does not change relative to
  /// [viewInsets]. For example, on an iPhone X, it will not
  /// change in response to the soft keyboard being visible or hidden, whereas
  /// [padding] will.
  ///
  /// When this property changes, [PlatformDispatcher.onMetricsChanged] is
  /// called. When using the Flutter framework, using [MediaQuery.of] to obtain
  /// the padding (via [MediaQueryData.viewPadding]), instead of directly
  /// obtaining the [viewPadding] from a [FlutterView], will automatically cause
  /// any widgets dependent on the padding to rebuild when it changes, without
  /// having to listen to [PlatformDispatcher.onMetricsChanged].
  ///
  /// The relationship between this [viewInsets],
  /// [viewPadding], and [padding] are described in
  /// more detail in the documentation for [FlutterView].
  ///
  /// See also:
  ///
  ///  * [WidgetsBindingObserver], for a mechanism at the widgets layer to
  ///    observe when this value changes.
  ///  * [MediaQuery.of], a simpler mechanism for the same.
  ///  * [Scaffold], which automatically applies the padding in material design
  ///    applications.
  ViewPadding get viewPadding => _viewConfiguration.viewPadding;

  /// The number of physical pixels on each side of the display rectangle into
  /// which the view can render, but where the operating system will consume
  /// input gestures for the sake of system navigation.
  ///
  /// For example, an operating system might use the vertical edges of the
  /// screen, where swiping inwards from the edges takes users backward
  /// through the history of screens they previously visited.
  ///
  /// When this property changes, [PlatformDispatcher.onMetricsChanged] is called.
  ///
  /// See also:
  ///
  ///  * [WidgetsBindingObserver], for a mechanism at the widgets layer to
  ///    observe when this value changes.
  ///  * [MediaQuery.of], a simpler mechanism for the same.
  ViewPadding get systemGestureInsets => _viewConfiguration.systemGestureInsets;

  /// The number of physical pixels on each side of the display rectangle into
  /// which the view can render, but which may be partially obscured by system
  /// UI (such as the system notification area), or physical intrusions in
  /// the display (e.g. overscan regions on television screens or phone sensor
  /// housings).
  ///
  /// This value is calculated by taking `max(0.0, FlutterView.viewPadding -
  /// FlutterView.viewInsets)`. This will treat a system IME that increases the
  /// bottom inset as consuming that much of the bottom padding. For example, on
  /// an iPhone X, [EdgeInsets.bottom] of [FlutterView.padding] is the same as
  /// [EdgeInsets.bottom] of [FlutterView.viewPadding] when the soft keyboard is
  /// not drawn (to account for the bottom soft button area), but will be `0.0`
  /// when the soft keyboard is visible.
  ///
  /// When this changes, [PlatformDispatcher.onMetricsChanged] is called. When
  /// using the Flutter framework, using [MediaQuery.of] to obtain the padding
  /// (via [MediaQueryData.padding]), instead of directly obtaining the
  /// [padding] from a [FlutterView], will automatically cause any widgets
  /// dependent on the padding to rebuild when it changes, without having to
  /// listen to [PlatformDispatcher.onMetricsChanged].
  ///
  /// The relationship between this [viewInsets], [viewPadding], and [padding]
  /// are described in more detail in the documentation for [FlutterView].
  ///
  /// See also:
  ///
  /// * [WidgetsBindingObserver], for a mechanism at the widgets layer to
  ///   observe when this value changes.
  /// * [MediaQuery.of], a simpler mechanism for the same.
  /// * [Scaffold], which automatically applies the padding in material design
  ///   applications.
  ViewPadding get padding => _viewConfiguration.padding;

  /// Additional configuration for touch gestures performed on this view.
  ///
  /// For example, the touch slop defined in physical pixels may be provided
  /// by the gesture settings and should be preferred over the framework
  /// touch slop constant.
  GestureSettings get gestureSettings => _viewConfiguration.gestureSettings;

  /// {@template dart.ui.ViewConfiguration.displayFeatures}
  /// Areas of the display that are obstructed by hardware features.
  ///
  /// This list is populated only on Android. If the device has no display
  /// features, this list is empty.
  ///
  /// The coordinate space in which the [DisplayFeature.bounds] are defined spans
  /// across the screens currently in use. This means that the space between the screens
  /// is virtually part of the Flutter view space, with the [DisplayFeature.bounds]
  /// of the display feature as an obstructed area. The [DisplayFeature.type] can
  /// be used to determine if this display feature obstructs the screen or not.
  /// For example, [DisplayFeatureType.hinge] and [DisplayFeatureType.cutout] both
  /// obstruct the display, while [DisplayFeatureType.fold] is a crease in the display.
  ///
  /// Folding [DisplayFeature]s like the [DisplayFeatureType.hinge] and
  /// [DisplayFeatureType.fold] also have a [DisplayFeature.state] which can be
  /// used to determine the posture the device is in.
  /// {@endtemplate}
  ///
  /// When this changes, [PlatformDispatcher.onMetricsChanged] is called.
  ///
  /// See also:
  ///
  ///  * [WidgetsBindingObserver], for a mechanism at the widgets layer to
  ///    observe when this value changes.
  ///  * [MediaQuery.of], a simpler mechanism to access this data.
  List<DisplayFeature> get displayFeatures => _viewConfiguration.displayFeatures;

  /// Deprecated. Will be removed in a future version of Flutter.
  ///
  /// Uploads this view's rendering on the GPU with the newly provided
  /// [Scene].
  ///
  /// This method can only be used to upload one view's rendering per frame. To
  /// upload multiple views per frame, use [PlatformDispatcher.renderScenes].
  ///
  /// This function or [PlatformDispatcher.renderScenes] can only be called once
  /// after a [PlatformDispatcher.scheduleFrame]. If this method or
  /// [PlatformDispatcher.renderScenes] is called a second time after
  /// [PlatformDispatcher.scheduleFrame] (or is called before the first
  /// [PlatformDispatcher.scheduleFrame]), the call will be ignored.
  ///
  /// To record graphical operations, first create a [PictureRecorder], then
  /// construct a [Canvas], passing that [PictureRecorder] to its constructor.
  /// After issuing all the graphical operations, call the
  /// [PictureRecorder.endRecording] function on the [PictureRecorder] to obtain
  /// the final [Picture] that represents the issued graphical operations.
  ///
  /// Next, create a [SceneBuilder], and add the [Picture] to it using
  /// [SceneBuilder.addPicture]. With the [SceneBuilder.build] method you can
  /// then obtain a [Scene] object, which you can display to the user via this
  /// [render] function.
  ///
  /// See also:
  ///
  /// * [SchedulerBinding], the Flutter framework class which manages the
  ///   scheduling of frames.
  /// * [RendererBinding], the Flutter framework class which manages layout and
  ///   painting.
<<<<<<< HEAD
  void render(Scene scene) {
    final Map<FlutterView, Scene> tasks = <FlutterView, Scene>{};
    tasks[this] = scene;
    PlatformDispatcher.instance.render(tasks);
=======
  @Deprecated(
    'Use PlatformDispatcher.renderScenes instead. '
  )
  void render(Scene scene) {
    final Map<FlutterView, Scene> scenes = <FlutterView, Scene>{};
    scenes[this] = scene;
    PlatformDispatcher.instance.renderScenes(scenes);
>>>>>>> eb02629e
  }

  /// Change the retained semantics data about this [FlutterView].
  ///
  /// If [PlatformDispatcher.semanticsEnabled] is true, the user has requested that this function
  /// be called whenever the semantic content of this [FlutterView]
  /// changes.
  ///
  /// This function disposes the given update, which means the semantics update
  /// cannot be used further.
  void updateSemantics(SemanticsUpdate update) => _updateSemantics(update as _NativeSemanticsUpdate);

  @Native<Void Function(Pointer<Void>)>(symbol: 'PlatformConfigurationNativeApi::UpdateSemantics')
  external static void _updateSemantics(_NativeSemanticsUpdate update);

  @override
  String toString() => 'FlutterView(id: $viewId)';
}

/// Deprecated. Will be removed in a future version of Flutter.
///
/// This class is deprecated to prepare for Flutter's upcoming support for
/// multiple views and eventually multiple windows.
///
/// This class has been split into two classes: [FlutterView] and
/// [PlatformDispatcher]. A [FlutterView] gives an application access to
/// view-specific functionality while the [PlatformDispatcher] contains
/// platform-specific functionality that applies to all views.
///
/// This class backs the global [window] singleton, which is also deprecated.
/// See the docs on [window] for migration options.
///
/// See also:
///
/// * [FlutterView], which gives an application access to view-specific
///   functionality.
/// * [PlatformDispatcher], which gives an application access to
///   platform-specific functionality.
@Deprecated(
  'Use FlutterView or PlatformDispatcher instead. '
  'Deprecated to prepare for the upcoming multi-window support. '
  'This feature was deprecated after v3.7.0-32.0.pre.'
)
class SingletonFlutterWindow extends FlutterView {
  @Deprecated(
    'Use FlutterView or PlatformDispatcher instead. '
    'Deprecated to prepare for the upcoming multi-window support. '
    'This feature was deprecated after v3.7.0-32.0.pre.'
  )
  SingletonFlutterWindow._() : super._(
    // TODO(dkwingsmt): This crashes if the implicit view is disabled. We need
    // to resolve this by the time embedders are allowed to disable the implicit
    // view.
    // https://github.com/flutter/flutter/issues/131651
    _implicitViewId!,
    PlatformDispatcher.instance,
    const _ViewConfiguration(),
  );

  // Gets its configuration from the FlutterView with the same ID if it exists.
  @override
  _ViewConfiguration get _viewConfiguration => platformDispatcher._views[viewId]?._viewConfiguration ?? super._viewConfiguration;

  /// A callback that is invoked whenever the [devicePixelRatio],
  /// [physicalSize], [padding], [viewInsets], [PlatformDispatcher.views], or
  /// [systemGestureInsets] values change.
  ///
  /// {@macro dart.ui.window.accessorForwardWarning}
  ///
  /// When using the Flutter framework, the [MediaQuery] widget exposes much of
  /// these metrics. Using [MediaQuery.of] to obtain them allows the framework
  /// to automatically rebuild widgets that depend on them, without having to
  /// manage the [onMetricsChanged] callback.
  ///
  /// See [PlatformDispatcher.onMetricsChanged] for more information.
  VoidCallback? get onMetricsChanged => platformDispatcher.onMetricsChanged;
  set onMetricsChanged(VoidCallback? callback) {
    platformDispatcher.onMetricsChanged = callback;
  }

  /// The system-reported default locale of the device.
  ///
  /// {@template dart.ui.window.accessorForwardWarning}
  /// Accessing this value returns the value contained in the
  /// [PlatformDispatcher] singleton, so instead of getting it from here, you
  /// should consider getting it from
  /// `WidgetsBinding.instance.platformDispatcher` instead (or, when
  /// `WidgetsBinding` isn't available, from [PlatformDispatcher.instance]). The
  /// reason this value forwards to the [PlatformDispatcher] is to provide
  /// convenience for applications that only use a single main window.
  /// {@endtemplate}
  ///
  /// This establishes the language and formatting conventions that window
  /// should, if possible, use to render their user interface.
  ///
  /// This is the first locale selected by the user and is the user's primary
  /// locale (the locale the device UI is displayed in)
  ///
  /// This is equivalent to `locales.first` and will provide an empty non-null
  /// locale if the [locales] list has not been set or is empty.
  Locale get locale => platformDispatcher.locale;

  /// The full system-reported supported locales of the device.
  ///
  /// {@macro dart.ui.window.accessorForwardWarning}
  ///
  /// This establishes the language and formatting conventions that window
  /// should, if possible, use to render their user interface.
  ///
  /// The list is ordered in order of priority, with lower-indexed locales being
  /// preferred over higher-indexed ones. The first element is the primary [locale].
  ///
  /// The [onLocaleChanged] callback is called whenever this value changes.
  ///
  /// See also:
  ///
  ///  * [WidgetsBindingObserver], for a mechanism at the widgets layer to
  ///    observe when this value changes.
  List<Locale> get locales => platformDispatcher.locales;

  /// Performs the platform-native locale resolution.
  ///
  /// Each platform may return different results.
  ///
  /// If the platform fails to resolve a locale, then this will return null.
  ///
  /// This method returns synchronously and is a direct call to
  /// platform specific APIs without invoking method channels.
  Locale? computePlatformResolvedLocale(List<Locale> supportedLocales) {
    return platformDispatcher.computePlatformResolvedLocale(supportedLocales);
  }

  /// A callback that is invoked whenever [locale] changes value.
  ///
  /// {@macro dart.ui.window.accessorForwardWarning}
  ///
  /// The framework invokes this callback in the same zone in which the
  /// callback was set.
  ///
  /// See also:
  ///
  ///  * [WidgetsBindingObserver], for a mechanism at the widgets layer to
  ///    observe when this callback is invoked.
  VoidCallback? get onLocaleChanged => platformDispatcher.onLocaleChanged;
  set onLocaleChanged(VoidCallback? callback) {
    platformDispatcher.onLocaleChanged = callback;
  }

  /// The lifecycle state immediately after dart isolate initialization.
  ///
  /// {@macro dart.ui.window.accessorForwardWarning}
  ///
  /// This property will not be updated as the lifecycle changes.
  ///
  /// It is used to initialize [SchedulerBinding.lifecycleState] at startup
  /// with any buffered lifecycle state events.
  String get initialLifecycleState => platformDispatcher.initialLifecycleState;

  /// The system-reported text scale.
  ///
  /// {@macro dart.ui.window.accessorForwardWarning}
  ///
  /// This establishes the text scaling factor to use when rendering text,
  /// according to the user's platform preferences.
  ///
  /// The [onTextScaleFactorChanged] callback is called whenever this value
  /// changes.
  ///
  /// See also:
  ///
  ///  * [WidgetsBindingObserver], for a mechanism at the widgets layer to
  ///    observe when this value changes.
  double get textScaleFactor => platformDispatcher.textScaleFactor;

  /// Whether the spell check service is supported on the current platform.
  ///
  /// {@macro dart.ui.window.accessorForwardWarning}
  ///
  /// This option is used by [EditableTextState] to define its
  /// [SpellCheckConfiguration] when spell check is enabled, but no spell check
  /// service is specified.
  bool get nativeSpellCheckServiceDefined => platformDispatcher.nativeSpellCheckServiceDefined;

  /// Whether briefly displaying the characters as you type in obscured text
  /// fields is enabled in system settings.
  ///
  /// See also:
  ///
  ///  * [EditableText.obscureText], which when set to true hides the text in
  ///    the text field.
  bool get brieflyShowPassword => platformDispatcher.brieflyShowPassword;

  /// The setting indicating whether time should always be shown in the 24-hour
  /// format.
  ///
  /// {@macro dart.ui.window.accessorForwardWarning}
  ///
  /// This option is used by [showTimePicker].
  bool get alwaysUse24HourFormat => platformDispatcher.alwaysUse24HourFormat;

  /// A callback that is invoked whenever [textScaleFactor] changes value.
  ///
  /// {@macro dart.ui.window.accessorForwardWarning}
  ///
  /// The framework invokes this callback in the same zone in which the
  /// callback was set.
  ///
  /// See also:
  ///
  ///  * [WidgetsBindingObserver], for a mechanism at the widgets layer to
  ///    observe when this callback is invoked.
  VoidCallback? get onTextScaleFactorChanged => platformDispatcher.onTextScaleFactorChanged;
  set onTextScaleFactorChanged(VoidCallback? callback) {
    platformDispatcher.onTextScaleFactorChanged = callback;
  }

  /// The setting indicating the current brightness mode of the host platform.
  ///
  /// {@macro dart.ui.window.accessorForwardWarning}
  ///
  /// If the platform has no preference, [platformBrightness] defaults to
  /// [Brightness.light].
  Brightness get platformBrightness => platformDispatcher.platformBrightness;

  /// A callback that is invoked whenever [platformBrightness] changes value.
  ///
  /// {@macro dart.ui.window.accessorForwardWarning}
  ///
  /// The framework invokes this callback in the same zone in which the
  /// callback was set.
  ///
  /// See also:
  ///
  ///  * [WidgetsBindingObserver], for a mechanism at the widgets layer to
  ///    observe when this callback is invoked.
  VoidCallback? get onPlatformBrightnessChanged => platformDispatcher.onPlatformBrightnessChanged;
  set onPlatformBrightnessChanged(VoidCallback? callback) {
    platformDispatcher.onPlatformBrightnessChanged = callback;
  }

  /// The setting indicating the system font of the host platform.
  ///
  /// {@macro dart.ui.window.accessorForwardWarning}
  String? get systemFontFamily => platformDispatcher.systemFontFamily;

  /// A callback that is invoked whenever [systemFontFamily] changes value.
  ///
  /// {@macro dart.ui.window.accessorForwardWarning}
  ///
  /// The framework invokes this callback in the same zone in which the
  /// callback was set.
  ///
  /// See also:
  ///
  ///  * [WidgetsBindingObserver], for a mechanism at the widgets layer to
  ///    observe when this callback is invoked.
  VoidCallback? get onSystemFontFamilyChanged => platformDispatcher.onSystemFontFamilyChanged;
  set onSystemFontFamilyChanged(VoidCallback? callback) {
    platformDispatcher.onSystemFontFamilyChanged = callback;
  }

  /// A callback that is invoked to notify the window that it is an appropriate
  /// time to provide a scene using the [SceneBuilder] API and the [render]
  /// method.
  ///
  /// {@macro dart.ui.window.accessorForwardWarning}
  ///
  /// When possible, this is driven by the hardware VSync signal. This is only
  /// called if [scheduleFrame] has been called since the last time this
  /// callback was invoked.
  ///
  /// The [onDrawFrame] callback is invoked immediately after [onBeginFrame],
  /// after draining any microtasks (e.g. completions of any [Future]s) queued
  /// by the [onBeginFrame] handler.
  ///
  /// The framework invokes this callback in the same zone in which the
  /// callback was set.
  ///
  /// See also:
  ///
  ///  * [SchedulerBinding], the Flutter framework class which manages the
  ///    scheduling of frames.
  ///  * [RendererBinding], the Flutter framework class which manages layout and
  ///    painting.
  FrameCallback? get onBeginFrame => platformDispatcher.onBeginFrame;
  set onBeginFrame(FrameCallback? callback) {
    platformDispatcher.onBeginFrame = callback;
  }

  /// A callback that is invoked for each frame after [onBeginFrame] has
  /// completed and after the microtask queue has been drained.
  ///
  /// {@macro dart.ui.window.accessorForwardWarning}
  ///
  /// This can be used to implement a second phase of frame rendering that
  /// happens after any deferred work queued by the [onBeginFrame] phase.
  ///
  /// The framework invokes this callback in the same zone in which the
  /// callback was set.
  ///
  /// See also:
  ///
  ///  * [SchedulerBinding], the Flutter framework class which manages the
  ///    scheduling of frames.
  ///  * [RendererBinding], the Flutter framework class which manages layout and
  ///    painting.
  VoidCallback? get onDrawFrame => platformDispatcher.onDrawFrame;
  set onDrawFrame(VoidCallback? callback) {
    platformDispatcher.onDrawFrame = callback;
  }

  /// A callback that is invoked to report the [FrameTiming] of recently
  /// rasterized frames.
  ///
  /// {@macro dart.ui.window.accessorForwardWarning}
  ///
  /// It's preferred to use [SchedulerBinding.addTimingsCallback] than to use
  /// [PlatformDispatcher.onReportTimings] directly because
  /// [SchedulerBinding.addTimingsCallback] allows multiple callbacks.
  ///
  /// This can be used to see if the window has missed frames (through
  /// [FrameTiming.buildDuration] and [FrameTiming.rasterDuration]), or high
  /// latencies (through [FrameTiming.totalSpan]).
  ///
  /// Unlike [Timeline], the timing information here is available in the release
  /// mode (additional to the profile and the debug mode). Hence this can be
  /// used to monitor the application's performance in the wild.
  ///
  /// {@macro dart.ui.TimingsCallback.list}
  ///
  /// If this is null, no additional work will be done. If this is not null,
  /// Flutter spends less than 0.1ms every 1 second to report the timings
  /// (measured on iPhone6S). The 0.1ms is about 0.6% of 16ms (frame budget for
  /// 60fps), or 0.01% CPU usage per second.
  TimingsCallback? get onReportTimings => platformDispatcher.onReportTimings;
  set onReportTimings(TimingsCallback? callback) {
    platformDispatcher.onReportTimings = callback;
  }

  /// A callback that is invoked when pointer data is available.
  ///
  /// {@macro dart.ui.window.accessorForwardWarning}
  ///
  /// The framework invokes this callback in the same zone in which the
  /// callback was set.
  ///
  /// See also:
  ///
  ///  * [GestureBinding], the Flutter framework class which manages pointer
  ///    events.
  PointerDataPacketCallback? get onPointerDataPacket => platformDispatcher.onPointerDataPacket;
  set onPointerDataPacket(PointerDataPacketCallback? callback) {
    platformDispatcher.onPointerDataPacket = callback;
  }

  /// A callback that is invoked when key data is available.
  ///
  /// The framework invokes this callback in the same zone in which the
  /// callback was set.
  KeyDataCallback? get onKeyData => platformDispatcher.onKeyData;
  set onKeyData(KeyDataCallback? callback) {
    platformDispatcher.onKeyData = callback;
  }

  /// The route or path that the embedder requested when the application was
  /// launched.
  ///
  /// {@macro dart.ui.window.accessorForwardWarning}
  ///
  /// This will be the string "`/`" if no particular route was requested.
  ///
  /// ## Android
  ///
  /// On Android, the initial route can be set on the [initialRoute](/javadoc/io/flutter/embedding/android/FlutterActivity.NewEngineIntentBuilder.html#initialRoute-java.lang.String-)
  /// method of the [FlutterActivity](/javadoc/io/flutter/embedding/android/FlutterActivity.html)'s
  /// intent builder.
  ///
  /// On a standalone engine, see https://flutter.dev/docs/development/add-to-app/android/add-flutter-screen#initial-route-with-a-cached-engine.
  ///
  /// ## iOS
  ///
  /// On iOS, the initial route can be set on the `initialRoute`
  /// parameter of the [FlutterViewController](/objcdoc/Classes/FlutterViewController.html)'s
  /// initializer.
  ///
  /// On a standalone engine, see https://flutter.dev/docs/development/add-to-app/ios/add-flutter-screen#route.
  ///
  /// See also:
  ///
  ///  * [Navigator], a widget that handles routing.
  ///  * [SystemChannels.navigation], which handles subsequent navigation
  ///    requests from the embedder.
  String get defaultRouteName => platformDispatcher.defaultRouteName;

  /// Requests that, at the next appropriate opportunity, the [onBeginFrame] and
  /// [onDrawFrame] callbacks be invoked.
  ///
  /// {@template dart.ui.window.functionForwardWarning}
  /// Calling this function forwards the call to the same function on the
  /// [PlatformDispatcher] singleton, so instead of calling it here, you should
  /// consider calling it on `WidgetsBinding.instance.platformDispatcher` instead (or, when
  /// `WidgetsBinding` isn't available, on [PlatformDispatcher.instance]). The
  /// reason this function forwards to the [PlatformDispatcher] is to provide
  /// convenience for applications that only use a single main window.
  /// {@endtemplate}
  ///
  /// See also:
  ///
  /// * [SchedulerBinding], the Flutter framework class which manages the
  ///   scheduling of frames.
  void scheduleFrame() => platformDispatcher.scheduleFrame();

  /// Whether the user has requested that [updateSemantics] be called when
  /// the semantic contents of window changes.
  ///
  /// {@macro dart.ui.window.accessorForwardWarning}
  ///
  /// The [onSemanticsEnabledChanged] callback is called whenever this value
  /// changes.
  bool get semanticsEnabled => platformDispatcher.semanticsEnabled;

  /// A callback that is invoked when the value of [semanticsEnabled] changes.
  ///
  /// {@macro dart.ui.window.accessorForwardWarning}
  ///
  /// The framework invokes this callback in the same zone in which the
  /// callback was set.
  VoidCallback? get onSemanticsEnabledChanged => platformDispatcher.onSemanticsEnabledChanged;
  set onSemanticsEnabledChanged(VoidCallback? callback) {
    platformDispatcher.onSemanticsEnabledChanged = callback;
  }

  /// The [FrameData] object for the current frame.
  FrameData get frameData => platformDispatcher.frameData;

  /// A callback that is invoked when the window updates the [FrameData].
  VoidCallback? get onFrameDataChanged => platformDispatcher.onFrameDataChanged;
  set onFrameDataChanged(VoidCallback? callback) {
    platformDispatcher.onFrameDataChanged = callback;
  }

  /// Additional accessibility features that may be enabled by the platform.
  AccessibilityFeatures get accessibilityFeatures => platformDispatcher.accessibilityFeatures;

  /// A callback that is invoked when the value of [accessibilityFeatures] changes.
  ///
  /// {@macro dart.ui.window.accessorForwardWarning}
  ///
  /// The framework invokes this callback in the same zone in which the
  /// callback was set.
  VoidCallback? get onAccessibilityFeaturesChanged => platformDispatcher.onAccessibilityFeaturesChanged;
  set onAccessibilityFeaturesChanged(VoidCallback? callback) {
    platformDispatcher.onAccessibilityFeaturesChanged = callback;
  }

  /// Sends a message to a platform-specific plugin.
  ///
  /// {@macro dart.ui.window.functionForwardWarning}
  ///
  /// The `name` parameter determines which plugin receives the message. The
  /// `data` parameter contains the message payload and is typically UTF-8
  /// encoded JSON but can be arbitrary data. If the plugin replies to the
  /// message, `callback` will be called with the response.
  ///
  /// The framework invokes [callback] in the same zone in which this method
  /// was called.
  void sendPlatformMessage(String name,
      ByteData? data,
      PlatformMessageResponseCallback? callback) {
    platformDispatcher.sendPlatformMessage(name, data, callback);
  }

  /// Deprecated. Migrate to [ChannelBuffers.setListener] instead.
  ///
  /// Called whenever this window receives a message from a platform-specific
  /// plugin.
  ///
  /// {@macro dart.ui.window.accessorForwardWarning}
  ///
  /// The `name` parameter determines which plugin sent the message. The `data`
  /// parameter is the payload and is typically UTF-8 encoded JSON but can be
  /// arbitrary data.
  ///
  /// Message handlers must call the function given in the `callback` parameter.
  /// If the handler does not need to respond, the handler should pass null to
  /// the callback.
  ///
  /// The framework invokes this callback in the same zone in which the
  /// callback was set.
  @Deprecated(
    'Migrate to ChannelBuffers.setListener instead. '
    'This feature was deprecated after v3.11.0-20.0.pre.',
  )
  PlatformMessageCallback? get onPlatformMessage => platformDispatcher.onPlatformMessage;
  @Deprecated(
    'Migrate to ChannelBuffers.setListener instead. '
    'This feature was deprecated after v3.11.0-20.0.pre.',
  )
  set onPlatformMessage(PlatformMessageCallback? callback) {
    platformDispatcher.onPlatformMessage = callback;
  }

  /// Set the debug name associated with this platform dispatcher's root
  /// isolate.
  ///
  /// {@macro dart.ui.window.accessorForwardWarning}
  ///
  /// Normally debug names are automatically generated from the Dart port, entry
  /// point, and source file. For example: `main.dart$main-1234`.
  ///
  /// This can be combined with flutter tools `--isolate-filter` flag to debug
  /// specific root isolates. For example: `flutter attach --isolate-filter=[name]`.
  /// Note that this does not rename any child isolates of the root.
  void setIsolateDebugName(String name) => PlatformDispatcher.instance.setIsolateDebugName(name);
}

/// Additional accessibility features that may be enabled by the platform.
///
/// It is not possible to enable these settings from Flutter, instead they are
/// used by the platform to indicate that additional accessibility features are
/// enabled.
//
// When changes are made to this class, the equivalent APIs in each of the
// embedders *must* be updated.
class AccessibilityFeatures {
  const AccessibilityFeatures._(this._index);

  static const int _kAccessibleNavigationIndex = 1 << 0;
  static const int _kInvertColorsIndex = 1 << 1;
  static const int _kDisableAnimationsIndex = 1 << 2;
  static const int _kBoldTextIndex = 1 << 3;
  static const int _kReduceMotionIndex = 1 << 4;
  static const int _kHighContrastIndex = 1 << 5;
  static const int _kOnOffSwitchLabelsIndex = 1 << 6;

  // A bitfield which represents each enabled feature.
  final int _index;

  /// Whether there is a running accessibility service which is changing the
  /// interaction model of the device.
  ///
  /// For example, TalkBack on Android and VoiceOver on iOS enable this flag.
  bool get accessibleNavigation => _kAccessibleNavigationIndex & _index != 0;

  /// The platform is inverting the colors of the application.
  bool get invertColors => _kInvertColorsIndex & _index != 0;

  /// The platform is requesting that animations be disabled or simplified.
  bool get disableAnimations => _kDisableAnimationsIndex & _index != 0;

  /// The platform is requesting that text be rendered at a bold font weight.
  ///
  /// Only supported on iOS and Android API 31+.
  bool get boldText => _kBoldTextIndex & _index != 0;

  /// The platform is requesting that certain animations be simplified and
  /// parallax effects removed.
  ///
  /// Only supported on iOS.
  bool get reduceMotion => _kReduceMotionIndex & _index != 0;

  /// The platform is requesting that UI be rendered with darker colors.
  ///
  /// Only supported on iOS.
  bool get highContrast => _kHighContrastIndex & _index != 0;

  /// The platform is requesting to show on/off labels inside switches.
  ///
  /// Only supported on iOS.
  bool get onOffSwitchLabels => _kOnOffSwitchLabelsIndex & _index != 0;

  @override
  String toString() {
    final List<String> features = <String>[];
    if (accessibleNavigation) {
      features.add('accessibleNavigation');
    }
    if (invertColors) {
      features.add('invertColors');
    }
    if (disableAnimations) {
      features.add('disableAnimations');
    }
    if (boldText) {
      features.add('boldText');
    }
    if (reduceMotion) {
      features.add('reduceMotion');
    }
    if (highContrast) {
      features.add('highContrast');
    }
    if (onOffSwitchLabels) {
      features.add('onOffSwitchLabels');
    }
    return 'AccessibilityFeatures$features';
  }

  @override
  bool operator ==(Object other) {
    if (other.runtimeType != runtimeType) {
      return false;
    }
    return other is AccessibilityFeatures
        && other._index == _index;
  }

  @override
  int get hashCode => _index.hashCode;
}

/// Describes the contrast of a theme or color palette.
enum Brightness {
  /// The color is dark and will require a light text color to achieve readable
  /// contrast.
  ///
  /// For example, the color might be dark grey, requiring white text.
  dark,

  /// The color is light and will require a dark text color to achieve readable
  /// contrast.
  ///
  /// For example, the color might be bright white, requiring black text.
  light,
}

/// Deprecated. Will be removed in a future version of Flutter.
///
/// This global property is deprecated to prepare for Flutter's upcoming support
/// for multiple views and multiple windows.
///
/// It represents the main view for applications where there is only one
/// view, such as applications designed for single-display mobile devices.
/// If the embedder supports multiple views, it points to the first view
/// created which is assumed to be the main view. It throws if no view has
/// been created yet or if the first view has been removed again.
///
/// The following options exists to migrate code that relies on accessing
/// this deprecated property:
///
/// If a [BuildContext] is available, consider looking up the current
/// [FlutterView] associated with that context via [View.of]. It gives access
/// to the same functionality as this deprecated property. However, the
/// platform-specific functionality has moved to the [PlatformDispatcher],
/// which may be accessed from the view returned by [View.of] via
/// [FlutterView.platformDispatcher]. Using [View.of] with a [BuildContext] is
/// the preferred option to migrate away from this deprecated [window]
/// property.
///
/// If no context is available to look up a [FlutterView], the
/// [PlatformDispatcher] can be used directly for platform-specific
/// functionality. It also maintains a list of all available [FlutterView]s in
/// [PlatformDispatcher.views] to access view-specific functionality without a
/// context. If possible, consider accessing the [PlatformDispatcher] via the
/// binding (e.g. `WidgetsBinding.instance.platformDispatcher`) instead of the
/// static singleton [PlatformDispatcher.instance]. See
/// [PlatformDispatcher.instance] for more information about why this is
/// preferred.
///
/// See also:
///
/// * [FlutterView], which gives an application access to view-specific
///   functionality.
/// * [PlatformDispatcher], which gives an application access to
///   platform-specific functionality.
/// * [PlatformDispatcher.views], for a list of all available views.
@Deprecated(
  'Look up the current FlutterView from the context via View.of(context) or consult the PlatformDispatcher directly instead. '
  'Deprecated to prepare for the upcoming multi-window support. '
  'This feature was deprecated after v3.7.0-32.0.pre.'
)
final SingletonFlutterWindow window = SingletonFlutterWindow._();

/// Additional data available on each flutter frame.
class FrameData {
  const FrameData._({this.frameNumber = -1});

  /// The number of the current frame.
  ///
  /// This number monotonically increases, but doesn't necessarily
  /// start at a particular value.
  ///
  /// If not provided, defaults to -1.
  final int frameNumber;
}

/// Platform specific configuration for gesture behavior, such as touch slop.
///
/// These settings are provided via [FlutterView.gestureSettings] to each
/// view, and should be favored for configuring gesture behavior over the
/// framework constants.
///
/// A `null` field indicates that the platform or view does not have a preference
/// and the fallback constants should be used instead.
class GestureSettings {
  /// Create a new [GestureSettings] value.
  ///
  /// Consider using [GestureSettings.copyWith] on an existing settings object
  /// to ensure that newly added fields are correctly set.
  const GestureSettings({
    this.physicalTouchSlop,
    this.physicalDoubleTapSlop,
  });

  /// The number of physical pixels a pointer is allowed to drift before it is
  /// considered an intentional movement.
  ///
  /// If `null`, the framework's default touch slop configuration should be used
  /// instead.
  final double? physicalTouchSlop;

  /// The number of physical pixels that the first and second tap of a double tap
  /// can drift apart to still be recognized as a double tap.
  ///
  /// If `null`, the framework's default double tap slop configuration should be used
  /// instead.
  final double? physicalDoubleTapSlop;

  /// Create a new [GestureSettings] object from an existing value, overwriting
  /// all of the provided fields.
  GestureSettings copyWith({
    double? physicalTouchSlop,
    double? physicalDoubleTapSlop,
  }) {
    return GestureSettings(
      physicalTouchSlop: physicalTouchSlop ?? this.physicalTouchSlop,
      physicalDoubleTapSlop: physicalDoubleTapSlop ?? this.physicalDoubleTapSlop,
    );
  }

  @override
  bool operator ==(Object other) {
    if (other.runtimeType != runtimeType) {
      return false;
    }
    return other is GestureSettings &&
      other.physicalTouchSlop == physicalTouchSlop &&
      other.physicalDoubleTapSlop == physicalDoubleTapSlop;
  }

  @override
  int get hashCode => Object.hash(physicalTouchSlop, physicalDoubleTapSlop);

  @override
  String toString() => 'GestureSettings(physicalTouchSlop: $physicalTouchSlop, physicalDoubleTapSlop: $physicalDoubleTapSlop)';
}<|MERGE_RESOLUTION|>--- conflicted
+++ resolved
@@ -356,12 +356,6 @@
   ///   scheduling of frames.
   /// * [RendererBinding], the Flutter framework class which manages layout and
   ///   painting.
-<<<<<<< HEAD
-  void render(Scene scene) {
-    final Map<FlutterView, Scene> tasks = <FlutterView, Scene>{};
-    tasks[this] = scene;
-    PlatformDispatcher.instance.render(tasks);
-=======
   @Deprecated(
     'Use PlatformDispatcher.renderScenes instead. '
   )
@@ -369,7 +363,6 @@
     final Map<FlutterView, Scene> scenes = <FlutterView, Scene>{};
     scenes[this] = scene;
     PlatformDispatcher.instance.renderScenes(scenes);
->>>>>>> eb02629e
   }
 
   /// Change the retained semantics data about this [FlutterView].
