// Copyright 2013 The Flutter Authors. All rights reserved.
// Use of this source code is governed by a BSD-style license that can be
// found in the LICENSE file.

#include "flutter/lib/ui/compositing/scene_builder.h"

#include <memory>

#include "flutter/common/task_runners.h"
#include "flutter/fml/synchronization/waitable_event.h"
#include "flutter/runtime/dart_vm.h"
#include "flutter/shell/common/shell_test.h"
#include "flutter/shell/common/thread_host.h"
#include "flutter/testing/testing.h"

// CREATE_NATIVE_ENTRY is leaky by design
// NOLINTBEGIN(clang-analyzer-core.StackAddressEscape)

namespace flutter {
namespace testing {

TEST_F(ShellTest, SceneBuilderBuildAndSceneDisposeReleasesLayerStack) {
  auto message_latch = std::make_shared<fml::AutoResetWaitableEvent>();

  // prevent ClearDartWrapper() from deleting the scene builder.
  SceneBuilder* retained_scene_builder;
  Scene* retained_scene;

  auto validate_builder_has_layers =
      [&retained_scene_builder](Dart_NativeArguments args) {
        auto handle = Dart_GetNativeArgument(args, 0);
        intptr_t peer = 0;
        Dart_Handle result = Dart_GetNativeInstanceField(
            handle, tonic::DartWrappable::kPeerIndex, &peer);
        ASSERT_FALSE(Dart_IsError(result));
        retained_scene_builder = reinterpret_cast<SceneBuilder*>(peer);
        retained_scene_builder->AddRef();
        ASSERT_TRUE(retained_scene_builder);
        ASSERT_EQ(retained_scene_builder->layer_stack().size(), 2ul);
      };

  auto validate_builder_has_no_layers =
      [&retained_scene_builder](Dart_NativeArguments args) {
        ASSERT_EQ(retained_scene_builder->layer_stack().size(), 0ul);
        retained_scene_builder->Release();
        retained_scene_builder = nullptr;
      };

  auto capture_scene = [&retained_scene](Dart_NativeArguments args) {
    auto handle = Dart_GetNativeArgument(args, 0);
    intptr_t peer = 0;
    Dart_Handle result = Dart_GetNativeInstanceField(
        handle, tonic::DartWrappable::kPeerIndex, &peer);
    ASSERT_FALSE(Dart_IsError(result));
    retained_scene = reinterpret_cast<Scene*>(peer);
    retained_scene->AddRef();
    ASSERT_TRUE(retained_scene);
  };

  auto validate_scene_has_no_layers =
      [message_latch, &retained_scene](Dart_NativeArguments args) {
<<<<<<< HEAD
        EXPECT_FALSE(retained_scene->takeLayerTree(100, 100, 1.0f));
=======
        EXPECT_FALSE(retained_scene->takeLayerTree(100, 100));
>>>>>>> 8d3a8162
        retained_scene->Release();
        retained_scene = nullptr;
        message_latch->Signal();
      };

  Settings settings = CreateSettingsForFixture();
  TaskRunners task_runners("test",                  // label
                           GetCurrentTaskRunner(),  // platform
                           CreateNewThread(),       // raster
                           CreateNewThread(),       // ui
                           CreateNewThread()        // io
  );

  AddNativeCallback("ValidateBuilderHasLayers",
                    CREATE_NATIVE_ENTRY(validate_builder_has_layers));
  AddNativeCallback("ValidateBuilderHasNoLayers",
                    CREATE_NATIVE_ENTRY(validate_builder_has_no_layers));

  AddNativeCallback("CaptureScene", CREATE_NATIVE_ENTRY(capture_scene));
  AddNativeCallback("ValidateSceneHasNoLayers",
                    CREATE_NATIVE_ENTRY(validate_scene_has_no_layers));

  std::unique_ptr<Shell> shell = CreateShell(settings, task_runners);

  ASSERT_TRUE(shell->IsSetup());
  auto configuration = RunConfiguration::InferFromSettings(settings);
  configuration.SetEntrypoint("validateSceneBuilderAndScene");

  shell->RunEngine(std::move(configuration), [](auto result) {
    ASSERT_EQ(result, Engine::RunStatus::Success);
  });

  message_latch->Wait();
  DestroyShell(std::move(shell), task_runners);
}

TEST_F(ShellTest, EngineLayerDisposeReleasesReference) {
  auto message_latch = std::make_shared<fml::AutoResetWaitableEvent>();

  std::shared_ptr<ContainerLayer> root_layer;

  auto capture_root_layer = [&root_layer](Dart_NativeArguments args) {
    auto handle = Dart_GetNativeArgument(args, 0);
    intptr_t peer = 0;
    Dart_Handle result = Dart_GetNativeInstanceField(
        handle, tonic::DartWrappable::kPeerIndex, &peer);
    ASSERT_FALSE(Dart_IsError(result));
    SceneBuilder* scene_builder = reinterpret_cast<SceneBuilder*>(peer);
    ASSERT_TRUE(scene_builder);
    root_layer = scene_builder->layer_stack()[0];
    ASSERT_TRUE(root_layer);
  };

  auto validate_layer_tree_counts = [&root_layer](Dart_NativeArguments args) {
    // One for the EngineLayer, one for our pointer in the test.
    EXPECT_EQ(root_layer->layers().front().use_count(), 2);
  };

  auto validate_engine_layer_dispose =
      [message_latch, &root_layer](Dart_NativeArguments args) {
        // Just one for our pointer now.
        EXPECT_EQ(root_layer->layers().front().use_count(), 1);
        root_layer.reset();
        message_latch->Signal();
      };

  Settings settings = CreateSettingsForFixture();
  TaskRunners task_runners("test",                  // label
                           GetCurrentTaskRunner(),  // platform
                           CreateNewThread(),       // raster
                           CreateNewThread(),       // ui
                           CreateNewThread()        // io
  );

  AddNativeCallback("CaptureRootLayer",
                    CREATE_NATIVE_ENTRY(capture_root_layer));
  AddNativeCallback("ValidateLayerTreeCounts",
                    CREATE_NATIVE_ENTRY(validate_layer_tree_counts));
  AddNativeCallback("ValidateEngineLayerDispose",
                    CREATE_NATIVE_ENTRY(validate_engine_layer_dispose));

  std::unique_ptr<Shell> shell = CreateShell(settings, task_runners);

  ASSERT_TRUE(shell->IsSetup());
  auto configuration = RunConfiguration::InferFromSettings(settings);
  configuration.SetEntrypoint("validateEngineLayerDispose");

  shell->RunEngine(std::move(configuration), [](auto result) {
    ASSERT_EQ(result, Engine::RunStatus::Success);
  });

  message_latch->Wait();
  DestroyShell(std::move(shell), task_runners);
}

}  // namespace testing
}  // namespace flutter

// NOLINTEND(clang-analyzer-core.StackAddressEscape)<|MERGE_RESOLUTION|>--- conflicted
+++ resolved
@@ -59,11 +59,7 @@
 
   auto validate_scene_has_no_layers =
       [message_latch, &retained_scene](Dart_NativeArguments args) {
-<<<<<<< HEAD
-        EXPECT_FALSE(retained_scene->takeLayerTree(100, 100, 1.0f));
-=======
         EXPECT_FALSE(retained_scene->takeLayerTree(100, 100));
->>>>>>> 8d3a8162
         retained_scene->Release();
         retained_scene = nullptr;
         message_latch->Signal();
