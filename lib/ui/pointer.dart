// Copyright 2013 The Flutter Authors. All rights reserved.
// Use of this source code is governed by a BSD-style license that can be
// found in the LICENSE file.

part of dart.ui;

/// How the pointer has changed since the last report.
enum PointerChange {
  /// The input from the pointer is no longer directed towards this receiver.
  cancel,

  /// The device has started tracking the pointer.
  ///
  /// For example, the pointer might be hovering above the device, having not yet
  /// made contact with the surface of the device.
  add,

  /// The device is no longer tracking the pointer.
  ///
  /// For example, the pointer might have drifted out of the device's hover
  /// detection range or might have been disconnected from the system entirely.
  remove,

  /// The pointer has moved with respect to the device while not in contact with
  /// the device.
  hover,

  /// The pointer has made contact with the device.
  down,

  /// The pointer has moved with respect to the device while in contact with the
  /// device.
  move,

  /// The pointer has stopped making contact with the device.
  up,

  /// A pan/zoom has started on this pointer.
  ///
  /// This type of event will always have kind [PointerDeviceKind.trackpad].
  panZoomStart,

  /// The pan/zoom on this pointer has updated.
  ///
  /// This type of event will always have kind [PointerDeviceKind.trackpad].
  panZoomUpdate,

  /// The pan/zoom on this pointer has ended.
  ///
  /// This type of event will always have kind [PointerDeviceKind.trackpad].
  panZoomEnd,
}

/// The kind of pointer device.
enum PointerDeviceKind {
  /// A touch-based pointer device.
  ///
  /// The most common case is a touch screen.
  ///
  /// When the user is operating with a trackpad on iOS, clicking will also
  /// dispatch events with kind [touch] if
  /// `UIApplicationSupportsIndirectInputEvents` is not present in `Info.plist`
  /// or returns NO.
  ///
  /// See also:
  ///
  ///  * [UIApplicationSupportsIndirectInputEvents](https://developer.apple.com/documentation/bundleresources/information_property_list/uiapplicationsupportsindirectinputevents?language=objc).
  touch,

  /// A mouse-based pointer device.
  ///
  /// The most common case is a mouse on the desktop or Web.
  ///
  /// When the user is operating with a trackpad on iOS, moving the pointing
  /// cursor will also dispatch events with kind [mouse], and clicking will
  /// dispatch events with kind [mouse] if
  /// `UIApplicationSupportsIndirectInputEvents` is not present in `Info.plist`
  /// or returns NO.
  ///
  /// See also:
  ///
  ///  * [UIApplicationSupportsIndirectInputEvents](https://developer.apple.com/documentation/bundleresources/information_property_list/uiapplicationsupportsindirectinputevents?language=objc).
  mouse,

  /// A pointer device with a stylus.
  stylus,

  /// A pointer device with a stylus that has been inverted.
  invertedStylus,

  /// Gestures from a trackpad.
  ///
  /// A trackpad here is defined as a touch-based pointer device with an
  /// indirect surface (the user operates the screen by touching something that
  /// is not the screen).
  ///
  /// When the user makes zoom, pan, scroll or rotate gestures with a physical
  /// trackpad, supporting platforms dispatch events with kind [trackpad].
  ///
  /// Events with kind [trackpad] can only have a [PointerChange] of `add`,
  /// `remove`, and pan-zoom related values.
  ///
  /// Some platforms don't support (or don't fully support) trackpad
  /// gestures, and might convert trackpad gestures into fake pointer events
  /// that simulate dragging. These events typically have kind [touch] or
  /// [mouse] instead of [trackpad]. This includes (but is not limited to) Web,
  /// and iOS when `UIApplicationSupportsIndirectInputEvents` isn't present in
  /// `Info.plist` or returns NO.
  ///
  /// Moving the pointing cursor or clicking with a trackpad typically triggers
  /// [touch] or [mouse] events, but never triggers [trackpad] events.
  ///
  /// See also:
  ///
  ///  * [UIApplicationSupportsIndirectInputEvents](https://developer.apple.com/documentation/bundleresources/information_property_list/uiapplicationsupportsindirectinputevents?language=objc).
  trackpad,

  /// An unknown pointer device.
  unknown
}

/// The kind of pointer signal event.
enum PointerSignalKind {
  /// The event is not associated with a pointer signal.
  none,

  /// A pointer-generated scroll (e.g., mouse wheel or trackpad scroll).
  scroll,

  /// A pointer-generated scroll-inertia cancel.
  scrollInertiaCancel,

  /// A pointer-generated scale event (e.g. trackpad pinch).
  scale,

  /// An unknown pointer signal kind.
  unknown
}

/// Information about the state of a pointer.
class PointerData {
  /// Creates an object that represents the state of a pointer.
  const PointerData({
    this.viewId = 0,
    this.embedderId = 0,
    this.timeStamp = Duration.zero,
    this.change = PointerChange.cancel,
    this.kind = PointerDeviceKind.touch,
    this.signalKind,
    this.device = 0,
    this.pointerIdentifier = 0,
    this.physicalX = 0.0,
    this.physicalY = 0.0,
    this.physicalDeltaX = 0.0,
    this.physicalDeltaY = 0.0,
    this.buttons = 0,
    this.obscured = false,
    this.synthesized = false,
    this.pressure = 0.0,
    this.pressureMin = 0.0,
    this.pressureMax = 0.0,
    this.distance = 0.0,
    this.distanceMax = 0.0,
    this.size = 0.0,
    this.radiusMajor = 0.0,
    this.radiusMinor = 0.0,
    this.radiusMin = 0.0,
    this.radiusMax = 0.0,
    this.orientation = 0.0,
    this.tilt = 0.0,
    this.platformData = 0,
    this.scrollDeltaX = 0.0,
    this.scrollDeltaY = 0.0,
    this.panX = 0.0,
    this.panY = 0.0,
    this.panDeltaX = 0.0,
    this.panDeltaY = 0.0,
    this.scale = 0.0,
    this.rotation = 0.0,
  });

  /// The ID of the [FlutterView] this [PointerEvent] originated from.
  final int viewId;

  /// Unique identifier that ties the [PointerEvent] to the embedder
  /// event that created it.
  /// it.
  ///
  /// No two pointer events can have the same [embedderId]. This is different
  /// from [pointerIdentifier] - used for hit-testing, whereas [embedderId] is
  /// used to identify the platform event.
  final int embedderId;

  /// Time of event dispatch, relative to an arbitrary timeline.
  final Duration timeStamp;

  /// How the pointer has changed since the last report.
  final PointerChange change;

  /// The kind of input device for which the event was generated.
  final PointerDeviceKind kind;

  /// The kind of signal for a pointer signal event.
  final PointerSignalKind? signalKind;

  /// Unique identifier for the pointing device, reused across interactions.
  final int device;

  /// Unique identifier for the pointer.
  ///
  /// This field changes for each new pointer down event. Framework uses this
  /// identifier to determine hit test result.
  final int pointerIdentifier;

  /// X coordinate of the position of the pointer, in physical pixels in the
  /// global coordinate space.
  final double physicalX;

  /// Y coordinate of the position of the pointer, in physical pixels in the
  /// global coordinate space.
  final double physicalY;

  /// The distance of pointer movement on X coordinate in physical pixels.
  final double physicalDeltaX;

  /// The distance of pointer movement on Y coordinate in physical pixels.
  final double physicalDeltaY;

  /// Bit field using the *Button constants (primaryMouseButton,
  /// secondaryStylusButton, etc). For example, if this has the value 6 and the
  /// [kind] is [PointerDeviceKind.invertedStylus], then this indicates an
  /// upside-down stylus with both its primary and secondary buttons pressed.
  final int buttons;

  /// Set if an application from a different security domain is in any way
  /// obscuring this application's window. (Aspirational; not currently
  /// implemented.)
  final bool obscured;

  /// Set if this pointer data was synthesized by pointer data packet converter.
  /// pointer data packet converter will synthesize additional pointer datas if
  /// the input sequence of pointer data is illegal.
  ///
  /// For example, a down pointer data will be synthesized if the converter receives
  /// a move pointer data while the pointer is not previously down.
  final bool synthesized;

  /// The pressure of the touch as a number ranging from 0.0, indicating a touch
  /// with no discernible pressure, to 1.0, indicating a touch with "normal"
  /// pressure, and possibly beyond, indicating a stronger touch. For devices
  /// that do not detect pressure (e.g. mice), returns 1.0.
  final double pressure;

  /// The minimum value that [pressure] can return for this pointer. For devices
  /// that do not detect pressure (e.g. mice), returns 1.0. This will always be
  /// a number less than or equal to 1.0.
  final double pressureMin;

  /// The maximum value that [pressure] can return for this pointer. For devices
  /// that do not detect pressure (e.g. mice), returns 1.0. This will always be
  /// a greater than or equal to 1.0.
  final double pressureMax;

  /// The distance of the detected object from the input surface (e.g. the
  /// distance of a stylus or finger from a touch screen), in arbitrary units on
  /// an arbitrary (not necessarily linear) scale. If the pointer is down, this
  /// is 0.0 by definition.
  final double distance;

  /// The maximum value that a distance can return for this pointer. If this
  /// input device cannot detect "hover touch" input events, then this will be
  /// 0.0.
  final double distanceMax;

  /// The area of the screen being pressed, scaled to a value between 0 and 1.
  /// The value of size can be used to determine fat touch events. This value
  /// is only set on Android, and is a device specific approximation within
  /// the range of detectable values. So, for example, the value of 0.1 could
  /// mean a touch with the tip of the finger, 0.2 a touch with full finger,
  /// and 0.3 the full palm.
  final double size;

  /// The radius of the contact ellipse along the major axis, in logical pixels.
  final double radiusMajor;

  /// The radius of the contact ellipse along the minor axis, in logical pixels.
  final double radiusMinor;

  /// The minimum value that could be reported for radiusMajor and radiusMinor
  /// for this pointer, in logical pixels.
  final double radiusMin;

  /// The minimum value that could be reported for radiusMajor and radiusMinor
  /// for this pointer, in logical pixels.
  final double radiusMax;

  /// For PointerDeviceKind.touch events:
  ///
  /// The angle of the contact ellipse, in radius in the range:
  ///
  ///    -pi/2 < orientation <= pi/2
  ///
  /// ...giving the angle of the major axis of the ellipse with the y-axis
  /// (negative angles indicating an orientation along the top-left /
  /// bottom-right diagonal, positive angles indicating an orientation along the
  /// top-right / bottom-left diagonal, and zero indicating an orientation
  /// parallel with the y-axis).
  ///
  /// For PointerDeviceKind.stylus and PointerDeviceKind.invertedStylus events:
  ///
  /// The angle of the stylus, in radians in the range:
  ///
  ///    -pi < orientation <= pi
  ///
  /// ...giving the angle of the axis of the stylus projected onto the input
  /// surface, relative to the positive y-axis of that surface (thus 0.0
  /// indicates the stylus, if projected onto that surface, would go from the
  /// contact point vertically up in the positive y-axis direction, pi would
  /// indicate that the stylus would go down in the negative y-axis direction;
  /// pi/4 would indicate that the stylus goes up and to the right, -pi/2 would
  /// indicate that the stylus goes to the left, etc).
  final double orientation;

  /// For PointerDeviceKind.stylus and PointerDeviceKind.invertedStylus events:
  ///
  /// The angle of the stylus, in radians in the range:
  ///
  ///    0 <= tilt <= pi/2
  ///
  /// ...giving the angle of the axis of the stylus, relative to the axis
  /// perpendicular to the input surface (thus 0.0 indicates the stylus is
  /// orthogonal to the plane of the input surface, while pi/2 indicates that
  /// the stylus is flat on that surface).
  final double tilt;

  /// Opaque platform-specific data associated with the event.
  final int platformData;

  /// For events with signalKind of PointerSignalKind.scroll:
  ///
  /// The amount to scroll in the x direction, in physical pixels.
  final double scrollDeltaX;

  /// For events with signalKind of PointerSignalKind.scroll:
  ///
  /// The amount to scroll in the y direction, in physical pixels.
  final double scrollDeltaY;

  /// For events with change of PointerChange.panZoomUpdate:
  ///
  /// The current panning magnitude of the pan/zoom in the x direction, in
  /// physical pixels.
  final double panX;

  /// For events with change of PointerChange.panZoomUpdate:
  ///
  /// The current panning magnitude of the pan/zoom in the y direction, in
  /// physical pixels.
  final double panY;

  /// For events with change of PointerChange.panZoomUpdate:
  ///
  /// The difference in panning of the pan/zoom in the x direction since the
  /// latest panZoomUpdate event, in physical pixels.
  final double panDeltaX;

  /// For events with change of PointerChange.panZoomUpdate:
  ///
  /// The difference in panning of the pan/zoom in the y direction since the
  /// last panZoomUpdate event, in physical pixels.
  final double panDeltaY;

  /// For events with change of PointerChange.panZoomUpdate:
  ///
  /// The current scale of the pan/zoom (unitless), with 1.0 as the initial scale.
  final double scale;

  /// For events with change of PointerChange.panZoomUpdate:
  ///
  /// The current angle of the pan/zoom in radians, with 0.0 as the initial angle.
  final double rotation;

  @override
  String toString() => 'PointerData(x: $physicalX, y: $physicalY)';

  /// Returns a complete textual description of the information in this object.
  String toStringFull() {
    return '$runtimeType('
             'embedderId: $embedderId, '
             'timeStamp: $timeStamp, '
             'change: $change, '
             'kind: $kind, '
             'signalKind: $signalKind, '
             'device: $device, '
             'pointerIdentifier: $pointerIdentifier, '
             'physicalX: $physicalX, '
             'physicalY: $physicalY, '
             'physicalDeltaX: $physicalDeltaX, '
             'physicalDeltaY: $physicalDeltaY, '
             'buttons: $buttons, '
             'synthesized: $synthesized, '
             'pressure: $pressure, '
             'pressureMin: $pressureMin, '
             'pressureMax: $pressureMax, '
             'distance: $distance, '
             'distanceMax: $distanceMax, '
             'size: $size, '
             'radiusMajor: $radiusMajor, '
             'radiusMinor: $radiusMinor, '
             'radiusMin: $radiusMin, '
             'radiusMax: $radiusMax, '
             'orientation: $orientation, '
             'tilt: $tilt, '
             'platformData: $platformData, '
             'scrollDeltaX: $scrollDeltaX, '
             'scrollDeltaY: $scrollDeltaY, '
             'panX: $panX, '
             'panY: $panY, '
             'panDeltaX: $panDeltaX, '
             'panDeltaY: $panDeltaY, '
             'scale: $scale, '
             'rotation: $rotation, '
<<<<<<< HEAD
             'viewId: $viewId '
=======
             'viewId: $viewId'
>>>>>>> b06478b7
           ')';
  }
}

/// A sequence of reports about the state of pointers.
class PointerDataPacket {
  /// Creates a packet of pointer data reports.
  const PointerDataPacket({ this.data = const <PointerData>[] });

  /// Data about the individual pointers in this packet.
  ///
  /// This list might contain multiple pieces of data about the same pointer.
  final List<PointerData> data;
}<|MERGE_RESOLUTION|>--- conflicted
+++ resolved
@@ -420,11 +420,7 @@
              'panDeltaY: $panDeltaY, '
              'scale: $scale, '
              'rotation: $rotation, '
-<<<<<<< HEAD
-             'viewId: $viewId '
-=======
              'viewId: $viewId'
->>>>>>> b06478b7
            ')';
   }
 }
