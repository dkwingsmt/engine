// Copyright 2013 The Flutter Authors. All rights reserved.
// Use of this source code is governed by a BSD-style license that can be
// found in the LICENSE file.
part of dart.ui;

/// Signature of callbacks that have no arguments and return no data.
typedef VoidCallback = void Function();

/// Signature for [PlatformDispatcher.onBeginFrame].
typedef FrameCallback = void Function(Duration duration);

/// Signature for [PlatformDispatcher.onReportTimings].
///
/// {@template dart.ui.TimingsCallback.list}
/// The callback takes a list of [FrameTiming] because it may not be
/// immediately triggered after each frame. Instead, Flutter tries to batch
/// frames together and send all their timings at once to decrease the
/// overhead (as this is available in the release mode). The list is sorted in
/// ascending order of time (earliest frame first). The timing of any frame
/// will be sent within about 1 second (100ms if in the profile/debug mode)
/// even if there are no later frames to batch. The timing of the first frame
/// will be sent immediately without batching.
/// {@endtemplate}
typedef TimingsCallback = void Function(List<FrameTiming> timings);

/// Signature for [PlatformDispatcher.onPointerDataPacket].
typedef PointerDataPacketCallback = void Function(PointerDataPacket packet);

/// Signature for [PlatformDispatcher.onKeyData].
///
/// The callback should return true if the key event has been handled by the
/// framework and should not be propagated further.
typedef KeyDataCallback = bool Function(KeyData data);

/// Signature for [PlatformDispatcher.onSemanticsActionEvent].
typedef SemanticsActionEventCallback = void Function(SemanticsActionEvent action);

/// Signature for responses to platform messages.
///
/// Used as a parameter to [PlatformDispatcher.sendPlatformMessage] and
/// [PlatformDispatcher.onPlatformMessage].
typedef PlatformMessageResponseCallback = void Function(ByteData? data);

/// Deprecated. Migrate to [ChannelBuffers.setListener] instead.
///
/// Signature for [PlatformDispatcher.onPlatformMessage].
@Deprecated(
  'Migrate to ChannelBuffers.setListener instead. '
  'This feature was deprecated after v3.11.0-20.0.pre.',
)
typedef PlatformMessageCallback = void Function(String name, ByteData? data, PlatformMessageResponseCallback? callback);

// Signature for _setNeedsReportTimings.
typedef _SetNeedsReportTimingsFunc = void Function(bool value);

/// Signature for [PlatformDispatcher.onError].
///
/// If this method returns false, the engine may use some fallback method to
/// provide information about the error.
///
/// After calling this method, the process or the VM may terminate. Some severe
/// unhandled errors may not be able to call this method either, such as Dart
/// compilation errors or process terminating errors.
typedef ErrorCallback = bool Function(Object exception, StackTrace stackTrace);

// A gesture setting value that indicates it has not been set by the engine.
const double _kUnsetGestureSetting = -1.0;

// A message channel to receive KeyData from the platform.
//
// See embedder.cc::kFlutterKeyDataChannel for more information.
const String _kFlutterKeyDataChannel = 'flutter/keydata';

@pragma('vm:entry-point')
ByteData? _wrapUnmodifiableByteData(ByteData? byteData) =>
    byteData == null ? null : UnmodifiableByteDataView(byteData);

/// A token that represents a root isolate.
class RootIsolateToken {
  RootIsolateToken._(this._token);

  /// An enumeration representing the root isolate (0 if not a root isolate).
  final int _token;

  /// The token for the root isolate that is executing this Dart code.  If this
  /// Dart code is not executing on a root isolate [instance] will be null.
  static final RootIsolateToken? instance = () {
    final int token = __getRootIsolateToken();
    return token == 0 ? null : RootIsolateToken._(token);
  }();

  @Native<Int64 Function()>(symbol: 'PlatformConfigurationNativeApi::GetRootIsolateToken')
  external static int __getRootIsolateToken();
}

/// Platform event dispatcher singleton.
///
/// The most basic interface to the host operating system's interface.
///
/// This is the central entry point for platform messages and configuration
/// events from the platform.
///
/// It exposes the core scheduler API, the input event callback, the graphics
/// drawing API, and other such core services.
///
/// It manages the list of the application's [views] as well as the
/// [configuration] of various platform attributes.
///
/// Consider avoiding static references to this singleton through
/// [PlatformDispatcher.instance] and instead prefer using a binding for
/// dependency resolution such as `WidgetsBinding.instance.platformDispatcher`.
/// See [PlatformDispatcher.instance] for more information about why this is
/// preferred.
class PlatformDispatcher {
  /// Private constructor, since only dart:ui is supposed to create one of
  /// these. Use [instance] to access the singleton.
  PlatformDispatcher._() {
    _setNeedsReportTimings = _nativeSetNeedsReportTimings;
  }

  /// The [PlatformDispatcher] singleton.
  ///
  /// Consider avoiding static references to this singleton through
  /// [PlatformDispatcher.instance] and instead prefer using a binding for
  /// dependency resolution such as `WidgetsBinding.instance.platformDispatcher`.
  ///
  /// Static access of this object means that Flutter has few, if any options to
  /// fake or mock the given object in tests. Even in cases where Dart offers
  /// special language constructs to forcefully shadow such properties, those
  /// mechanisms would only be reasonable for tests and they would not be
  /// reasonable for a future of Flutter where we legitimately want to select an
  /// appropriate implementation at runtime.
  ///
  /// The only place that `WidgetsBinding.instance.platformDispatcher` is
  /// inappropriate is if access to these APIs is required before the binding is
  /// initialized by invoking `runApp()` or
  /// `WidgetsFlutterBinding.instance.ensureInitialized()`. In that case, it is
  /// necessary (though unfortunate) to use the [PlatformDispatcher.instance]
  /// object statically.
  static PlatformDispatcher get instance => _instance;
  static final PlatformDispatcher _instance = PlatformDispatcher._();

  _PlatformConfiguration _configuration = const _PlatformConfiguration();

  /// Called when the platform configuration changes.
  ///
  /// The engine invokes this callback in the same zone in which the callback
  /// was set.
  VoidCallback? get onPlatformConfigurationChanged => _onPlatformConfigurationChanged;
  VoidCallback? _onPlatformConfigurationChanged;
  Zone _onPlatformConfigurationChangedZone = Zone.root;
  set onPlatformConfigurationChanged(VoidCallback? callback) {
    _onPlatformConfigurationChanged = callback;
    _onPlatformConfigurationChangedZone = Zone.current;
  }

  /// The current list of displays.
  ///
  /// If any of their configurations change, [onMetricsChanged] will be called.
  ///
  /// To get the display for a [FlutterView], use [FlutterView.display].
  ///
  /// Platforms may limit what information is available to the application with
  /// regard to secondary displays and/or displays that do not have an active
  /// application window.
  ///
  /// Presently, on Android and Web this collection will only contain the
  /// display that the current window is on. On iOS, it will only contains the
  /// main display on the phone or tablet. On Desktop, it will contain only
  /// a main display with a valid refresh rate but invalid size and device
  /// pixel ratio values.
  // TODO(dnfield): Update these docs when https://github.com/flutter/flutter/issues/125939
  // and https://github.com/flutter/flutter/issues/125938 are resolved.
  Iterable<Display> get displays => _displays.values;
  final Map<int, Display> _displays = <int, Display>{};

  /// The current list of views, including top level platform windows used by
  /// the application.
  ///
  /// If any of their configurations change, [onMetricsChanged] will be called.
  Iterable<FlutterView> get views => _views.values;
  final Map<int, FlutterView> _views = <int, FlutterView>{};

  /// Returns the [FlutterView] with the provided ID if one exists, or null
  /// otherwise.
  FlutterView? view({required int id}) => _views[id];

  /// The [FlutterView] provided by the engine if the platform is unable to
  /// create windows, or, for backwards compatibility.
  ///
  /// If the platform provides an implicit view, it can be used to bootstrap
  /// the framework. This is common for platforms designed for single-view
  /// applications like mobile devices with a single display.
  ///
  /// Applications and libraries must not rely on this property being set
  /// as it may be null depending on the engine's configuration. Instead,
  /// consider using [View.of] to lookup the [FlutterView] the current
  /// [BuildContext] is drawing into.
  ///
  /// While the properties on the referenced [FlutterView] may change,
  /// the reference itself is guaranteed to never change over the lifetime
  /// of the application: if this property is null at startup, it will remain
  /// so throughout the entire lifetime of the application. If it points to a
  /// specific [FlutterView], it will continue to point to the same view until
  /// the application is shut down (although the engine may replace or remove
  /// the underlying backing surface of the view at its discretion).
  ///
  /// See also:
  ///
  /// * [View.of], for accessing the current view.
  /// * [PlatformDispatcher.views] for a list of all [FlutterView]s provided
  ///   by the platform.
  FlutterView? get implicitView {
    final FlutterView? result = _views[_implicitViewId];
    // Make sure [implicitView] agrees with `_implicitViewId`.
    assert((result != null) == (_implicitViewId != null),
      (_implicitViewId != null) ?
        'The implicit view ID is $_implicitViewId, but the implicit view does not exist.' :
        'The implicit view ID is null, but the implicit view exists.');
    // Make sure [implicitView] never chages.
    assert(() {
      if (_debugRecordedLastImplicitView) {
        assert(identical(_debugLastImplicitView, result),
          'The implicitView has changed:\n'
          'Last: $_debugLastImplicitView\nCurrent: $result');
      } else {
        _debugLastImplicitView = result;
        _debugRecordedLastImplicitView = true;
      }
      return true;
    }());
    return result;
  }
  FlutterView? _debugLastImplicitView;
  bool _debugRecordedLastImplicitView = false;

  /// A callback that is invoked whenever the [ViewConfiguration] of any of the
  /// [views] changes.
  ///
  /// For example when the device is rotated or when the application is resized
  /// (e.g. when showing applications side-by-side on Android),
  /// `onMetricsChanged` is called.
  ///
  /// The engine invokes this callback in the same zone in which the callback
  /// was set.
  ///
  /// The framework registers with this callback and updates the layout
  /// appropriately.
  ///
  /// See also:
  ///
  /// * [WidgetsBindingObserver], for a mechanism at the widgets layer to
  ///   register for notifications when this is called.
  /// * [MediaQuery.of], a simpler mechanism for the same.
  VoidCallback? get onMetricsChanged => _onMetricsChanged;
  VoidCallback? _onMetricsChanged;
  Zone _onMetricsChangedZone = Zone.root;
  set onMetricsChanged(VoidCallback? callback) {
    _onMetricsChanged = callback;
    _onMetricsChangedZone = Zone.current;
  }

  // Called from the engine, via hooks.dart
  //
  // Adds a new view with the specific view configuration.
  //
  // The implicit view must be added before [implicitView] is first called,
  // which is typically the main function.
  void _addView(int id, _ViewConfiguration viewConfiguration) {
    assert(!_views.containsKey(id), 'View ID $id already exists.');
    _views[id] = FlutterView._(id, this, viewConfiguration);
    _invoke(onMetricsChanged, _onMetricsChangedZone);
  }

  // Called from the engine, via hooks.dart
  //
  // Removes the specific view.
  //
  // The target view must must exist. The implicit view must not be removed,
  // or an assertion will be triggered.
  void _removeView(int id) {
    assert(id != _implicitViewId, 'The implicit view #$id can not be removed.');
    if (id == _implicitViewId) {
      return;
    }
    assert(_views.containsKey(id), 'View ID $id does not exist.');
    _views.remove(id);
    _invoke(onMetricsChanged, _onMetricsChangedZone);
  }

  // Called from the engine, via hooks.dart.
  //
  // Updates the available displays.
  void _updateDisplays(List<Display> displays) {
    _displays.clear();
    for (final Display display in displays) {
      _displays[display.id] = display;
    }
    _invoke(onMetricsChanged, _onMetricsChangedZone);
  }

  // Called from the engine, via hooks.dart
  //
  // Updates the metrics of the window with the given id.
<<<<<<< HEAD
  void _updateWindowMetrics(int id, _ViewConfiguration viewConfiguration) {
    assert(_views.containsKey(id), 'View $id does not exist.');
    _views[id]!._viewConfiguration = viewConfiguration;
=======
  void _updateWindowMetrics(int viewId, _ViewConfiguration viewConfiguration) {
    assert(_views.containsKey(viewId), 'View $viewId does not exist.');
    _views[viewId]!._viewConfiguration = viewConfiguration;
>>>>>>> 29aea0af
    _invoke(onMetricsChanged, _onMetricsChangedZone);
  }


  /// A callback invoked when any view begins a frame.
  ///
  /// A callback that is invoked to notify the application that it is an
  /// appropriate time to provide a scene using the [SceneBuilder] API and the
  /// [FlutterView.render] method.
  ///
  /// When possible, this is driven by the hardware VSync signal of the attached
  /// screen with the highest VSync rate. This is only called if
  /// [PlatformDispatcher.scheduleFrame] has been called since the last time
  /// this callback was invoked.
  FrameCallback? get onBeginFrame => _onBeginFrame;
  FrameCallback? _onBeginFrame;
  Zone _onBeginFrameZone = Zone.root;
  set onBeginFrame(FrameCallback? callback) {
    _onBeginFrame = callback;
    _onBeginFrameZone = Zone.current;
  }

  // Called from the engine, via hooks.dart
  void _beginFrame(int microseconds) {
    _invoke1<Duration>(
      onBeginFrame,
      _onBeginFrameZone,
      Duration(microseconds: microseconds),
    );
  }

  /// A callback that is invoked for each frame after [onBeginFrame] has
  /// completed and after the microtask queue has been drained.
  ///
  /// This can be used to implement a second phase of frame rendering that
  /// happens after any deferred work queued by the [onBeginFrame] phase.
  VoidCallback? get onDrawFrame => _onDrawFrame;
  VoidCallback? _onDrawFrame;
  Zone _onDrawFrameZone = Zone.root;
  set onDrawFrame(VoidCallback? callback) {
    _onDrawFrame = callback;
    _onDrawFrameZone = Zone.current;
  }

  // Called from the engine, via hooks.dart
  void _drawFrame() {
    _invoke(onDrawFrame, _onDrawFrameZone);
  }

  /// A callback that is invoked when pointer data is available.
  ///
  /// The framework invokes this callback in the same zone in which the callback
  /// was set.
  ///
  /// See also:
  ///
  ///  * [GestureBinding], the Flutter framework class which manages pointer
  ///    events.
  PointerDataPacketCallback? get onPointerDataPacket => _onPointerDataPacket;
  PointerDataPacketCallback? _onPointerDataPacket;
  Zone _onPointerDataPacketZone = Zone.root;
  set onPointerDataPacket(PointerDataPacketCallback? callback) {
    _onPointerDataPacket = callback;
    _onPointerDataPacketZone = Zone.current;
  }

  // Called from the engine, via hooks.dart
  void _dispatchPointerDataPacket(ByteData packet) {
    if (onPointerDataPacket != null) {
      _invoke1<PointerDataPacket>(
        onPointerDataPacket,
        _onPointerDataPacketZone,
        _unpackPointerDataPacket(packet),
      );
    }
  }

  // If this value changes, update the encoding code in the following files:
  //
  //  * pointer_data.cc
  //  * pointer.dart
  //  * AndroidTouchProcessor.java
  static const int _kPointerDataFieldCount = 35;

  static PointerDataPacket _unpackPointerDataPacket(ByteData packet) {
    const int kStride = Int64List.bytesPerElement;
    const int kBytesPerPointerData = _kPointerDataFieldCount * kStride;
    final int length = packet.lengthInBytes ~/ kBytesPerPointerData;
    assert(length * kBytesPerPointerData == packet.lengthInBytes);
    final List<PointerData> data = <PointerData>[];
    for (int i = 0; i < length; ++i) {
      int offset = i * _kPointerDataFieldCount;
      data.add(PointerData(
        // TODO(goderbauer): Wire up viewId.
        embedderId: packet.getInt64(kStride * offset++, _kFakeHostEndian),
        timeStamp: Duration(microseconds: packet.getInt64(kStride * offset++, _kFakeHostEndian)),
        change: PointerChange.values[packet.getInt64(kStride * offset++, _kFakeHostEndian)],
        kind: PointerDeviceKind.values[packet.getInt64(kStride * offset++, _kFakeHostEndian)],
        signalKind: PointerSignalKind.values[packet.getInt64(kStride * offset++, _kFakeHostEndian)],
        device: packet.getInt64(kStride * offset++, _kFakeHostEndian),
        pointerIdentifier: packet.getInt64(kStride * offset++, _kFakeHostEndian),
        physicalX: packet.getFloat64(kStride * offset++, _kFakeHostEndian),
        physicalY: packet.getFloat64(kStride * offset++, _kFakeHostEndian),
        physicalDeltaX: packet.getFloat64(kStride * offset++, _kFakeHostEndian),
        physicalDeltaY: packet.getFloat64(kStride * offset++, _kFakeHostEndian),
        buttons: packet.getInt64(kStride * offset++, _kFakeHostEndian),
        obscured: packet.getInt64(kStride * offset++, _kFakeHostEndian) != 0,
        synthesized: packet.getInt64(kStride * offset++, _kFakeHostEndian) != 0,
        pressure: packet.getFloat64(kStride * offset++, _kFakeHostEndian),
        pressureMin: packet.getFloat64(kStride * offset++, _kFakeHostEndian),
        pressureMax: packet.getFloat64(kStride * offset++, _kFakeHostEndian),
        distance: packet.getFloat64(kStride * offset++, _kFakeHostEndian),
        distanceMax: packet.getFloat64(kStride * offset++, _kFakeHostEndian),
        size: packet.getFloat64(kStride * offset++, _kFakeHostEndian),
        radiusMajor: packet.getFloat64(kStride * offset++, _kFakeHostEndian),
        radiusMinor: packet.getFloat64(kStride * offset++, _kFakeHostEndian),
        radiusMin: packet.getFloat64(kStride * offset++, _kFakeHostEndian),
        radiusMax: packet.getFloat64(kStride * offset++, _kFakeHostEndian),
        orientation: packet.getFloat64(kStride * offset++, _kFakeHostEndian),
        tilt: packet.getFloat64(kStride * offset++, _kFakeHostEndian),
        platformData: packet.getInt64(kStride * offset++, _kFakeHostEndian),
        scrollDeltaX: packet.getFloat64(kStride * offset++, _kFakeHostEndian),
        scrollDeltaY: packet.getFloat64(kStride * offset++, _kFakeHostEndian),
        panX: packet.getFloat64(kStride * offset++, _kFakeHostEndian),
        panY: packet.getFloat64(kStride * offset++, _kFakeHostEndian),
        panDeltaX: packet.getFloat64(kStride * offset++, _kFakeHostEndian),
        panDeltaY: packet.getFloat64(kStride * offset++, _kFakeHostEndian),
        scale: packet.getFloat64(kStride * offset++, _kFakeHostEndian),
        rotation: packet.getFloat64(kStride * offset++, _kFakeHostEndian),
      ));
      assert(offset == (i + 1) * _kPointerDataFieldCount);
    }
    return PointerDataPacket(data: data);
  }

  static ChannelCallback _keyDataListener(KeyDataCallback onKeyData, Zone zone) =>
    (ByteData? packet, PlatformMessageResponseCallback callback) {
      _invoke1<KeyData>(
        (KeyData keyData) {
          final bool handled = onKeyData(keyData);
          final Uint8List response = Uint8List(1);
          response[0] = handled ? 1 : 0;
          callback(response.buffer.asByteData());
        },
        zone,
        _unpackKeyData(packet!),
      );
    };

  /// A callback that is invoked when key data is available.
  ///
  /// The framework invokes this callback in the same zone in which the callback
  /// was set.
  ///
  /// The callback should return true if the key event has been handled by the
  /// framework and should not be propagated further.
  KeyDataCallback? get onKeyData => _onKeyData;
  KeyDataCallback? _onKeyData;
  set onKeyData(KeyDataCallback? callback) {
    _onKeyData = callback;
    if (callback != null) {
      channelBuffers.setListener(_kFlutterKeyDataChannel, _keyDataListener(callback, Zone.current));
    } else {
      channelBuffers.clearListener(_kFlutterKeyDataChannel);
    }
  }

  // If this value changes, update the encoding code in the following files:
  //
  //  * key_data.h
  //  * key.dart (ui)
  //  * key.dart (web_ui)
  //  * HardwareKeyboard.java
  static const int _kKeyDataFieldCount = 5;

  // The packet structure is described in `key_data_packet.h`.
  static KeyData _unpackKeyData(ByteData packet) {
    const int kStride = Int64List.bytesPerElement;

    int offset = 0;
    final int charDataSize = packet.getUint64(kStride * offset++, _kFakeHostEndian);
    final String? character = charDataSize == 0 ? null : utf8.decoder.convert(
          packet.buffer.asUint8List(kStride * (offset + _kKeyDataFieldCount), charDataSize));

    final KeyData keyData = KeyData(
      timeStamp: Duration(microseconds: packet.getUint64(kStride * offset++, _kFakeHostEndian)),
      type: KeyEventType.values[packet.getInt64(kStride * offset++, _kFakeHostEndian)],
      physical: packet.getUint64(kStride * offset++, _kFakeHostEndian),
      logical: packet.getUint64(kStride * offset++, _kFakeHostEndian),
      character: character,
      synthesized: packet.getUint64(kStride * offset++, _kFakeHostEndian) != 0,
    );

    return keyData;
  }

  /// A callback that is invoked to report the [FrameTiming] of recently
  /// rasterized frames.
  ///
  /// It's preferred to use [SchedulerBinding.addTimingsCallback] than to use
  /// [onReportTimings] directly because [SchedulerBinding.addTimingsCallback]
  /// allows multiple callbacks.
  ///
  /// This can be used to see if the application has missed frames (through
  /// [FrameTiming.buildDuration] and [FrameTiming.rasterDuration]), or high
  /// latencies (through [FrameTiming.totalSpan]).
  ///
  /// Unlike [Timeline], the timing information here is available in the release
  /// mode (additional to the profile and the debug mode). Hence this can be
  /// used to monitor the application's performance in the wild.
  ///
  /// {@macro dart.ui.TimingsCallback.list}
  ///
  /// If this is null, no additional work will be done. If this is not null,
  /// Flutter spends less than 0.1ms every 1 second to report the timings
  /// (measured on iPhone6S). The 0.1ms is about 0.6% of 16ms (frame budget for
  /// 60fps), or 0.01% CPU usage per second.
  TimingsCallback? get onReportTimings => _onReportTimings;
  TimingsCallback? _onReportTimings;
  Zone _onReportTimingsZone = Zone.root;
  set onReportTimings(TimingsCallback? callback) {
    if ((callback == null) != (_onReportTimings == null)) {
      _setNeedsReportTimings(callback != null);
    }
    _onReportTimings = callback;
    _onReportTimingsZone = Zone.current;
  }

  late _SetNeedsReportTimingsFunc _setNeedsReportTimings;

  void _nativeSetNeedsReportTimings(bool value) => __nativeSetNeedsReportTimings(value);

  @Native<Void Function(Bool)>(symbol: 'PlatformConfigurationNativeApi::SetNeedsReportTimings')
  external static void __nativeSetNeedsReportTimings(bool value);

  // Called from the engine, via hooks.dart
  void _reportTimings(List<int> timings) {
    assert(timings.length % FrameTiming._dataLength == 0);
    final List<FrameTiming> frameTimings = <FrameTiming>[];
    for (int i = 0; i < timings.length; i += FrameTiming._dataLength) {
      frameTimings.add(FrameTiming._(timings.sublist(i, i + FrameTiming._dataLength)));
    }
    _invoke1(onReportTimings, _onReportTimingsZone, frameTimings);
  }

  /// Sends a message to a platform-specific plugin.
  ///
  /// The `name` parameter determines which plugin receives the message. The
  /// `data` parameter contains the message payload and is typically UTF-8
  /// encoded JSON but can be arbitrary data. If the plugin replies to the
  /// message, `callback` will be called with the response.
  ///
  /// The framework invokes [callback] in the same zone in which this method was
  /// called.
  void sendPlatformMessage(String name, ByteData? data, PlatformMessageResponseCallback? callback) {
    final String? error =
        _sendPlatformMessage(name, _zonedPlatformMessageResponseCallback(callback), data);
    if (error != null) {
      throw Exception(error);
    }
  }

  String? _sendPlatformMessage(String name, PlatformMessageResponseCallback? callback, ByteData? data) =>
      __sendPlatformMessage(name, callback, data);

  @Native<Handle Function(Handle, Handle, Handle)>(symbol: 'PlatformConfigurationNativeApi::SendPlatformMessage')
  external static String? __sendPlatformMessage(String name, PlatformMessageResponseCallback? callback, ByteData? data);

  /// Sends a message to a platform-specific plugin via a [SendPort].
  ///
  /// This operates similarly to [sendPlatformMessage] but is used when sending
  /// messages from background isolates. The [port] parameter allows Flutter to
  /// know which isolate to send the result to. The [name] parameter is the name
  /// of the channel communication will happen on. The [data] parameter is the
  /// payload of the message. The [identifier] parameter is a unique integer
  /// assigned to the message.
  void sendPortPlatformMessage(
    String name,
    ByteData? data,
    int identifier,
    SendPort port) {
    final String? error =
        _sendPortPlatformMessage(name, identifier, port.nativePort, data);
    if (error != null) {
      throw Exception(error);
    }
  }

  String? _sendPortPlatformMessage(String name, int identifier, int port, ByteData? data) =>
      __sendPortPlatformMessage(name, identifier, port, data);

  @Native<Handle Function(Handle, Handle, Handle, Handle)>(symbol: 'PlatformConfigurationNativeApi::SendPortPlatformMessage')
  external static String? __sendPortPlatformMessage(String name, int identifier, int port, ByteData? data);

  /// Registers the current isolate with the isolate identified with by the
  /// [token]. This is required if platform channels are to be used on a
  /// background isolate.
  void registerBackgroundIsolate(RootIsolateToken token) {
    DartPluginRegistrant.ensureInitialized();
    __registerBackgroundIsolate(token._token);
  }
  @Native<Void Function(Int64)>(symbol: 'PlatformConfigurationNativeApi::RegisterBackgroundIsolate')
  external static void __registerBackgroundIsolate(int rootIsolateId);

  /// Deprecated. Migrate to [ChannelBuffers.setListener] instead.
  ///
  /// Called whenever this platform dispatcher receives a message from a
  /// platform-specific plugin.
  ///
  /// The `name` parameter determines which plugin sent the message. The `data`
  /// parameter is the payload and is typically UTF-8 encoded JSON but can be
  /// arbitrary data.
  ///
  /// Message handlers must call the function given in the `callback` parameter.
  /// If the handler does not need to respond, the handler should pass null to
  /// the callback.
  ///
  /// The framework invokes this callback in the same zone in which the callback
  /// was set.
  @Deprecated(
    'Migrate to ChannelBuffers.setListener instead. '
    'This feature was deprecated after v3.11.0-20.0.pre.',
  )
  PlatformMessageCallback? get onPlatformMessage => _onPlatformMessage;
  PlatformMessageCallback? _onPlatformMessage;
  Zone _onPlatformMessageZone = Zone.root;
  @Deprecated(
    'Migrate to ChannelBuffers.setListener instead. '
    'This feature was deprecated after v3.11.0-20.0.pre.',
  )
  set onPlatformMessage(PlatformMessageCallback? callback) {
    _onPlatformMessage = callback;
    _onPlatformMessageZone = Zone.current;
  }

  /// Called by [_dispatchPlatformMessage].
  void _respondToPlatformMessage(int responseId, ByteData? data) => __respondToPlatformMessage(responseId, data);

  @Native<Void Function(IntPtr, Handle)>(symbol: 'PlatformConfigurationNativeApi::RespondToPlatformMessage')
  external static void __respondToPlatformMessage(int responseId, ByteData? data);

  /// Wraps the given [callback] in another callback that ensures that the
  /// original callback is called in the zone it was registered in.
  static PlatformMessageResponseCallback? _zonedPlatformMessageResponseCallback(
    PlatformMessageResponseCallback? callback,
  ) {
    if (callback == null) {
      return null;
    }

    // Store the zone in which the callback is being registered.
    final Zone registrationZone = Zone.current;

    return (ByteData? data) {
      registrationZone.runUnaryGuarded(callback, data);
    };
  }

  /// Send a message to the framework using the [ChannelBuffers].
  ///
  /// This method constructs the appropriate callback to respond
  /// with the given `responseId`. It should only be called for messages
  /// from the platform.
  void _dispatchPlatformMessage(String name, ByteData? data, int responseId) {
    if (name == ChannelBuffers.kControlChannelName) {
      try {
        channelBuffers.handleMessage(data!);
      } finally {
        _respondToPlatformMessage(responseId, null);
      }
    } else if (onPlatformMessage != null) {
      _invoke3<String, ByteData?, PlatformMessageResponseCallback>(
        onPlatformMessage,
        _onPlatformMessageZone,
        name,
        data,
        (ByteData? responseData) {
          _respondToPlatformMessage(responseId, responseData);
        },
      );
    } else {
      channelBuffers.push(name, data, (ByteData? responseData) {
        _respondToPlatformMessage(responseId, responseData);
      });
    }
  }

  /// Set the debug name associated with this platform dispatcher's root
  /// isolate.
  ///
  /// Normally debug names are automatically generated from the Dart port, entry
  /// point, and source file. For example: `main.dart$main-1234`.
  ///
  /// This can be combined with flutter tools `--isolate-filter` flag to debug
  /// specific root isolates. For example: `flutter attach --isolate-filter=[name]`.
  /// Note that this does not rename any child isolates of the root.
  void setIsolateDebugName(String name) => _setIsolateDebugName(name);

  @Native<Void Function(Handle)>(symbol: 'PlatformConfigurationNativeApi::SetIsolateDebugName')
  external static void _setIsolateDebugName(String name);

  /// Requests the Dart VM to adjusts the GC heuristics based on the requested `performance_mode`.
  ///
  /// This operation is a no-op of web. The request to change a performance may be ignored by the
  /// engine or not resolve in a predictable way.
  ///
  /// See [DartPerformanceMode] for more information on individual performance modes.
  void requestDartPerformanceMode(DartPerformanceMode mode) {
    _requestDartPerformanceMode(mode.index);
  }

  @Native<Int Function(Int)>(symbol: 'PlatformConfigurationNativeApi::RequestDartPerformanceMode')
  external static int _requestDartPerformanceMode(int mode);

  /// The embedder can specify data that the isolate can request synchronously
  /// on launch. This accessor fetches that data.
  ///
  /// This data is persistent for the duration of the Flutter application and is
  /// available even after isolate restarts. Because of this lifecycle, the size
  /// of this data must be kept to a minimum.
  ///
  /// For asynchronous communication between the embedder and isolate, a
  /// platform channel may be used.
  ByteData? getPersistentIsolateData() => _getPersistentIsolateData();

  @Native<Handle Function()>(symbol: 'PlatformConfigurationNativeApi::GetPersistentIsolateData')
  external static ByteData? _getPersistentIsolateData();

  /// Requests that, at the next appropriate opportunity, the [onBeginFrame] and
  /// [onDrawFrame] callbacks be invoked.
  ///
  /// See also:
  ///
  ///  * [SchedulerBinding], the Flutter framework class which manages the
  ///    scheduling of frames.
  void scheduleFrame() => _scheduleFrame();

  @Native<Void Function()>(symbol: 'PlatformConfigurationNativeApi::ScheduleFrame')
  external static void _scheduleFrame();

  /// Additional accessibility features that may be enabled by the platform.
  AccessibilityFeatures get accessibilityFeatures => _configuration.accessibilityFeatures;

  /// A callback that is invoked when the value of [accessibilityFeatures]
  /// changes.
  ///
  /// The framework invokes this callback in the same zone in which the callback
  /// was set.
  VoidCallback? get onAccessibilityFeaturesChanged => _onAccessibilityFeaturesChanged;
  VoidCallback? _onAccessibilityFeaturesChanged;
  Zone _onAccessibilityFeaturesChangedZone = Zone.root;
  set onAccessibilityFeaturesChanged(VoidCallback? callback) {
    _onAccessibilityFeaturesChanged = callback;
    _onAccessibilityFeaturesChangedZone = Zone.current;
  }

  // Called from the engine, via hooks.dart
  void _updateAccessibilityFeatures(int values) {
    final AccessibilityFeatures newFeatures = AccessibilityFeatures._(values);
    final _PlatformConfiguration previousConfiguration = _configuration;
    if (newFeatures == previousConfiguration.accessibilityFeatures) {
      return;
    }
    _configuration = previousConfiguration.copyWith(
      accessibilityFeatures: newFeatures,
    );
    _invoke(onPlatformConfigurationChanged, _onPlatformConfigurationChangedZone,);
    _invoke(onAccessibilityFeaturesChanged, _onAccessibilityFeaturesChangedZone,);
  }

  /// Change the retained semantics data about this platform dispatcher.
  ///
  /// If [semanticsEnabled] is true, the user has requested that this function
  /// be called whenever the semantic content of this platform dispatcher
  /// changes.
  ///
  /// In either case, this function disposes the given update, which means the
  /// semantics update cannot be used further.
  @Deprecated('''
    In a multi-view world, the platform dispatcher can no longer provide apis
    to update semantics since each view will host its own semantics tree.

    Semantics updates must be passed to an individual [FlutterView]. To update
    semantics, use PlatformDispatcher.instance.views to get a [FlutterView] and
    call `updateSemantics`.
  ''')
  void updateSemantics(SemanticsUpdate update) => _updateSemantics(update as _NativeSemanticsUpdate);

  @Native<Void Function(Pointer<Void>)>(symbol: 'PlatformConfigurationNativeApi::UpdateSemantics')
  external static void _updateSemantics(_NativeSemanticsUpdate update);

  /// The system-reported default locale of the device.
  ///
  /// This establishes the language and formatting conventions that application
  /// should, if possible, use to render their user interface.
  ///
  /// This is the first locale selected by the user and is the user's primary
  /// locale (the locale the device UI is displayed in)
  ///
  /// This is equivalent to `locales.first`, except that it will provide an
  /// undefined (using the language tag "und") non-null locale if the [locales]
  /// list has not been set or is empty.
  Locale get locale => locales.isEmpty ? const Locale.fromSubtags() : locales.first;

  /// The full system-reported supported locales of the device.
  ///
  /// This establishes the language and formatting conventions that application
  /// should, if possible, use to render their user interface.
  ///
  /// The list is ordered in order of priority, with lower-indexed locales being
  /// preferred over higher-indexed ones. The first element is the primary
  /// [locale].
  ///
  /// The [onLocaleChanged] callback is called whenever this value changes.
  ///
  /// See also:
  ///
  ///  * [WidgetsBindingObserver], for a mechanism at the widgets layer to
  ///    observe when this value changes.
  List<Locale> get locales => _configuration.locales;

  /// Performs the platform-native locale resolution.
  ///
  /// Each platform may return different results.
  ///
  /// If the platform fails to resolve a locale, then this will return null.
  ///
  /// This method returns synchronously and is a direct call to
  /// platform specific APIs without invoking method channels.
  Locale? computePlatformResolvedLocale(List<Locale> supportedLocales) {
    final List<String?> supportedLocalesData = <String?>[];
    for (final Locale locale in supportedLocales) {
      supportedLocalesData.add(locale.languageCode);
      supportedLocalesData.add(locale.countryCode);
      supportedLocalesData.add(locale.scriptCode);
    }

    final List<String> result = _computePlatformResolvedLocale(supportedLocalesData);

    if (result.isNotEmpty) {
      return Locale.fromSubtags(
        languageCode: result[0],
        countryCode: result[1] == '' ? null : result[1],
        scriptCode: result[2] == '' ? null : result[2]);
    }
    return null;
  }

  List<String> _computePlatformResolvedLocale(List<String?> supportedLocalesData) => __computePlatformResolvedLocale(supportedLocalesData);

  @Native<Handle Function(Handle)>(symbol: 'PlatformConfigurationNativeApi::ComputePlatformResolvedLocale')
  external static List<String> __computePlatformResolvedLocale(List<String?> supportedLocalesData);

  /// A callback that is invoked whenever [locale] changes value.
  ///
  /// The framework invokes this callback in the same zone in which the callback
  /// was set.
  ///
  /// See also:
  ///
  ///  * [WidgetsBindingObserver], for a mechanism at the widgets layer to
  ///    observe when this callback is invoked.
  VoidCallback? get onLocaleChanged => _onLocaleChanged;
  VoidCallback? _onLocaleChanged;
  Zone _onLocaleChangedZone = Zone.root;
  set onLocaleChanged(VoidCallback? callback) {
    _onLocaleChanged = callback;
    _onLocaleChangedZone = Zone.current;
  }

  // Called from the engine, via hooks.dart
  void _updateLocales(List<String> locales) {
    const int stringsPerLocale = 4;
    final int numLocales = locales.length ~/ stringsPerLocale;
    final _PlatformConfiguration previousConfiguration = _configuration;
    final List<Locale> newLocales = <Locale>[];
    bool localesDiffer = numLocales != previousConfiguration.locales.length;
    for (int localeIndex = 0; localeIndex < numLocales; localeIndex++) {
      final String countryCode = locales[localeIndex * stringsPerLocale + 1];
      final String scriptCode = locales[localeIndex * stringsPerLocale + 2];

      newLocales.add(Locale.fromSubtags(
        languageCode: locales[localeIndex * stringsPerLocale],
        countryCode: countryCode.isEmpty ? null : countryCode,
        scriptCode: scriptCode.isEmpty ? null : scriptCode,
      ));
      if (!localesDiffer && newLocales[localeIndex] != previousConfiguration.locales[localeIndex]) {
        localesDiffer = true;
      }
    }
    if (!localesDiffer) {
      return;
    }
    _configuration = previousConfiguration.copyWith(locales: newLocales);
    _invoke(onPlatformConfigurationChanged, _onPlatformConfigurationChangedZone);
    _invoke(onLocaleChanged, _onLocaleChangedZone);
  }

  // Called from the engine, via hooks.dart
  String _localeClosure() => locale.toString();

  /// The lifecycle state immediately after dart isolate initialization.
  ///
  /// This property will not be updated as the lifecycle changes.
  ///
  /// It is used to initialize [SchedulerBinding.lifecycleState] at startup with
  /// any buffered lifecycle state events.
  String get initialLifecycleState {
    _initialLifecycleStateAccessed = true;
    return _initialLifecycleState;
  }

  late String _initialLifecycleState;

  /// Tracks if the initial state has been accessed. Once accessed, we will stop
  /// updating the [initialLifecycleState], as it is not the preferred way to
  /// access the state.
  bool _initialLifecycleStateAccessed = false;

  // Called from the engine, via hooks.dart
  void _updateInitialLifecycleState(String state) {
    // We do not update the state if the state has already been used to initialize
    // the lifecycleState.
    if (!_initialLifecycleStateAccessed) {
      _initialLifecycleState = state;
    }
  }

  /// The setting indicating whether time should always be shown in the 24-hour
  /// format.
  ///
  /// This option is used by [showTimePicker].
  bool get alwaysUse24HourFormat => _configuration.alwaysUse24HourFormat;

  /// The system-reported text scale.
  ///
  /// This establishes the text scaling factor to use when rendering text,
  /// according to the user's platform preferences.
  ///
  /// The [onTextScaleFactorChanged] callback is called whenever this value
  /// changes.
  ///
  /// See also:
  ///
  ///  * [WidgetsBindingObserver], for a mechanism at the widgets layer to
  ///    observe when this value changes.
  double get textScaleFactor => _configuration.textScaleFactor;

  /// A callback that is invoked whenever [textScaleFactor] changes value.
  ///
  /// The framework invokes this callback in the same zone in which the callback
  /// was set.
  ///
  /// See also:
  ///
  ///  * [WidgetsBindingObserver], for a mechanism at the widgets layer to
  ///    observe when this callback is invoked.
  VoidCallback? get onTextScaleFactorChanged => _onTextScaleFactorChanged;
  VoidCallback? _onTextScaleFactorChanged;
  Zone _onTextScaleFactorChangedZone = Zone.root;
  set onTextScaleFactorChanged(VoidCallback? callback) {
    _onTextScaleFactorChanged = callback;
    _onTextScaleFactorChangedZone = Zone.current;
  }

  /// Whether the spell check service is supported on the current platform.
  ///
  /// This option is used by [EditableTextState] to define its
  /// [SpellCheckConfiguration] when a default spell check service
  /// is requested.
  bool get nativeSpellCheckServiceDefined => _nativeSpellCheckServiceDefined;
  bool _nativeSpellCheckServiceDefined = false;

  /// Whether briefly displaying the characters as you type in obscured text
  /// fields is enabled in system settings.
  ///
  /// See also:
  ///
  ///  * [EditableText.obscureText], which when set to true hides the text in
  ///    the text field.
  bool get brieflyShowPassword => _brieflyShowPassword;
  bool _brieflyShowPassword = true;

  /// The setting indicating the current brightness mode of the host platform.
  /// If the platform has no preference, [platformBrightness] defaults to
  /// [Brightness.light].
  Brightness get platformBrightness => _configuration.platformBrightness;

  /// A callback that is invoked whenever [platformBrightness] changes value.
  ///
  /// The framework invokes this callback in the same zone in which the callback
  /// was set.
  ///
  /// See also:
  ///
  ///  * [WidgetsBindingObserver], for a mechanism at the widgets layer to
  ///    observe when this callback is invoked.
  VoidCallback? get onPlatformBrightnessChanged => _onPlatformBrightnessChanged;
  VoidCallback? _onPlatformBrightnessChanged;
  Zone _onPlatformBrightnessChangedZone = Zone.root;
  set onPlatformBrightnessChanged(VoidCallback? callback) {
    _onPlatformBrightnessChanged = callback;
    _onPlatformBrightnessChangedZone = Zone.current;
  }

  /// The setting indicating the current system font of the host platform.
  String? get systemFontFamily => _configuration.systemFontFamily;

  /// A callback that is invoked whenever [systemFontFamily] changes value.
  ///
  /// The framework invokes this callback in the same zone in which the callback
  /// was set.
  ///
  /// See also:
  ///
  ///  * [WidgetsBindingObserver], for a mechanism at the widgets layer to
  ///    observe when this callback is invoked.
  VoidCallback? get onSystemFontFamilyChanged => _onSystemFontFamilyChanged;
  VoidCallback? _onSystemFontFamilyChanged;
  Zone _onSystemFontFamilyChangedZone = Zone.root;
  set onSystemFontFamilyChanged(VoidCallback? callback) {
    _onSystemFontFamilyChanged = callback;
    _onSystemFontFamilyChangedZone = Zone.current;
  }

  // Called from the engine, via hooks.dart
  void _updateUserSettingsData(String jsonData) {
    final Map<String, Object?> data = json.decode(jsonData) as Map<String, Object?>;
    if (data.isEmpty) {
      return;
    }

    final double textScaleFactor = (data['textScaleFactor']! as num).toDouble();
    final bool alwaysUse24HourFormat = data['alwaysUse24HourFormat']! as bool;
    final bool? nativeSpellCheckServiceDefined = data['nativeSpellCheckServiceDefined'] as bool?;
    if (nativeSpellCheckServiceDefined != null) {
      _nativeSpellCheckServiceDefined = nativeSpellCheckServiceDefined;
    } else {
      _nativeSpellCheckServiceDefined = false;
    }
    // This field is optional.
    final bool? brieflyShowPassword = data['brieflyShowPassword'] as bool?;
    if (brieflyShowPassword != null) {
      _brieflyShowPassword = brieflyShowPassword;
    }
    final Brightness platformBrightness = switch (data['platformBrightness']) {
      'dark'              => Brightness.dark,
      'light'             => Brightness.light,
      final Object? value => throw StateError('$value is not a valid platformBrightness.'),
    };
    final String? systemFontFamily = data['systemFontFamily'] as String?;
    final int? configurationId = data['configurationId'] as int?;
    final _PlatformConfiguration previousConfiguration = _configuration;
    final bool platformBrightnessChanged = previousConfiguration.platformBrightness != platformBrightness;
    final bool textScaleFactorChanged = previousConfiguration.textScaleFactor != textScaleFactor;
    final bool alwaysUse24HourFormatChanged = previousConfiguration.alwaysUse24HourFormat != alwaysUse24HourFormat;
    final bool systemFontFamilyChanged = previousConfiguration.systemFontFamily != systemFontFamily;
    if (!platformBrightnessChanged && !textScaleFactorChanged && !alwaysUse24HourFormatChanged && !systemFontFamilyChanged && configurationId == null) {
      return;
    }
    _configuration = previousConfiguration.copyWith(
      textScaleFactor: textScaleFactor,
      alwaysUse24HourFormat: alwaysUse24HourFormat,
      platformBrightness: platformBrightness,
      systemFontFamily: systemFontFamily,
      configurationId: configurationId,
    );
    _invoke(onPlatformConfigurationChanged, _onPlatformConfigurationChangedZone);
    if (textScaleFactorChanged) {
      _cachedFontSizes = null;
      _invoke(onTextScaleFactorChanged, _onTextScaleFactorChangedZone);
    }
    if (platformBrightnessChanged) {
      _invoke(onPlatformBrightnessChanged, _onPlatformBrightnessChangedZone);
    }
    if (systemFontFamilyChanged) {
      _invoke(onSystemFontFamilyChanged, _onSystemFontFamilyChangedZone);
    }
  }

  /// Whether the user has requested that updateSemantics be called when the
  /// semantic contents of a view changes.
  ///
  /// The [onSemanticsEnabledChanged] callback is called whenever this value
  /// changes.
  bool get semanticsEnabled => _configuration.semanticsEnabled;

  /// A callback that is invoked when the value of [semanticsEnabled] changes.
  ///
  /// The framework invokes this callback in the same zone in which the
  /// callback was set.
  VoidCallback? get onSemanticsEnabledChanged => _onSemanticsEnabledChanged;
  VoidCallback? _onSemanticsEnabledChanged;
  Zone _onSemanticsEnabledChangedZone = Zone.root;
  set onSemanticsEnabledChanged(VoidCallback? callback) {
    _onSemanticsEnabledChanged = callback;
    _onSemanticsEnabledChangedZone = Zone.current;
  }

  // Called from the engine, via hooks.dart
  void _updateSemanticsEnabled(bool enabled) {
    final _PlatformConfiguration previousConfiguration = _configuration;
    if (previousConfiguration.semanticsEnabled == enabled) {
      return;
    }
    _configuration = previousConfiguration.copyWith(
      semanticsEnabled: enabled,
    );
    _invoke(onPlatformConfigurationChanged, _onPlatformConfigurationChangedZone);
    _invoke(onSemanticsEnabledChanged, _onSemanticsEnabledChangedZone);
  }

  /// A callback that is invoked whenever the user requests an action to be
  /// performed on a semantics node.
  ///
  /// This callback is used when the user expresses the action they wish to
  /// perform based on the semantics node supplied by updateSemantics.
  ///
  /// The framework invokes this callback in the same zone in which the
  /// callback was set.
  SemanticsActionEventCallback? get onSemanticsActionEvent => _onSemanticsActionEvent;
  SemanticsActionEventCallback? _onSemanticsActionEvent;
  Zone _onSemanticsActionEventZone = Zone.root;
  set onSemanticsActionEvent(SemanticsActionEventCallback? callback) {
    _onSemanticsActionEvent = callback;
    _onSemanticsActionEventZone = Zone.current;
  }

  // Called from the engine via hooks.dart.
  void _updateFrameData(int frameNumber) {
    final FrameData previous = _frameData;
    if (previous.frameNumber == frameNumber) {
      return;
    }
    _frameData = FrameData._(frameNumber: frameNumber);
    _invoke(onFrameDataChanged, _onFrameDataChangedZone);
  }

  /// The [FrameData] object for the current frame.
  FrameData get frameData => _frameData;
  FrameData _frameData = const FrameData._();

  /// A callback that is invoked when the window updates the [FrameData].
  VoidCallback? get onFrameDataChanged => _onFrameDataChanged;
  VoidCallback? _onFrameDataChanged;
  Zone _onFrameDataChangedZone = Zone.root;
  set onFrameDataChanged(VoidCallback? callback) {
    _onFrameDataChanged = callback;
    _onFrameDataChangedZone = Zone.current;
  }

  // Called from the engine, via hooks.dart
  void _dispatchSemanticsAction(int nodeId, int action, ByteData? args) {
    _invoke1<SemanticsActionEvent>(
      onSemanticsActionEvent,
      _onSemanticsActionEventZone,
      SemanticsActionEvent(
        type: SemanticsAction.fromIndex(action)!,
        nodeId: nodeId,
        viewId: 0, // TODO(goderbauer): Wire up the real view ID.
        arguments: args,
      ),
    );
  }

  ErrorCallback? _onError;
  Zone? _onErrorZone;

  /// A callback that is invoked when an unhandled error occurs in the root
  /// isolate.
  ///
  /// This callback must return `true` if it has handled the error. Otherwise,
  /// it must return `false` and a fallback mechanism such as printing to stderr
  /// will be used, as configured by the specific platform embedding via
  /// `Settings::unhandled_exception_callback`.
  ///
  /// The VM or the process may exit or become unresponsive after calling this
  /// callback. The callback will not be called for exceptions that cause the VM
  /// or process to terminate or become unresponsive before the callback can be
  /// invoked.
  ///
  /// This callback is not directly invoked by errors in child isolates of the
  /// root isolate. Programs that create new isolates must listen for errors on
  /// those isolates and forward the errors to the root isolate.
  ErrorCallback? get onError => _onError;
  set onError(ErrorCallback? callback) {
    _onError = callback;
    _onErrorZone = Zone.current;
  }

  bool _dispatchError(Object error, StackTrace stackTrace) {
    if (_onError == null) {
      return false;
    }
    assert(_onErrorZone != null);

    if (identical(_onErrorZone, Zone.current)) {
      return _onError!(error, stackTrace);
    } else {
      try {
        return _onErrorZone!.runBinary<bool, Object, StackTrace>(_onError!, error, stackTrace);
      } catch (e, s) {
        _onErrorZone!.handleUncaughtError(e, s);
        return false;
      }
    }
  }

  /// The route or path that the embedder requested when the application was
  /// launched.
  ///
  /// This will be the string "`/`" if no particular route was requested.
  ///
  /// ## Android
  ///
  /// On Android, calling
  /// [`FlutterView.setInitialRoute`](/javadoc/io/flutter/view/FlutterView.html#setInitialRoute-java.lang.String-)
  /// will set this value. The value must be set sufficiently early, i.e. before
  /// the [runApp] call is executed in Dart, for this to have any effect on the
  /// framework. The `createFlutterView` method in your `FlutterActivity`
  /// subclass is a suitable time to set the value. The application's
  /// `AndroidManifest.xml` file must also be updated to have a suitable
  /// [`<intent-filter>`](https://developer.android.com/guide/topics/manifest/intent-filter-element.html).
  ///
  /// ## iOS
  ///
  /// On iOS, calling
  /// [`FlutterViewController.setInitialRoute`](/objcdoc/Classes/FlutterViewController.html#/c:objc%28cs%29FlutterViewController%28im%29setInitialRoute:)
  /// will set this value. The value must be set sufficiently early, i.e. before
  /// the [runApp] call is executed in Dart, for this to have any effect on the
  /// framework. The `application:didFinishLaunchingWithOptions:` method is a
  /// suitable time to set this value.
  ///
  /// See also:
  ///
  ///  * [Navigator], a widget that handles routing.
  ///  * [SystemChannels.navigation], which handles subsequent navigation
  ///    requests from the embedder.
  String get defaultRouteName => _defaultRouteName();

  @Native<Handle Function()>(symbol: 'PlatformConfigurationNativeApi::DefaultRouteName')
  external static String _defaultRouteName();

  /// Computes the scaled font size from the given `unscaledFontSize`, according
  /// to the user's platform preferences.
  ///
  /// Many platforms allow users to scale text globally for better readability.
  /// Given the font size the app developer specified in logical pixels, this
  /// method converts it to the preferred font size (also in logical pixels) that
  /// accounts for platform-wide text scaling. The return value is always
  /// non-negative.
  ///
  /// The scaled value of the same font size input may change if the user changes
  /// the text scaling preference (in system settings for example). The
  /// [onTextScaleFactorChanged] callback can be used to monitor such changes.
  ///
  /// Instead of directly calling this method, applications should typically use
  /// [MediaQuery.textScalerOf] to retrive the scaled font size in a widget tree,
  /// so text in the app resizes properly when the text scaling preference
  /// changes.
  double scaleFontSize(double unscaledFontSize) {
    assert(unscaledFontSize >= 0);
    assert(unscaledFontSize.isFinite);

    if (textScaleFactor == 1.0) {
      return unscaledFontSize;
    }

    final int unscaledFloor = unscaledFontSize.floor();
    final int unscaledCeil = unscaledFontSize.ceil();
    if (unscaledFloor == unscaledCeil) {
      // No need to interpolate if the input value is an integer.
      return _scaleAndMemoize(unscaledFloor) ?? unscaledFontSize * textScaleFactor;
    }
    assert(unscaledCeil - unscaledFloor == 1, 'Unexpected interpolation range: $unscaledFloor - $unscaledCeil.');

    return switch ((_scaleAndMemoize(unscaledFloor), _scaleAndMemoize(unscaledCeil))) {
      (null, _) || (_, null)                   => unscaledFontSize * textScaleFactor,
      (final double lower, final double upper) => lower + (upper - lower) * (unscaledFontSize - unscaledFloor),
    };
  }

  // The cache is cleared when the text scale factor changes.
  Map<int, double>? _cachedFontSizes;
  // This method returns null if an error is encountered.
  double? _scaleAndMemoize(int unscaledFontSize) {
    final int? configurationId = _configuration.configurationId;
    if (configurationId == null) {
      // The platform uses linear scaling, or the platform hasn't sent us a
      // configuration yet.
      return null;
    }
    final double? cachedValue = _cachedFontSizes?[unscaledFontSize];
    if (cachedValue != null) {
      assert(cachedValue >= 0);
      return cachedValue;
    }

    final double unscaledFontSizeDouble = unscaledFontSize.toDouble();
    final double fontSize = PlatformDispatcher._getScaledFontSize(unscaledFontSizeDouble, configurationId);
    if (fontSize >= 0) {
      return (_cachedFontSizes ??= <int, double>{})[unscaledFontSize] = fontSize;
    }
    switch (fontSize) {
      case -1:
        // Invalid configuration id. This error can be unrecoverable as the
        // _getScaledFontSize function can be destructive.
        assert(false, 'Flutter Error: incorrect configuration id: $configurationId.');
      case final double errorCode:
        assert(false, 'Unknown error: GetScaledFontSize failed with $errorCode.');
    }
    return null;
  }

  // Calls the platform's text scaling implementation to scale the given
  // `unscaledFontSize`.
  //
  // The `configurationId` parameter tells the embedder which platform
  // configuration to use for computing the scaled font size. When the user
  // changes the platform configuration, the configuration data will first be
  // made available on the platform thread before being dispatched asynchronously
  // to the Flutter UI thread. Since this call is synchronous, without this
  // identifier, it could call into the embber who's using a newer configuration
  // that Flutter has not received yet. The `configurationId` parameter must be
  // the lastest configuration id received from the platform
  // (`_configuration.configurationId`). Using an incorrect id could result in
  // an unrecoverable error.
  //
  // Currently this is only implemented on newer versions of Android (SDK level
  // 34, using the `TypedValue#applyDimension` API). Platforms that do not have
  // the capability will never send a `configurationId` to [PlatformDispatcher],
  // and should not call this method. This method returns -1 when the specified
  // configurationId does not match any configuration.
  @Native<Double Function(Double, Int)>(symbol: 'PlatformConfigurationNativeApi::GetScaledFontSize')
  external static double _getScaledFontSize(double unscaledFontSize, int configurationId);
}

/// Configuration of the platform.
///
/// Immutable class (but can't use @immutable in dart:ui)
class _PlatformConfiguration {
  const _PlatformConfiguration({
    this.accessibilityFeatures = const AccessibilityFeatures._(0),
    this.alwaysUse24HourFormat = false,
    this.semanticsEnabled = false,
    this.platformBrightness = Brightness.light,
    this.textScaleFactor = 1.0,
    this.locales = const <Locale>[],
    this.defaultRouteName,
    this.systemFontFamily,
    this.configurationId,
  });

  _PlatformConfiguration copyWith({
    AccessibilityFeatures? accessibilityFeatures,
    bool? alwaysUse24HourFormat,
    bool? semanticsEnabled,
    Brightness? platformBrightness,
    double? textScaleFactor,
    List<Locale>? locales,
    String? defaultRouteName,
    String? systemFontFamily,
    int? configurationId,
  }) {
    return _PlatformConfiguration(
      accessibilityFeatures: accessibilityFeatures ?? this.accessibilityFeatures,
      alwaysUse24HourFormat: alwaysUse24HourFormat ?? this.alwaysUse24HourFormat,
      semanticsEnabled: semanticsEnabled ?? this.semanticsEnabled,
      platformBrightness: platformBrightness ?? this.platformBrightness,
      textScaleFactor: textScaleFactor ?? this.textScaleFactor,
      locales: locales ?? this.locales,
      defaultRouteName: defaultRouteName ?? this.defaultRouteName,
      systemFontFamily: systemFontFamily ?? this.systemFontFamily,
      configurationId: configurationId ?? this.configurationId,
    );
  }

  /// Additional accessibility features that may be enabled by the platform.
  final AccessibilityFeatures accessibilityFeatures;

  /// The setting indicating whether time should always be shown in the 24-hour
  /// format.
  final bool alwaysUse24HourFormat;

  /// Whether the user has requested that updateSemantics be called when the
  /// semantic contents of a view changes.
  final bool semanticsEnabled;

  /// The setting indicating the current brightness mode of the host platform.
  /// If the platform has no preference, [platformBrightness] defaults to
  /// [Brightness.light].
  final Brightness platformBrightness;

  /// The system-reported text scale.
  final double textScaleFactor;

  /// The full system-reported supported locales of the device.
  final List<Locale> locales;

  /// The route or path that the embedder requested when the application was
  /// launched.
  final String? defaultRouteName;

  /// The system-reported default font family.
  final String? systemFontFamily;

  /// A unique identifier for this [_PlatformConfiguration].
  ///
  /// This unique identifier is optionally assigned by the platform embedder.
  /// Dart code that runs on the Flutter UI thread and synchronously invokes
  /// platform APIs can use this identifier to tell the embedder to use the
  /// configuration that matches the current [_PlatformConfiguration] in
  /// dart:ui. See the [_getScaledFontSize] function for an example.
  ///
  /// This field's nullability also indicates whether the platform supports
  /// nonlinear text scaling (as it's the only feature that requires synchronous
  /// invocation of platform APIs). This field is always null if the platform
  /// does not use nonlinear text scaling, or when dart:ui has not received any
  /// configuration updates from the embedder yet. The _getScaledFontSize
  /// function should not be called in either case.
  final int? configurationId;
}

/// An immutable view configuration.
class _ViewConfiguration {
  const _ViewConfiguration({
    this.devicePixelRatio = 1.0,
    this.geometry = Rect.zero,
    this.viewInsets = ViewPadding.zero,
    this.viewPadding = ViewPadding.zero,
    this.systemGestureInsets = ViewPadding.zero,
    this.padding = ViewPadding.zero,
    this.gestureSettings = const GestureSettings(),
    this.displayFeatures = const <DisplayFeature>[],
    this.displayId = 0,
  });

  /// The identifier for a display for this view, in
  /// [PlatformDispatcher._displays].
  final int displayId;

  /// The pixel density of the output surface.
  final double devicePixelRatio;

  /// The geometry requested for the view on the screen or within its parent
  /// window, in logical pixels.
  final Rect geometry;

  /// The number of physical pixels on each side of the display rectangle into
  /// which the view can render, but over which the operating system will likely
  /// place system UI, such as the keyboard, that fully obscures any content.
  ///
  /// The relationship between this [viewInsets], [viewPadding], and [padding]
  /// are described in more detail in the documentation for [FlutterView].
  final ViewPadding viewInsets;

  /// The number of physical pixels on each side of the display rectangle into
  /// which the view can render, but which may be partially obscured by system
  /// UI (such as the system notification area), or physical intrusions in
  /// the display (e.g. overscan regions on television screens or phone sensor
  /// housings).
  ///
  /// Unlike [padding], this value does not change relative to [viewInsets].
  /// For example, on an iPhone X, it will not change in response to the soft
  /// keyboard being visible or hidden, whereas [padding] will.
  ///
  /// The relationship between this [viewInsets], [viewPadding], and [padding]
  /// are described in more detail in the documentation for [FlutterView].
  final ViewPadding viewPadding;

  /// The number of physical pixels on each side of the display rectangle into
  /// which the view can render, but where the operating system will consume
  /// input gestures for the sake of system navigation.
  ///
  /// For example, an operating system might use the vertical edges of the
  /// screen, where swiping inwards from the edges takes users backward
  /// through the history of screens they previously visited.
  final ViewPadding systemGestureInsets;

  /// The number of physical pixels on each side of the display rectangle into
  /// which the view can render, but which may be partially obscured by system
  /// UI (such as the system notification area), or physical intrusions in
  /// the display (e.g. overscan regions on television screens or phone sensor
  /// housings).
  ///
  /// The relationship between this [viewInsets], [viewPadding], and [padding]
  /// are described in more detail in the documentation for [FlutterView].
  final ViewPadding padding;

  /// Additional configuration for touch gestures performed on this view.
  ///
  /// For example, the touch slop defined in physical pixels may be provided
  /// by the gesture settings and should be preferred over the framework
  /// touch slop constant.
  final GestureSettings gestureSettings;

  /// Areas of the display that are obstructed by hardware features.
  ///
  /// This list is populated only on Android. If the device has no display
  /// features, this list is empty.
  ///
  /// The coordinate space in which the [DisplayFeature.bounds] are defined spans
  /// across the screens currently in use. This means that the space between the screens
  /// is virtually part of the Flutter view space, with the [DisplayFeature.bounds]
  /// of the display feature as an obstructed area. The [DisplayFeature.type] can
  /// be used to determine if this display feature obstructs the screen or not.
  /// For example, [DisplayFeatureType.hinge] and [DisplayFeatureType.cutout] both
  /// obstruct the display, while [DisplayFeatureType.fold] is a crease in the display.
  ///
  /// Folding [DisplayFeature]s like the [DisplayFeatureType.hinge] and
  /// [DisplayFeatureType.fold] also have a [DisplayFeature.state] which can be
  /// used to determine the posture the device is in.
  final List<DisplayFeature> displayFeatures;

  @override
  String toString() {
    return '$runtimeType[geometry: $geometry]';
  }
}

/// Various important time points in the lifetime of a frame.
///
/// [FrameTiming] records a timestamp of each phase for performance analysis.
enum FramePhase {
  /// The timestamp of the vsync signal given by the operating system.
  ///
  /// See also [FrameTiming.vsyncOverhead].
  vsyncStart,

  /// When the UI thread starts building a frame.
  ///
  /// See also [FrameTiming.buildDuration].
  buildStart,

  /// When the UI thread finishes building a frame.
  ///
  /// See also [FrameTiming.buildDuration].
  buildFinish,

  /// When the raster thread starts rasterizing a frame.
  ///
  /// See also [FrameTiming.rasterDuration].
  rasterStart,

  /// When the raster thread finishes rasterizing a frame.
  ///
  /// See also [FrameTiming.rasterDuration].
  rasterFinish,

  /// When the raster thread finished rasterizing a frame in wall-time.
  ///
  /// This is useful for correlating time raster finish time with the system
  /// clock to integrate with other profiling tools.
  rasterFinishWallTime,
}

enum _FrameTimingInfo {
  /// The number of engine layers cached in the raster cache during the frame.
  layerCacheCount,

  /// The number of bytes used to cache engine layers during the frame.
  layerCacheBytes,

  /// The number of picture layers cached in the raster cache during the frame.
  pictureCacheCount,

  /// The number of bytes used to cache pictures during the frame.
  pictureCacheBytes,

  /// The frame number of the frame.
  frameNumber,
}

/// Time-related performance metrics of a frame.
///
/// If you're using the whole Flutter framework, please use
/// [SchedulerBinding.addTimingsCallback] to get this. It's preferred over using
/// [PlatformDispatcher.onReportTimings] directly because
/// [SchedulerBinding.addTimingsCallback] allows multiple callbacks. If
/// [SchedulerBinding] is unavailable, then see [PlatformDispatcher.onReportTimings]
/// for how to get this.
///
/// The metrics in debug mode (`flutter run` without any flags) may be very
/// different from those in profile and release modes due to the debug overhead.
/// Therefore it's recommended to only monitor and analyze performance metrics
/// in profile and release modes.
class FrameTiming {
  /// Construct [FrameTiming] with raw timestamps in microseconds.
  ///
  /// This constructor is used for unit test only. Real [FrameTiming]s should
  /// be retrieved from [PlatformDispatcher.onReportTimings].
  ///
  /// If the [frameNumber] is not provided, it defaults to `-1`.
  factory FrameTiming({
    required int vsyncStart,
    required int buildStart,
    required int buildFinish,
    required int rasterStart,
    required int rasterFinish,
    required int rasterFinishWallTime,
    int layerCacheCount = 0,
    int layerCacheBytes = 0,
    int pictureCacheCount = 0,
    int pictureCacheBytes = 0,
    int frameNumber = -1,
  }) {
    return FrameTiming._(<int>[
      vsyncStart,
      buildStart,
      buildFinish,
      rasterStart,
      rasterFinish,
      rasterFinishWallTime,
      layerCacheCount,
      layerCacheBytes,
      pictureCacheCount,
      pictureCacheBytes,
      frameNumber,
    ]);
  }

  /// Construct [FrameTiming] with raw timestamps in microseconds.
  ///
  /// List [timestamps] must have the same number of elements as
  /// [FramePhase.values].
  ///
  /// This constructor is usually only called by the Flutter engine, or a test.
  /// To get the [FrameTiming] of your app, see [PlatformDispatcher.onReportTimings].
  FrameTiming._(this._data) : assert(_data.length == _dataLength);

  static final int _dataLength = FramePhase.values.length + _FrameTimingInfo.values.length;

  /// This is a raw timestamp in microseconds from some epoch. The epoch in all
  /// [FrameTiming] is the same, but it may not match [DateTime]'s epoch.
  int timestampInMicroseconds(FramePhase phase) => _data[phase.index];

  Duration _rawDuration(FramePhase phase) => Duration(microseconds: _data[phase.index]);

  int _rawInfo(_FrameTimingInfo info) => _data[FramePhase.values.length + info.index];

  /// The duration to build the frame on the UI thread.
  ///
  /// The build starts approximately when [PlatformDispatcher.onBeginFrame] is
  /// called. The [Duration] in the [PlatformDispatcher.onBeginFrame] callback
  /// is exactly the `Duration(microseconds:
  /// timestampInMicroseconds(FramePhase.buildStart))`.
  ///
  /// The build finishes when [FlutterView.render] is called.
  ///
  /// {@template dart.ui.FrameTiming.fps_smoothness_milliseconds}
  /// To ensure smooth animations of X fps, this should not exceed 1000/X
  /// milliseconds.
  /// {@endtemplate}
  /// {@template dart.ui.FrameTiming.fps_milliseconds}
  /// That's about 16ms for 60fps, and 8ms for 120fps.
  /// {@endtemplate}
  Duration get buildDuration => _rawDuration(FramePhase.buildFinish) - _rawDuration(FramePhase.buildStart);

  /// The duration to rasterize the frame on the raster thread.
  ///
  /// {@macro dart.ui.FrameTiming.fps_smoothness_milliseconds}
  /// {@macro dart.ui.FrameTiming.fps_milliseconds}
  Duration get rasterDuration => _rawDuration(FramePhase.rasterFinish) - _rawDuration(FramePhase.rasterStart);

  /// The duration between receiving the vsync signal and starting building the
  /// frame.
  Duration get vsyncOverhead => _rawDuration(FramePhase.buildStart) - _rawDuration(FramePhase.vsyncStart);

  /// The timespan between vsync start and raster finish.
  ///
  /// To achieve the lowest latency on an X fps display, this should not exceed
  /// 1000/X milliseconds.
  /// {@macro dart.ui.FrameTiming.fps_milliseconds}
  ///
  /// See also [vsyncOverhead], [buildDuration] and [rasterDuration].
  Duration get totalSpan => _rawDuration(FramePhase.rasterFinish) - _rawDuration(FramePhase.vsyncStart);

  /// The number of layers stored in the raster cache during the frame.
  ///
  /// See also [layerCacheBytes], [pictureCacheCount] and [pictureCacheBytes].
  int get layerCacheCount => _rawInfo(_FrameTimingInfo.layerCacheCount);

  /// The number of bytes of image data used to cache layers during the frame.
  ///
  /// See also [layerCacheCount], [layerCacheMegabytes], [pictureCacheCount] and [pictureCacheBytes].
  int get layerCacheBytes => _rawInfo(_FrameTimingInfo.layerCacheBytes);

  /// The number of megabytes of image data used to cache layers during the frame.
  ///
  /// See also [layerCacheCount], [layerCacheBytes], [pictureCacheCount] and [pictureCacheBytes].
  double get layerCacheMegabytes => layerCacheBytes / 1024.0 / 1024.0;

  /// The number of pictures stored in the raster cache during the frame.
  ///
  /// See also [layerCacheCount], [layerCacheBytes] and [pictureCacheBytes].
  int get pictureCacheCount => _rawInfo(_FrameTimingInfo.pictureCacheCount);

  /// The number of bytes of image data used to cache pictures during the frame.
  ///
  /// See also [layerCacheCount], [layerCacheBytes], [pictureCacheCount] and [pictureCacheMegabytes].
  int get pictureCacheBytes => _rawInfo(_FrameTimingInfo.pictureCacheBytes);

  /// The number of megabytes of image data used to cache pictures during the frame.
  ///
  /// See also [layerCacheCount], [layerCacheBytes], [pictureCacheCount] and [pictureCacheBytes].
  double get pictureCacheMegabytes => pictureCacheBytes / 1024.0 / 1024.0;

  /// The frame key associated with this frame measurement.
  int get frameNumber => _data.last;

  final List<int> _data; // some elements in microseconds, some in bytes, some are counts

  String _formatMS(Duration duration) => '${duration.inMicroseconds * 0.001}ms';

  @override
  String toString() {
    return '$runtimeType(buildDuration: ${_formatMS(buildDuration)}, '
        'rasterDuration: ${_formatMS(rasterDuration)}, '
        'vsyncOverhead: ${_formatMS(vsyncOverhead)}, '
        'totalSpan: ${_formatMS(totalSpan)}, '
        'layerCacheCount: $layerCacheCount, '
        'layerCacheBytes: $layerCacheBytes, '
        'pictureCacheCount: $pictureCacheCount, '
        'pictureCacheBytes: $pictureCacheBytes, '
        'frameNumber: ${_data.last})';
  }
}

/// States that an application can be in once it is running.
///
/// States not supported on a platform will be synthesized by the framework when
/// transitioning between states which are supported, so that all
/// implementations share the same state machine.
///
/// The initial value for the state is the [detached] state, updated to the
/// current state (usually [resumed]) as soon as the first lifecycle update is
/// received from the platform.
///
/// For historical and name collision reasons, Flutter's application state names
/// do not correspond one to one with the state names on all platforms. On
/// Android, for instance, when the OS calls
/// [`Activity.onPause`](https://developer.android.com/reference/android/app/Activity#onPause()),
/// Flutter will enter the [inactive] state, but when Android calls
/// [`Activity.onStop`](https://developer.android.com/reference/android/app/Activity#onStop()),
/// Flutter enters the [paused] state. See the individual state's documentation
/// for descriptions of what they mean on each platform.
///
/// The current application state can be obtained from
/// [SchedulerBinding.instance.lifecycleState], and changes to the state can be
/// observed by creating an [AppLifecycleListener], or by using a
/// [WidgetsBindingObserver] by overriding the
/// [WidgetsBindingObserver.didChangeAppLifecycleState] method.
///
/// Applications should not rely on always receiving all possible notifications.
///
/// For example, if the application is killed with a task manager, a kill
/// signal, the user pulls the power from the device, or there is a rapid
/// unscheduled disassembly of the device, no notification will be sent before
/// the application is suddenly terminated, and some states may be skipped.
///
/// See also:
///
/// * [AppLifecycleListener], an object used observe the lifecycle state that
///   provides state transition callbacks.
/// * [WidgetsBindingObserver], for a mechanism to observe the lifecycle state
///   from the widgets layer.
/// * iOS's [IOKit activity
///   lifecycle](https://developer.apple.com/documentation/uikit/app_and_environment/managing_your_app_s_life_cycle?language=objc)
///   documentation.
/// * Android's [activity
///   lifecycle](https://developer.android.com/guide/components/activities/activity-lifecycle)
///   documentation.
/// * macOS's [AppKit activity
///   lifecycle](https://developer.apple.com/documentation/appkit/nsapplicationdelegate?language=objc)
///   documentation.
enum AppLifecycleState {
  /// The application is still hosted by a Flutter engine but is detached from
  /// any host views.
  ///
  /// The application defaults to this state before it initializes, and can be
  /// in this state (on Android and iOS only) after all views have been
  /// detached.
  ///
  /// When the application is in this state, the engine is running without a
  /// view.
  ///
  /// This state is only entered on iOS and Android, although on all platforms
  /// it is the default state before the application begins running.
  detached,

  /// On all platforms, this state indicates that the application is in the
  /// default running mode for a running application that has input focus and is
  /// visible.
  ///
  /// On Android, this state corresponds to the Flutter host view having focus
  /// ([`Activity.onWindowFocusChanged`](https://developer.android.com/reference/android/app/Activity#onWindowFocusChanged(boolean))
  /// was called with true) while in Android's "resumed" state. It is possible
  /// for the Flutter app to be in the [inactive] state while still being in
  /// Android's
  /// ["onResume"](https://developer.android.com/guide/components/activities/activity-lifecycle)
  /// state if the app has lost focus
  /// ([`Activity.onWindowFocusChanged`](https://developer.android.com/reference/android/app/Activity#onWindowFocusChanged(boolean))
  /// was called with false), but hasn't had
  /// [`Activity.onPause`](https://developer.android.com/reference/android/app/Activity#onPause())
  /// called on it.
  ///
  /// On iOS and macOS, this corresponds to the app running in the foreground
  /// active state.
  resumed,

  /// At least one view of the application is visible, but none have input
  /// focus. The application is otherwise running normally.
  ///
  /// On non-web desktop platforms, this corresponds to an application that is
  /// not in the foreground, but still has visible windows.
  ///
  /// On the web, this corresponds to an application that is running in a
  /// window or tab that does not have input focus.
  ///
  /// On iOS and macOS, this state corresponds to the Flutter host view running in the
  /// foreground inactive state. Apps transition to this state when in a phone
  /// call, when responding to a TouchID request, when entering the app switcher
  /// or the control center, or when the UIViewController hosting the Flutter
  /// app is transitioning.
  ///
  /// On Android, this corresponds to the Flutter host view running in Android's
  /// paused state (i.e.
  /// [`Activity.onPause`](https://developer.android.com/reference/android/app/Activity#onPause())
  /// has been called), or in Android's "resumed" state (i.e.
  /// [`Activity.onResume`](https://developer.android.com/reference/android/app/Activity#onResume())
  /// has been called) but does not have window focus. Examples of when apps
  /// transition to this state include when the app is partially obscured or
  /// another activity is focused, a app running in a split screen that isn't
  /// the current app, an app interrupted by a phone call, a picture-in-picture
  /// app, a system dialog, another view. It will also be inactive when the
  /// notification window shade is down, or the application switcher is visible.
  ///
  /// On Android and iOS, apps in this state should assume that they may be
  /// [hidden] and [paused] at any time.
  inactive,

  /// All views of an application are hidden, either because the application is
  /// about to be paused (on iOS and Android), or because it has been minimized
  /// or placed on a desktop that is no longer visible (on non-web desktop), or
  /// is running in a window or tab that is no longer visible (on the web).
  ///
  /// On iOS and Android, in order to keep the state machine the same on all
  /// platforms, a transition to this state is synthesized before the [paused]
  /// state is entered when coming from [inactive], and before the [inactive]
  /// state is entered when coming from [paused]. This allows cross-platform
  /// implementations that want to know when an app is conceptually "hidden" to
  /// only write one handler.
  hidden,

  /// The application is not currently visible to the user, and not responding
  /// to user input.
  ///
  /// When the application is in this state, the engine will not call the
  /// [PlatformDispatcher.onBeginFrame] and [PlatformDispatcher.onDrawFrame]
  /// callbacks.
  ///
  /// This state is only entered on iOS and Android.
  paused,
}

/// The possible responses to a request to exit the application.
///
/// The request is typically responded to by creating an [AppLifecycleListener]
/// and supplying an [AppLifecycleListener.onExitRequested] callback, or by
/// overriding [WidgetsBindingObserver.didRequestAppExit].
enum AppExitResponse {
  /// Exiting the application can proceed.
  exit,
  /// Cancel the exit: do not exit the application.
  cancel,
}

/// The type of application exit to perform when calling
/// [ServicesBinding.exitApplication].
enum AppExitType {
  /// Requests that the application start an orderly exit, sending a request
  /// back to the framework through the [WidgetsBinding]. If that responds
  /// with [AppExitResponse.exit], then proceed with the same steps as a
  /// [required] exit. If that responds with [AppExitResponse.cancel], then the
  /// exit request is canceled and the application continues executing normally.
  cancelable,

  /// A non-cancelable orderly exit request. The engine will shut down the
  /// engine and call the native UI toolkit's exit API.
  ///
  /// If you need an even faster and more dangerous exit, then call `dart:io`'s
  /// `exit()` directly, and even the native toolkit's exit API won't be called.
  /// This is quite dangerous, though, since it's possible that the engine will
  /// crash because it hasn't been properly shut down, causing the app to crash
  /// on exit.
  required,
}

/// A representation of distances for each of the four edges of a rectangle,
/// used to encode the view insets and padding that applications should place
/// around their user interface, as exposed by [FlutterView.viewInsets] and
/// [FlutterView.padding]. View insets and padding are preferably read via
/// [MediaQuery.of].
///
/// For a generic class that represents distances around a rectangle, see the
/// [EdgeInsets] class.
///
/// See also:
///
///  * [WidgetsBindingObserver], for a widgets layer mechanism to receive
///    notifications when the padding changes.
///  * [MediaQuery.of], for the preferred mechanism for accessing these values.
///  * [Scaffold], which automatically applies the padding in material design
///    applications.
class ViewPadding {
  const ViewPadding._({ required this.left, required this.top, required this.right, required this.bottom });

  /// The distance from the left edge to the first unpadded pixel, in physical pixels.
  final double left;

  /// The distance from the top edge to the first unpadded pixel, in physical pixels.
  final double top;

  /// The distance from the right edge to the first unpadded pixel, in physical pixels.
  final double right;

  /// The distance from the bottom edge to the first unpadded pixel, in physical pixels.
  final double bottom;

  /// A view padding that has zeros for each edge.
  static const ViewPadding zero = ViewPadding._(left: 0.0, top: 0.0, right: 0.0, bottom: 0.0);

  @override
  String toString() {
    return 'ViewPadding(left: $left, top: $top, right: $right, bottom: $bottom)';
  }
}

/// Deprecated. Will be removed in a future version of Flutter.
///
/// Use [ViewPadding] instead.
@Deprecated(
  'Use ViewPadding instead. '
  'This feature was deprecated after v3.8.0-14.0.pre.',
)
typedef WindowPadding = ViewPadding;

/// Area of the display that may be obstructed by a hardware feature.
///
/// This is populated only on Android.
///
/// The [bounds] are measured in logical pixels. On devices with two screens the
/// coordinate system starts with (0,0) in the top-left corner of the left or top screen
/// and expands to include both screens and the visual space between them.
///
/// The [type] describes the behaviour and if [DisplayFeature] obstructs the display.
/// For example, [DisplayFeatureType.hinge] and [DisplayFeatureType.cutout] both obstruct the display,
/// while [DisplayFeatureType.fold] does not.
///
/// ![Device with a hinge display feature](https://flutter.github.io/assets-for-api-docs/assets/hardware/display_feature_hinge.png)
///
/// ![Device with a fold display feature](https://flutter.github.io/assets-for-api-docs/assets/hardware/display_feature_fold.png)
///
/// ![Device with a cutout display feature](https://flutter.github.io/assets-for-api-docs/assets/hardware/display_feature_cutout.png)
///
/// The [state] contains information about the posture for foldable features
/// ([DisplayFeatureType.hinge] and [DisplayFeatureType.fold]). The posture is
/// the shape of the display, for example [DisplayFeatureState.postureFlat] or
/// [DisplayFeatureState.postureHalfOpened]. For [DisplayFeatureType.cutout],
/// the state is not used and has the [DisplayFeatureState.unknown] value.
class DisplayFeature {
  const DisplayFeature({
    required this.bounds,
    required this.type,
    required this.state,
  }) : assert(!identical(type, DisplayFeatureType.cutout) || identical(state, DisplayFeatureState.unknown));

  /// The area of the flutter view occupied by this display feature, measured in logical pixels.
  ///
  /// On devices with two screens, the Flutter view spans from the top-left corner
  /// of the left or top screen to the bottom-right corner of the right or bottom screen,
  /// including the visual area occupied by any display feature. Bounds of display
  /// features are reported in this coordinate system.
  ///
  /// For example, on a dual screen device in portrait mode:
  ///
  /// * [Rect.left] gives you the size of left screen, in logical pixels.
  /// * [Rect.right] gives you the size of the left screen + the hinge width.
  final Rect bounds;

  /// Type of display feature, e.g. hinge, fold, cutout.
  final DisplayFeatureType type;

  /// Posture of display feature, which is populated only for folds and hinges.
  ///
  /// For cutouts, this is [DisplayFeatureState.unknown]
  final DisplayFeatureState state;

  @override
  bool operator ==(Object other) {
    if (identical(this, other)) {
      return true;
    }
    if (other.runtimeType != runtimeType) {
      return false;
    }
    return other is DisplayFeature
        && bounds == other.bounds
        && type == other.type
        && state == other.state;
  }

  @override
  int get hashCode => Object.hash(bounds, type, state);

  @override
  String toString() {
    return 'DisplayFeature(rect: $bounds, type: $type, state: $state)';
  }
}

/// Type of [DisplayFeature], describing the [DisplayFeature] behaviour and if
/// it obstructs the display.
///
/// Some types of [DisplayFeature], like [DisplayFeatureType.fold], can be
/// reported without actually impeding drawing on the screen. They are useful
/// for knowing where the display is bent or has a crease. The
/// [DisplayFeature.bounds] can be 0-width in such cases.
///
/// The shape formed by the screens for types [DisplayFeatureType.fold] and
/// [DisplayFeatureType.hinge] is called the posture and is exposed in
/// [DisplayFeature.state]. For example, the [DisplayFeatureState.postureFlat] posture
/// means the screens form a flat surface.
///
/// ![Device with a hinge display feature](https://flutter.github.io/assets-for-api-docs/assets/hardware/display_feature_hinge.png)
///
/// ![Device with a fold display feature](https://flutter.github.io/assets-for-api-docs/assets/hardware/display_feature_fold.png)
///
/// ![Device with a cutout display feature](https://flutter.github.io/assets-for-api-docs/assets/hardware/display_feature_cutout.png)
enum DisplayFeatureType {
  /// [DisplayFeature] type is new and not yet known to Flutter.
  unknown,
  /// A fold in the flexible screen without a physical gap.
  ///
  /// The bounds for this display feature type indicate where the display makes a crease.
  fold,
  /// A physical separation with a hinge that allows two display panels to fold.
  hinge,
  /// A non-displaying area of the screen, usually housing cameras or sensors.
  cutout,
}

/// State of the display feature, which contains information about the posture
/// for foldable features.
///
/// The posture is the shape made by the parts of the flexible screen or
/// physical screen panels. They are inspired by and similar to
/// [Android Postures](https://developer.android.com/guide/topics/ui/foldables#postures).
///
/// * For [DisplayFeatureType.fold]s & [DisplayFeatureType.hinge]s, the state is
///   the posture.
/// * For [DisplayFeatureType.cutout]s, the state is not used and has the
/// [DisplayFeatureState.unknown] value.
enum DisplayFeatureState {
  /// The display feature is a [DisplayFeatureType.cutout] or this state is new
  /// and not yet known to Flutter.
  unknown,
  /// The foldable device is completely open.
  ///
  /// The screen space that is presented to the user is flat.
  postureFlat,
  /// Fold angle is in an intermediate position between opened and closed state.
  ///
  /// There is a non-flat angle between parts of the flexible screen or between
  /// physical screen panels such that the screens start to face each other.
  postureHalfOpened,
}

/// An identifier used to select a user's language and formatting preferences.
///
/// This represents a [Unicode Language
/// Identifier](https://www.unicode.org/reports/tr35/#Unicode_language_identifier)
/// (i.e. without Locale extensions), except variants are not supported.
///
/// Locales are canonicalized according to the "preferred value" entries in the
/// [IANA Language Subtag
/// Registry](https://www.iana.org/assignments/language-subtag-registry/language-subtag-registry).
/// For example, `const Locale('he')` and `const Locale('iw')` are equal and
/// both have the [languageCode] `he`, because `iw` is a deprecated language
/// subtag that was replaced by the subtag `he`.
///
/// See also:
///
///  * [PlatformDispatcher.locale], which specifies the system's currently selected
///    [Locale].
class Locale {
  /// Creates a new Locale object. The first argument is the
  /// primary language subtag, the second is the region (also
  /// referred to as 'country') subtag.
  ///
  /// For example:
  ///
  /// ```dart
  /// const Locale swissFrench = Locale('fr', 'CH');
  /// const Locale canadianFrench = Locale('fr', 'CA');
  /// ```
  ///
  /// The primary language subtag must not be null. The region subtag is
  /// optional. When there is no region/country subtag, the parameter should
  /// be omitted or passed `null` instead of an empty-string.
  ///
  /// The subtag values are _case sensitive_ and must be one of the valid
  /// subtags according to CLDR supplemental data:
  /// [language](https://github.com/unicode-org/cldr/blob/master/common/validity/language.xml),
  /// [region](https://github.com/unicode-org/cldr/blob/master/common/validity/region.xml). The
  /// primary language subtag must be at least two and at most eight lowercase
  /// letters, but not four letters. The region subtag must be two
  /// uppercase letters or three digits. See the [Unicode Language
  /// Identifier](https://www.unicode.org/reports/tr35/#Unicode_language_identifier)
  /// specification.
  ///
  /// Validity is not checked by default, but some methods may throw away
  /// invalid data.
  ///
  /// See also:
  ///
  ///  * [Locale.fromSubtags], which also allows a [scriptCode] to be
  ///    specified.
  const Locale(
    this._languageCode, [
    this._countryCode,
  ]) : assert(_languageCode != ''),
       scriptCode = null;

  /// Creates a new Locale object.
  ///
  /// The keyword arguments specify the subtags of the Locale.
  ///
  /// The subtag values are _case sensitive_ and must be valid subtags according
  /// to CLDR supplemental data:
  /// [language](https://github.com/unicode-org/cldr/blob/master/common/validity/language.xml),
  /// [script](https://github.com/unicode-org/cldr/blob/master/common/validity/script.xml) and
  /// [region](https://github.com/unicode-org/cldr/blob/master/common/validity/region.xml) for
  /// each of languageCode, scriptCode and countryCode respectively.
  ///
  /// The [languageCode] subtag is optional. When there is no language subtag,
  /// the parameter should be omitted or set to "und". When not supplied, the
  /// [languageCode] defaults to "und", an undefined language code.
  ///
  /// The [countryCode] subtag is optional. When there is no country subtag,
  /// the parameter should be omitted or passed `null` instead of an empty-string.
  ///
  /// Validity is not checked by default, but some methods may throw away
  /// invalid data.
  const Locale.fromSubtags({
    String languageCode = 'und',
    this.scriptCode,
    String? countryCode,
  }) : assert(languageCode != ''),
       _languageCode = languageCode,
       assert(scriptCode != ''),
       assert(countryCode != ''),
       _countryCode = countryCode;

  /// The primary language subtag for the locale.
  ///
  /// This must not be null. It may be 'und', representing 'undefined'.
  ///
  /// This is expected to be string registered in the [IANA Language Subtag
  /// Registry](https://www.iana.org/assignments/language-subtag-registry/language-subtag-registry)
  /// with the type "language". The string specified must match the case of the
  /// string in the registry.
  ///
  /// Language subtags that are deprecated in the registry and have a preferred
  /// code are changed to their preferred code. For example, `const
  /// Locale('he')` and `const Locale('iw')` are equal, and both have the
  /// [languageCode] `he`, because `iw` is a deprecated language subtag that was
  /// replaced by the subtag `he`.
  ///
  /// This must be a valid Unicode Language subtag as listed in [Unicode CLDR
  /// supplemental
  /// data](https://github.com/unicode-org/cldr/blob/master/common/validity/language.xml).
  ///
  /// See also:
  ///
  ///  * [Locale.fromSubtags], which describes the conventions for creating
  ///    [Locale] objects.
  String get languageCode => _deprecatedLanguageSubtagMap[_languageCode] ?? _languageCode;
  final String _languageCode;

  // This map is generated by //flutter/tools/gen_locale.dart
  // Mappings generated for language subtag registry as of 2019-02-27.
  static const Map<String, String> _deprecatedLanguageSubtagMap = <String, String>{
    'in': 'id', // Indonesian; deprecated 1989-01-01
    'iw': 'he', // Hebrew; deprecated 1989-01-01
    'ji': 'yi', // Yiddish; deprecated 1989-01-01
    'jw': 'jv', // Javanese; deprecated 2001-08-13
    'mo': 'ro', // Moldavian, Moldovan; deprecated 2008-11-22
    'aam': 'aas', // Aramanik; deprecated 2015-02-12
    'adp': 'dz', // Adap; deprecated 2015-02-12
    'aue': 'ktz', // ǂKxʼauǁʼein; deprecated 2015-02-12
    'ayx': 'nun', // Ayi (China); deprecated 2011-08-16
    'bgm': 'bcg', // Baga Mboteni; deprecated 2016-05-30
    'bjd': 'drl', // Bandjigali; deprecated 2012-08-12
    'ccq': 'rki', // Chaungtha; deprecated 2012-08-12
    'cjr': 'mom', // Chorotega; deprecated 2010-03-11
    'cka': 'cmr', // Khumi Awa Chin; deprecated 2012-08-12
    'cmk': 'xch', // Chimakum; deprecated 2010-03-11
    'coy': 'pij', // Coyaima; deprecated 2016-05-30
    'cqu': 'quh', // Chilean Quechua; deprecated 2016-05-30
    'drh': 'khk', // Darkhat; deprecated 2010-03-11
    'drw': 'prs', // Darwazi; deprecated 2010-03-11
    'gav': 'dev', // Gabutamon; deprecated 2010-03-11
    'gfx': 'vaj', // Mangetti Dune ǃXung; deprecated 2015-02-12
    'ggn': 'gvr', // Eastern Gurung; deprecated 2016-05-30
    'gti': 'nyc', // Gbati-ri; deprecated 2015-02-12
    'guv': 'duz', // Gey; deprecated 2016-05-30
    'hrr': 'jal', // Horuru; deprecated 2012-08-12
    'ibi': 'opa', // Ibilo; deprecated 2012-08-12
    'ilw': 'gal', // Talur; deprecated 2013-09-10
    'jeg': 'oyb', // Jeng; deprecated 2017-02-23
    'kgc': 'tdf', // Kasseng; deprecated 2016-05-30
    'kgh': 'kml', // Upper Tanudan Kalinga; deprecated 2012-08-12
    'koj': 'kwv', // Sara Dunjo; deprecated 2015-02-12
    'krm': 'bmf', // Krim; deprecated 2017-02-23
    'ktr': 'dtp', // Kota Marudu Tinagas; deprecated 2016-05-30
    'kvs': 'gdj', // Kunggara; deprecated 2016-05-30
    'kwq': 'yam', // Kwak; deprecated 2015-02-12
    'kxe': 'tvd', // Kakihum; deprecated 2015-02-12
    'kzj': 'dtp', // Coastal Kadazan; deprecated 2016-05-30
    'kzt': 'dtp', // Tambunan Dusun; deprecated 2016-05-30
    'lii': 'raq', // Lingkhim; deprecated 2015-02-12
    'lmm': 'rmx', // Lamam; deprecated 2014-02-28
    'meg': 'cir', // Mea; deprecated 2013-09-10
    'mst': 'mry', // Cataelano Mandaya; deprecated 2010-03-11
    'mwj': 'vaj', // Maligo; deprecated 2015-02-12
    'myt': 'mry', // Sangab Mandaya; deprecated 2010-03-11
    'nad': 'xny', // Nijadali; deprecated 2016-05-30
    'ncp': 'kdz', // Ndaktup; deprecated 2018-03-08
    'nnx': 'ngv', // Ngong; deprecated 2015-02-12
    'nts': 'pij', // Natagaimas; deprecated 2016-05-30
    'oun': 'vaj', // ǃOǃung; deprecated 2015-02-12
    'pcr': 'adx', // Panang; deprecated 2013-09-10
    'pmc': 'huw', // Palumata; deprecated 2016-05-30
    'pmu': 'phr', // Mirpur Panjabi; deprecated 2015-02-12
    'ppa': 'bfy', // Pao; deprecated 2016-05-30
    'ppr': 'lcq', // Piru; deprecated 2013-09-10
    'pry': 'prt', // Pray 3; deprecated 2016-05-30
    'puz': 'pub', // Purum Naga; deprecated 2014-02-28
    'sca': 'hle', // Sansu; deprecated 2012-08-12
    'skk': 'oyb', // Sok; deprecated 2017-02-23
    'tdu': 'dtp', // Tempasuk Dusun; deprecated 2016-05-30
    'thc': 'tpo', // Tai Hang Tong; deprecated 2016-05-30
    'thx': 'oyb', // The; deprecated 2015-02-12
    'tie': 'ras', // Tingal; deprecated 2011-08-16
    'tkk': 'twm', // Takpa; deprecated 2011-08-16
    'tlw': 'weo', // South Wemale; deprecated 2012-08-12
    'tmp': 'tyj', // Tai Mène; deprecated 2016-05-30
    'tne': 'kak', // Tinoc Kallahan; deprecated 2016-05-30
    'tnf': 'prs', // Tangshewi; deprecated 2010-03-11
    'tsf': 'taj', // Southwestern Tamang; deprecated 2015-02-12
    'uok': 'ema', // Uokha; deprecated 2015-02-12
    'xba': 'cax', // Kamba (Brazil); deprecated 2016-05-30
    'xia': 'acn', // Xiandao; deprecated 2013-09-10
    'xkh': 'waw', // Karahawyana; deprecated 2016-05-30
    'xsj': 'suj', // Subi; deprecated 2015-02-12
    'ybd': 'rki', // Yangbye; deprecated 2012-08-12
    'yma': 'lrr', // Yamphe; deprecated 2012-08-12
    'ymt': 'mtm', // Mator-Taygi-Karagas; deprecated 2015-02-12
    'yos': 'zom', // Yos; deprecated 2013-09-10
    'yuu': 'yug', // Yugh; deprecated 2014-02-28
  };

  /// The script subtag for the locale.
  ///
  /// This may be null, indicating that there is no specified script subtag.
  ///
  /// This must be a valid Unicode Language Identifier script subtag as listed
  /// in [Unicode CLDR supplemental
  /// data](https://github.com/unicode-org/cldr/blob/master/common/validity/script.xml).
  ///
  /// See also:
  ///
  ///  * [Locale.fromSubtags], which describes the conventions for creating
  ///    [Locale] objects.
  final String? scriptCode;

  /// The region subtag for the locale.
  ///
  /// This may be null, indicating that there is no specified region subtag.
  ///
  /// This is expected to be string registered in the [IANA Language Subtag
  /// Registry](https://www.iana.org/assignments/language-subtag-registry/language-subtag-registry)
  /// with the type "region". The string specified must match the case of the
  /// string in the registry.
  ///
  /// Region subtags that are deprecated in the registry and have a preferred
  /// code are changed to their preferred code. For example, `const Locale('de',
  /// 'DE')` and `const Locale('de', 'DD')` are equal, and both have the
  /// [countryCode] `DE`, because `DD` is a deprecated language subtag that was
  /// replaced by the subtag `DE`.
  ///
  /// See also:
  ///
  ///  * [Locale.fromSubtags], which describes the conventions for creating
  ///    [Locale] objects.
  String? get countryCode => _deprecatedRegionSubtagMap[_countryCode] ?? _countryCode;
  final String? _countryCode;

  // This map is generated by //flutter/tools/gen_locale.dart
  // Mappings generated for language subtag registry as of 2019-02-27.
  static const Map<String, String> _deprecatedRegionSubtagMap = <String, String>{
    'BU': 'MM', // Burma; deprecated 1989-12-05
    'DD': 'DE', // German Democratic Republic; deprecated 1990-10-30
    'FX': 'FR', // Metropolitan France; deprecated 1997-07-14
    'TP': 'TL', // East Timor; deprecated 2002-05-20
    'YD': 'YE', // Democratic Yemen; deprecated 1990-08-14
    'ZR': 'CD', // Zaire; deprecated 1997-07-14
  };

  @override
  bool operator ==(Object other) {
    if (identical(this, other)) {
      return true;
    }
    if (other is! Locale) {
      return false;
    }
    final String? thisCountryCode = countryCode;
    final String? otherCountryCode = other.countryCode;
    return other.languageCode == languageCode
        && other.scriptCode == scriptCode // scriptCode cannot be ''
        && (other.countryCode == thisCountryCode // Treat '' as equal to null.
            || otherCountryCode != null && otherCountryCode.isEmpty && thisCountryCode == null
            || thisCountryCode != null && thisCountryCode.isEmpty && other.countryCode == null);
  }

  @override
  int get hashCode => Object.hash(languageCode, scriptCode, countryCode == '' ? null : countryCode);

  static Locale? _cachedLocale;
  static String? _cachedLocaleString;

  /// Returns a string representing the locale.
  ///
  /// This identifier happens to be a valid Unicode Locale Identifier using
  /// underscores as separator, however it is intended to be used for debugging
  /// purposes only. For parsable results, use [toLanguageTag] instead.
  @keepToString
  @override
  String toString() {
    if (!identical(_cachedLocale, this)) {
      _cachedLocale = this;
      _cachedLocaleString = _rawToString('_');
    }
    return _cachedLocaleString!;
  }

  /// Returns a syntactically valid Unicode BCP47 Locale Identifier.
  ///
  /// Some examples of such identifiers: "en", "es-419", "hi-Deva-IN" and
  /// "zh-Hans-CN". See http://www.unicode.org/reports/tr35/ for technical
  /// details.
  String toLanguageTag() => _rawToString('-');

  String _rawToString(String separator) {
    final StringBuffer out = StringBuffer(languageCode);
    if (scriptCode != null && scriptCode!.isNotEmpty) {
      out.write('$separator$scriptCode');
    }
    final String? countryCode = _countryCode;
    if (countryCode != null && countryCode.isNotEmpty) {
      out.write('$separator${this.countryCode}');
    }
    return out.toString();
  }
}

/// Various performance modes for tuning the Dart VM's GC performance.
///
/// For the editor of this enum, please keep the order in sync with `Dart_PerformanceMode`
/// in [dart_api.h](https://github.com/dart-lang/sdk/blob/main/runtime/include/dart_api.h#L1302).
enum DartPerformanceMode {
  /// This is the default mode that the Dart VM is in.
  balanced,

  /// Optimize for low latency, at the expense of throughput and memory overhead
  /// by performing work in smaller batches (requiring more overhead) or by
  /// delaying work (requiring more memory). An embedder should not remain in
  /// this mode indefinitely.
  latency,

  /// Optimize for high throughput, at the expense of latency and memory overhead
  /// by performing work in larger batches with more intervening growth.
  throughput,

  /// Optimize for low memory, at the expensive of throughput and latency by more
  /// frequently performing work.
  memory,
}

/// An event to request a [SemanticsAction] of [type] to be performed on the
/// [SemanticsNode] identified by [nodeId] owned by the [FlutterView] identified
/// by [viewId].
///
/// Used by [SemanticsBinding.performSemanticsAction].
class SemanticsActionEvent {
  /// Creates a [SemanticsActionEvent].
  const SemanticsActionEvent({
    required this.type,
    required this.viewId,
    required this.nodeId,
    this.arguments,
  });

  /// The type of action to be performed.
  final SemanticsAction type;

  /// The id of the [FlutterView] the [SemanticsNode] identified by [nodeId] is
  /// associated with.
  final int viewId;

  /// The id of the [SemanticsNode] on which the action is to be performed.
  final int nodeId;

  /// Optional arguments for the action.
  final Object? arguments;

  static const Object _noArgumentPlaceholder = Object();

  /// Create a clone of the [SemanticsActionEvent] but with provided parameters
  /// replaced.
  SemanticsActionEvent copyWith({
    SemanticsAction? type,
    int? viewId,
    int? nodeId,
    Object? arguments = _noArgumentPlaceholder,
  }) {
    return SemanticsActionEvent(
      type: type ?? this.type,
      viewId: viewId ?? this.viewId,
      nodeId: nodeId ?? this.nodeId,
      arguments: arguments == _noArgumentPlaceholder ? this.arguments : arguments,
    );
  }
}<|MERGE_RESOLUTION|>--- conflicted
+++ resolved
@@ -302,15 +302,9 @@
   // Called from the engine, via hooks.dart
   //
   // Updates the metrics of the window with the given id.
-<<<<<<< HEAD
-  void _updateWindowMetrics(int id, _ViewConfiguration viewConfiguration) {
-    assert(_views.containsKey(id), 'View $id does not exist.');
-    _views[id]!._viewConfiguration = viewConfiguration;
-=======
   void _updateWindowMetrics(int viewId, _ViewConfiguration viewConfiguration) {
     assert(_views.containsKey(viewId), 'View $viewId does not exist.');
     _views[viewId]!._viewConfiguration = viewConfiguration;
->>>>>>> 29aea0af
     _invoke(onMetricsChanged, _onMetricsChangedZone);
   }
 
