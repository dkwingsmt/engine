--- conflicted
+++ resolved
@@ -258,7 +258,6 @@
     _onMetricsChangedZone = Zone.current;
   }
 
-<<<<<<< HEAD
   FlutterView _createView(Object id) {
     if (id == _kImplicitViewId) {
       assert(_implicitViewEnabled());
@@ -282,7 +281,8 @@
 
   void _onSentViewConfigurations(List<int> viewIds) {
     viewIds.forEach(_addView);
-=======
+  }
+
   // Called from the engine, via hooks.dart.
   //
   // Updates the available displays.
@@ -292,7 +292,6 @@
       _displays[display.id] = display;
     }
     _invoke(onMetricsChanged, _onMetricsChangedZone);
->>>>>>> 8d3a8162
   }
 
   // Called from the engine, via hooks.dart
