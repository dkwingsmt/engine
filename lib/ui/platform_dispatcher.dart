--- conflicted
+++ resolved
@@ -302,22 +302,9 @@
   // Called from the engine, via hooks.dart
   //
   // Updates the metrics of the window with the given id.
-<<<<<<< HEAD
-  void _updateWindowMetrics(int id, _ViewConfiguration viewConfiguration) {
-    assert(_views.containsKey(id), 'View $id does not exist.');
-    _views[id]!._viewConfiguration = viewConfiguration;
-=======
   void _updateWindowMetrics(int viewId, _ViewConfiguration viewConfiguration) {
-    final FlutterView? view = _views[viewId];
-    if (viewId == _kImplicitViewId && view == null) {
-      // TODO(goderbauer): Remove the implicit creation of the implicit view
-      //   when we have an addView API and the implicit view is added via that.
-      _views[viewId] = FlutterView._(viewId, this, viewConfiguration);
-    } else {
-      assert(view != null);
-      view!._viewConfiguration = viewConfiguration;
-    }
->>>>>>> 233a2e06
+    assert(_views.containsKey(viewId), 'View $viewId does not exist.');
+    _views[viewId]!._viewConfiguration = viewConfiguration;
     _invoke(onMetricsChanged, _onMetricsChangedZone);
   }
 
