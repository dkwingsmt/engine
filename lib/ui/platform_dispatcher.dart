--- conflicted
+++ resolved
@@ -118,18 +118,9 @@
   /// these. Use [instance] to access the singleton.
   PlatformDispatcher._() {
     _setNeedsReportTimings = _nativeSetNeedsReportTimings;
-<<<<<<< HEAD
-    // TODO(dkwingsmt): Can not call _implicitViewEnabled here because
-    // the Dart state has not finished initialization.
-    // if (_implicitViewEnabled()) {
-    //   print('PlatformDispatcher ctor 2');
-    //   _implicitView = FlutterView._(_kImplicitViewId, this);
-    // }
-=======
     if (_implicitViewEnabled) {
       _doAddView(_kImplicitViewId);
     }
->>>>>>> 752a0a4a
   }
 
   /// The [PlatformDispatcher] singleton.
@@ -237,20 +228,8 @@
   /// * [PlatformDispatcher.views] for a list of all [FlutterView]s provided
   ///   by the platform.
   FlutterView? get implicitView {
-<<<<<<< HEAD
-    if (_implicitView == null && _implicitViewEnabled()) {
-      _implicitView = FlutterView._(_kImplicitViewId, this);
-    }
-    return _implicitView;
-  }
-  FlutterView? _implicitView;
-
-  @Native<Handle Function()>(symbol: 'PlatformConfigurationNativeApi::ImplicitViewEnabled')
-  external static bool _implicitViewEnabled();
-=======
     return _views[_kImplicitViewId];
   }
->>>>>>> 752a0a4a
 
   /// A callback that is invoked whenever the [ViewConfiguration] of any of the
   /// [views] changes.
@@ -279,49 +258,27 @@
   }
 
   FlutterView _createView(int id) {
-<<<<<<< HEAD
-    if (id == _kImplicitViewId) {
-      assert(_implicitViewEnabled());
-      return implicitView!;
-    }
-=======
->>>>>>> 752a0a4a
     return FlutterView._(id, this);
   }
 
   void _addView(int id) {
-<<<<<<< HEAD
-=======
     assert(id != _kImplicitViewId, 'The implicit view #$id can not be added.');
     _doAddView(id);
   }
 
   void _doAddView(int id) {
->>>>>>> 752a0a4a
     assert(!_views.containsKey(id), 'View ID $id already exists.');
     _views[id] = _createView(id);
     _viewConfigurations[id] = const _ViewConfiguration();
   }
 
   void _removeView(int id) {
-<<<<<<< HEAD
-    assert(_views.containsKey(id), 'View ID $id does not exist.');
-    // TODO(dkwingsmt): Reset _implicitView?
-=======
     assert(id != _kImplicitViewId, 'The implicit view #$id can not be removed.');
     assert(_views.containsKey(id), 'View ID $id does not exist.');
->>>>>>> 752a0a4a
     _views.remove(id);
     _viewConfigurations.remove(id);
   }
 
-<<<<<<< HEAD
-  void _onSentViewConfigurations(List<int> viewIds) {
-    viewIds.forEach(_addView);
-  }
-
-=======
->>>>>>> 752a0a4a
   // Called from the engine, via hooks.dart.
   //
   // Updates the available displays.
