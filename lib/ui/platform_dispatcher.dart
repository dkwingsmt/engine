--- conflicted
+++ resolved
@@ -66,15 +66,12 @@
 // A gesture setting value that indicates it has not been set by the engine.
 const double _kUnsetGestureSetting = -1.0;
 
-<<<<<<< HEAD
-=======
 // The view ID of PlatformDispatcher.implicitView. This is an
 // implementation detail that may change at any time. Apps
 // should always use PlatformDispatcher.implicitView to determine
 // the current implicit view, if any.
 //
 // Keep this in sync with kImplicitViewId in window/platform_configuration.cc.
->>>>>>> ab7d424d
 const int _kImplicitViewId = 0;
 
 // A message channel to receive KeyData from the platform.
@@ -224,16 +221,14 @@
   /// * [View.of], for accessing the current view.
   /// * [PlatformDispatcher.views] for a list of all [FlutterView]s provided
   ///   by the platform.
-<<<<<<< HEAD
   FlutterView? get implicitView {
-    return _views[_kImplicitViewId];
-  }
-=======
-  FlutterView? get implicitView => _implicitViewEnabled() ? _views[_kImplicitViewId] : null;
-
-  @Native<Handle Function()>(symbol: 'PlatformConfigurationNativeApi::ImplicitViewEnabled')
-  external static bool _implicitViewEnabled();
->>>>>>> ab7d424d
+    final FlutterView? result = _views[_kImplicitViewId];
+    assert((result != null) == _implicitViewEnabled,
+      _implicitViewEnabled ?
+        'The _implicitViewEnabled is true, but the implicit view does not exist.' :
+        'The _implicitViewEnabled is false, but the implicit view exists.');
+    return result;
+  }
 
   /// A callback that is invoked whenever the [ViewConfiguration] of any of the
   /// [views] changes.
@@ -320,15 +315,7 @@
     List<int> displayFeaturesState,
     int displayId,
   ) {
-<<<<<<< HEAD
-    final _ViewConfiguration previousConfiguration =
-        _viewConfigurations[id] ?? const _ViewConfiguration();
-    _views.putIfAbsent(id, () => _createView(id));
-    _viewConfigurations[id] = previousConfiguration.copyWith(
-      view: _views[id],
-=======
     final _ViewConfiguration viewConfiguration = _ViewConfiguration(
->>>>>>> ab7d424d
       devicePixelRatio: devicePixelRatio,
       geometry: Rect.fromLTWH(0.0, 0.0, width, height),
       viewPadding: ViewPadding._(
@@ -367,16 +354,7 @@
       displayId: displayId,
     );
 
-    final FlutterView? view = _views[id];
-    if (id == _kImplicitViewId && view == null) {
-      // TODO(goderbauer): Remove the implicit creation of the implicit view
-      //   when we have an addView API and the implicit view is added via that.
-      _views[id] = FlutterView._(id, this, viewConfiguration);
-    } else {
-      assert(view != null);
-      view!._viewConfiguration = viewConfiguration;
-    }
-
+    _views[id]!._viewConfiguration = viewConfiguration;
     _invoke(onMetricsChanged, _onMetricsChangedZone);
   }
 
