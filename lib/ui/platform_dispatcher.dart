// Copyright 2013 The Flutter Authors. All rights reserved.
// Use of this source code is governed by a BSD-style license that can be
// found in the LICENSE file.
part of dart.ui;

/// Signature of callbacks that have no arguments and return no data.
typedef VoidCallback = void Function();

/// Signature for [PlatformDispatcher.onBeginFrame].
typedef FrameCallback = void Function(Duration duration);

/// Signature for [PlatformDispatcher.onReportTimings].
///
/// {@template dart.ui.TimingsCallback.list}
/// The callback takes a list of [FrameTiming] because it may not be
/// immediately triggered after each frame. Instead, Flutter tries to batch
/// frames together and send all their timings at once to decrease the
/// overhead (as this is available in the release mode). The list is sorted in
/// ascending order of time (earliest frame first). The timing of any frame
/// will be sent within about 1 second (100ms if in the profile/debug mode)
/// even if there are no later frames to batch. The timing of the first frame
/// will be sent immediately without batching.
/// {@endtemplate}
typedef TimingsCallback = void Function(List<FrameTiming> timings);

/// Signature for [PlatformDispatcher.onPointerDataPacket].
typedef PointerDataPacketCallback = void Function(PointerDataPacket packet);

/// Signature for [PlatformDispatcher.onKeyData].
///
/// The callback should return true if the key event has been handled by the
/// framework and should not be propagated further.
typedef KeyDataCallback = bool Function(KeyData data);

/// Signature for [PlatformDispatcher.onSemanticsActionEvent].
typedef SemanticsActionEventCallback = void Function(SemanticsActionEvent action);

/// Signature for responses to platform messages.
///
/// Used as a parameter to [PlatformDispatcher.sendPlatformMessage] and
/// [PlatformDispatcher.onPlatformMessage].
typedef PlatformMessageResponseCallback = void Function(ByteData? data);

/// Deprecated. Migrate to [ChannelBuffers.setListener] instead.
///
/// Signature for [PlatformDispatcher.onPlatformMessage].
@Deprecated(
  'Migrate to ChannelBuffers.setListener instead. '
  'This feature was deprecated after v3.11.0-20.0.pre.',
)
typedef PlatformMessageCallback = void Function(String name, ByteData? data, PlatformMessageResponseCallback? callback);

// Signature for _setNeedsReportTimings.
typedef _SetNeedsReportTimingsFunc = void Function(bool value);

/// Signature for [PlatformDispatcher.onError].
///
/// If this method returns false, the engine may use some fallback method to
/// provide information about the error.
///
/// After calling this method, the process or the VM may terminate. Some severe
/// unhandled errors may not be able to call this method either, such as Dart
/// compilation errors or process terminating errors.
typedef ErrorCallback = bool Function(Object exception, StackTrace stackTrace);

// A gesture setting value that indicates it has not been set by the engine.
const double _kUnsetGestureSetting = -1.0;

// A message channel to receive KeyData from the platform.
//
// See embedder.cc::kFlutterKeyDataChannel for more information.
const String _kFlutterKeyDataChannel = 'flutter/keydata';

@pragma('vm:entry-point')
ByteData? _wrapUnmodifiableByteData(ByteData? byteData) =>
    byteData?.asUnmodifiableView();

/// A token that represents a root isolate.
class RootIsolateToken {
  RootIsolateToken._(this._token);

  /// An enumeration representing the root isolate (0 if not a root isolate).
  final int _token;

  /// The token for the root isolate that is executing this Dart code.  If this
  /// Dart code is not executing on a root isolate [instance] will be null.
  static final RootIsolateToken? instance = () {
    final int token = __getRootIsolateToken();
    return token == 0 ? null : RootIsolateToken._(token);
  }();

  @Native<Int64 Function()>(symbol: 'PlatformConfigurationNativeApi::GetRootIsolateToken')
  external static int __getRootIsolateToken();
}

/// Platform event dispatcher singleton.
///
/// The most basic interface to the host operating system's interface.
///
/// This is the central entry point for platform messages and configuration
/// events from the platform.
///
/// It exposes the core scheduler API, the input event callback, the graphics
/// drawing API, and other such core services.
///
/// It manages the list of the application's [views] as well as the
/// [configuration] of various platform attributes.
///
/// Consider avoiding static references to this singleton through
/// [PlatformDispatcher.instance] and instead prefer using a binding for
/// dependency resolution such as `WidgetsBinding.instance.platformDispatcher`.
/// See [PlatformDispatcher.instance] for more information about why this is
/// preferred.
class PlatformDispatcher {
  /// Private constructor, since only dart:ui is supposed to create one of
  /// these. Use [instance] to access the singleton.
  PlatformDispatcher._() {
    _setNeedsReportTimings = _nativeSetNeedsReportTimings;
  }

  /// The [PlatformDispatcher] singleton.
  ///
  /// Consider avoiding static references to this singleton through
  /// [PlatformDispatcher.instance] and instead prefer using a binding for
  /// dependency resolution such as `WidgetsBinding.instance.platformDispatcher`.
  ///
  /// Static access of this object means that Flutter has few, if any options to
  /// fake or mock the given object in tests. Even in cases where Dart offers
  /// special language constructs to forcefully shadow such properties, those
  /// mechanisms would only be reasonable for tests and they would not be
  /// reasonable for a future of Flutter where we legitimately want to select an
  /// appropriate implementation at runtime.
  ///
  /// The only place that `WidgetsBinding.instance.platformDispatcher` is
  /// inappropriate is if access to these APIs is required before the binding is
  /// initialized by invoking `runApp()` or
  /// `WidgetsFlutterBinding.instance.ensureInitialized()`. In that case, it is
  /// necessary (though unfortunate) to use the [PlatformDispatcher.instance]
  /// object statically.
  static PlatformDispatcher get instance => _instance;
  static final PlatformDispatcher _instance = PlatformDispatcher._();

  _PlatformConfiguration _configuration = const _PlatformConfiguration();

  /// Called when the platform configuration changes.
  ///
  /// The engine invokes this callback in the same zone in which the callback
  /// was set.
  VoidCallback? get onPlatformConfigurationChanged => _onPlatformConfigurationChanged;
  VoidCallback? _onPlatformConfigurationChanged;
  Zone _onPlatformConfigurationChangedZone = Zone.root;
  set onPlatformConfigurationChanged(VoidCallback? callback) {
    _onPlatformConfigurationChanged = callback;
    _onPlatformConfigurationChangedZone = Zone.current;
  }

  /// The current list of displays.
  ///
  /// If any of their configurations change, [onMetricsChanged] will be called.
  ///
  /// To get the display for a [FlutterView], use [FlutterView.display].
  ///
  /// Platforms may limit what information is available to the application with
  /// regard to secondary displays and/or displays that do not have an active
  /// application window.
  ///
  /// Presently, on Android and Web this collection will only contain the
  /// display that the current window is on. On iOS, it will only contains the
  /// main display on the phone or tablet. On Desktop, it will contain only
  /// a main display with a valid refresh rate but invalid size and device
  /// pixel ratio values.
  // TODO(dnfield): Update these docs when https://github.com/flutter/flutter/issues/125939
  // and https://github.com/flutter/flutter/issues/125938 are resolved.
  Iterable<Display> get displays => _displays.values;
  final Map<int, Display> _displays = <int, Display>{};

  /// The current list of views, including top level platform windows used by
  /// the application.
  ///
  /// If any of their configurations change, [onMetricsChanged] will be called.
  Iterable<FlutterView> get views => _views.values;
  final Map<int, FlutterView> _views = <int, FlutterView>{};

  /// Returns the [FlutterView] with the provided ID if one exists, or null
  /// otherwise.
  FlutterView? view({required int id}) => _views[id];

  /// The [FlutterView] provided by the engine if the platform is unable to
  /// create windows, or, for backwards compatibility.
  ///
  /// If the platform provides an implicit view, it can be used to bootstrap
  /// the framework. This is common for platforms designed for single-view
  /// applications like mobile devices with a single display.
  ///
  /// Applications and libraries must not rely on this property being set
  /// as it may be null depending on the engine's configuration. Instead,
  /// consider using [View.of] to lookup the [FlutterView] the current
  /// [BuildContext] is drawing into.
  ///
  /// While the properties on the referenced [FlutterView] may change,
  /// the reference itself is guaranteed to never change over the lifetime
  /// of the application: if this property is null at startup, it will remain
  /// so throughout the entire lifetime of the application. If it points to a
  /// specific [FlutterView], it will continue to point to the same view until
  /// the application is shut down (although the engine may replace or remove
  /// the underlying backing surface of the view at its discretion).
  ///
  /// See also:
  ///
  /// * [View.of], for accessing the current view.
  /// * [PlatformDispatcher.views] for a list of all [FlutterView]s provided
  ///   by the platform.
  FlutterView? get implicitView {
    final FlutterView? result = _views[_implicitViewId];
    // Make sure [implicitView] agrees with `_implicitViewId`.
    assert((result != null) == (_implicitViewId != null),
      (_implicitViewId != null) ?
        'The implicit view ID is $_implicitViewId, but the implicit view does not exist.' :
        'The implicit view ID is null, but the implicit view exists.');
    // Make sure [implicitView] never chages.
    assert(() {
      if (_debugRecordedLastImplicitView) {
        assert(identical(_debugLastImplicitView, result),
          'The implicitView has changed:\n'
          'Last: $_debugLastImplicitView\nCurrent: $result');
      } else {
        _debugLastImplicitView = result;
        _debugRecordedLastImplicitView = true;
      }
      return true;
    }());
    return result;
  }
  FlutterView? _debugLastImplicitView;
  bool _debugRecordedLastImplicitView = false;

  /// A callback that is invoked whenever the [ViewConfiguration] of any of the
  /// [views] changes.
  ///
  /// For example when the device is rotated or when the application is resized
  /// (e.g. when showing applications side-by-side on Android),
  /// `onMetricsChanged` is called.
  ///
  /// The engine invokes this callback in the same zone in which the callback
  /// was set.
  ///
  /// The framework registers with this callback and updates the layout
  /// appropriately.
  ///
  /// See also:
  ///
  /// * [WidgetsBindingObserver], for a mechanism at the widgets layer to
  ///   register for notifications when this is called.
  /// * [MediaQuery.of], a simpler mechanism for the same.
  VoidCallback? get onMetricsChanged => _onMetricsChanged;
  VoidCallback? _onMetricsChanged;
  Zone _onMetricsChangedZone = Zone.root;
  set onMetricsChanged(VoidCallback? callback) {
    _onMetricsChanged = callback;
    _onMetricsChangedZone = Zone.current;
  }

  // Called from the engine, via hooks.dart
  //
  // Adds a new view with the specific view configuration.
  //
  // The implicit view must be added before [implicitView] is first called,
  // which is typically the main function.
  void _addView(int id, _ViewConfiguration viewConfiguration) {
    assert(!_views.containsKey(id), 'View ID $id already exists.');
    _views[id] = FlutterView._(id, this, viewConfiguration);
    _invoke(onMetricsChanged, _onMetricsChangedZone);
  }

  // Called from the engine, via hooks.dart
  //
  // Removes the specific view.
  //
  // The target view must must exist. The implicit view must not be removed,
  // or an assertion will be triggered.
  void _removeView(int id) {
    assert(id != _implicitViewId, 'The implicit view #$id can not be removed.');
    if (id == _implicitViewId) {
      return;
    }
    assert(_views.containsKey(id), 'View ID $id does not exist.');
    _views.remove(id);
    _invoke(onMetricsChanged, _onMetricsChangedZone);
  }

  // Called from the engine, via hooks.dart.
  //
  // Updates the available displays.
  void _updateDisplays(List<Display> displays) {
    _displays.clear();
    for (final Display display in displays) {
      _displays[display.id] = display;
    }
    _invoke(onMetricsChanged, _onMetricsChangedZone);
  }

  // Called from the engine, via hooks.dart
  //
  // Updates the metrics of the window with the given id.
  void _updateWindowMetrics(int viewId, _ViewConfiguration viewConfiguration) {
    assert(_views.containsKey(viewId), 'View $viewId does not exist.');
    _views[viewId]!._viewConfiguration = viewConfiguration;
    _invoke(onMetricsChanged, _onMetricsChangedZone);
  }

  /// A callback invoked immediately after the focus is transitioned across [FlutterView]s.
  ///
  /// When the platform moves the focus from one [FlutterView] to another, this
  /// callback is invoked indicating the new view that has focus and the direction
  /// in which focus was received. For example, if focus is moved to the [FlutterView]
  /// with ID 2 in the forward direction (could be the result of pressing tab)
  /// the callback receives a [ViewFocusEvent] with [ViewFocusState.focused] and
  /// [ViewFocusDirection.forward].
  ///
  /// Typically, receivers of this event respond by moving the focus to the first
  /// focusable widget inside the [FlutterView] with ID 2. If a view receives
  /// focus in the backward direction (could be the result of pressing shift + tab),
  /// typically the last focusable widget inside that view is focused.
  ///
  /// The platform may remove focus from a [FlutterView]. For example, on the web,
  /// the browser can move focus to another element, or to the browser's built-in UI.
  /// On desktop, the operating system can switch to another window (e.g. using Alt + Tab on Windows).
  /// In scenarios like these, [onViewFocusChange] will be invoked with [ViewFocusState.unfocused] and
  /// [ViewFocusDirection.undefined].
  ///
  /// Receivers typically respond to this event by removing all focus indications
  /// from the app.
  ///
  /// Apps can also programmatically request to move the focus to a desired
  /// [FlutterView] by calling [requestViewFocusChange].
  ///
  /// The callback is invoked in the same zone in which the callback was set.
  ///
  /// See also:
  ///
  ///   * [requestViewFocusChange] to programmatically instruct the platform to move focus to a different [FlutterView].
  ///   * [ViewFocusState] for a list of allowed focus transitions.
  ///   * [ViewFocusDirection] for a list of allowed focus directions.
  ///   * [ViewFocusEvent], which is the event object provided to the callback.
  ViewFocusChangeCallback? get onViewFocusChange => _onViewFocusChange;
  ViewFocusChangeCallback? _onViewFocusChange;
  // ignore: unused_field, field will be used when platforms other than web use these focus APIs.
  Zone _onViewFocusChangeZone = Zone.root;
  set onViewFocusChange(ViewFocusChangeCallback? callback) {
    _onViewFocusChange = callback;
    _onViewFocusChangeZone = Zone.current;
  }

  /// Requests a focus change of the [FlutterView] with ID [viewId].
  ///
  /// If an app would like to request the engine to move focus, in forward direction,
  /// to the [FlutterView] with ID 1 it should call this method with [ViewFocusState.focused]
  /// and [ViewFocusDirection.forward].
  ///
  /// There is no need to call this method if the view in question already has
  /// focus as it won't have any effect.
  ///
  /// A call to this method will lead to the engine calling [onViewFocusChange]
  /// if the request is successfully fulfilled.
  ///
  /// See also:
  ///
  ///  * [onViewFocusChange], a callback to subscribe to view focus change events.
  void requestViewFocusChange({
    required int viewId,
    required ViewFocusState state,
    required ViewFocusDirection direction,
  }) {
    // TODO(tugorez): implement this method. At the moment will be a no op call.
  }

  /// A callback invoked when any view begins a frame.
  ///
  /// A callback that is invoked to notify the application that it is an
  /// appropriate time to provide a scene using the [SceneBuilder] API and the
  /// [FlutterView.render] method.
  ///
  /// When possible, this is driven by the hardware VSync signal of the attached
  /// screen with the highest VSync rate. This is only called if
  /// [PlatformDispatcher.scheduleFrame] has been called since the last time
  /// this callback was invoked.
  FrameCallback? get onBeginFrame => _onBeginFrame;
  FrameCallback? _onBeginFrame;
  Zone _onBeginFrameZone = Zone.root;
  set onBeginFrame(FrameCallback? callback) {
    _onBeginFrame = callback;
    _onBeginFrameZone = Zone.current;
  }

  // Called from the engine, via hooks.dart
  void _beginFrame(int microseconds) {
    _invoke1<Duration>(
      onBeginFrame,
      _onBeginFrameZone,
      Duration(microseconds: microseconds),
    );
  }

  /// A callback that is invoked for each frame after [onBeginFrame] has
  /// completed and after the microtask queue has been drained.
  ///
  /// This can be used to implement a second phase of frame rendering that
  /// happens after any deferred work queued by the [onBeginFrame] phase.
  VoidCallback? get onDrawFrame => _onDrawFrame;
  VoidCallback? _onDrawFrame;
  Zone _onDrawFrameZone = Zone.root;
  set onDrawFrame(VoidCallback? callback) {
    _onDrawFrame = callback;
    _onDrawFrameZone = Zone.current;
  }

  // Called from the engine, via hooks.dart
  void _drawFrame() {
    _invoke(onDrawFrame, _onDrawFrameZone);
  }

  /// A callback that is invoked when pointer data is available.
  ///
  /// The framework invokes this callback in the same zone in which the callback
  /// was set.
  ///
  /// See also:
  ///
  ///  * [GestureBinding], the Flutter framework class which manages pointer
  ///    events.
  PointerDataPacketCallback? get onPointerDataPacket => _onPointerDataPacket;
  PointerDataPacketCallback? _onPointerDataPacket;
  Zone _onPointerDataPacketZone = Zone.root;
  set onPointerDataPacket(PointerDataPacketCallback? callback) {
    _onPointerDataPacket = callback;
    _onPointerDataPacketZone = Zone.current;
  }

  // Called from the engine, via hooks.dart
  void _dispatchPointerDataPacket(ByteData packet) {
    if (onPointerDataPacket != null) {
      _invoke1<PointerDataPacket>(
        onPointerDataPacket,
        _onPointerDataPacketZone,
        _unpackPointerDataPacket(packet),
      );
    }
  }

  // This value must match kPointerDataFieldCount in pointer_data.cc. (The
  // pointer_data.cc also lists other locations that must be kept consistent.)
  static const int _kPointerDataFieldCount = 36;

  static PointerDataPacket _unpackPointerDataPacket(ByteData packet) {
    const int kStride = Int64List.bytesPerElement;
    const int kBytesPerPointerData = _kPointerDataFieldCount * kStride;
    final int length = packet.lengthInBytes ~/ kBytesPerPointerData;
    assert(length * kBytesPerPointerData == packet.lengthInBytes);
    final List<PointerData> data = <PointerData>[];
    for (int i = 0; i < length; ++i) {
      int offset = i * _kPointerDataFieldCount;
      data.add(PointerData(
        // The unpacking code must match the struct in pointer_data.h.
        embedderId: packet.getInt64(kStride * offset++, _kFakeHostEndian),
        timeStamp: Duration(microseconds: packet.getInt64(kStride * offset++, _kFakeHostEndian)),
        change: PointerChange.values[packet.getInt64(kStride * offset++, _kFakeHostEndian)],
        kind: PointerDeviceKind.values[packet.getInt64(kStride * offset++, _kFakeHostEndian)],
        signalKind: PointerSignalKind.values[packet.getInt64(kStride * offset++, _kFakeHostEndian)],
        device: packet.getInt64(kStride * offset++, _kFakeHostEndian),
        pointerIdentifier: packet.getInt64(kStride * offset++, _kFakeHostEndian),
        physicalX: packet.getFloat64(kStride * offset++, _kFakeHostEndian),
        physicalY: packet.getFloat64(kStride * offset++, _kFakeHostEndian),
        physicalDeltaX: packet.getFloat64(kStride * offset++, _kFakeHostEndian),
        physicalDeltaY: packet.getFloat64(kStride * offset++, _kFakeHostEndian),
        buttons: packet.getInt64(kStride * offset++, _kFakeHostEndian),
        obscured: packet.getInt64(kStride * offset++, _kFakeHostEndian) != 0,
        synthesized: packet.getInt64(kStride * offset++, _kFakeHostEndian) != 0,
        pressure: packet.getFloat64(kStride * offset++, _kFakeHostEndian),
        pressureMin: packet.getFloat64(kStride * offset++, _kFakeHostEndian),
        pressureMax: packet.getFloat64(kStride * offset++, _kFakeHostEndian),
        distance: packet.getFloat64(kStride * offset++, _kFakeHostEndian),
        distanceMax: packet.getFloat64(kStride * offset++, _kFakeHostEndian),
        size: packet.getFloat64(kStride * offset++, _kFakeHostEndian),
        radiusMajor: packet.getFloat64(kStride * offset++, _kFakeHostEndian),
        radiusMinor: packet.getFloat64(kStride * offset++, _kFakeHostEndian),
        radiusMin: packet.getFloat64(kStride * offset++, _kFakeHostEndian),
        radiusMax: packet.getFloat64(kStride * offset++, _kFakeHostEndian),
        orientation: packet.getFloat64(kStride * offset++, _kFakeHostEndian),
        tilt: packet.getFloat64(kStride * offset++, _kFakeHostEndian),
        platformData: packet.getInt64(kStride * offset++, _kFakeHostEndian),
        scrollDeltaX: packet.getFloat64(kStride * offset++, _kFakeHostEndian),
        scrollDeltaY: packet.getFloat64(kStride * offset++, _kFakeHostEndian),
        panX: packet.getFloat64(kStride * offset++, _kFakeHostEndian),
        panY: packet.getFloat64(kStride * offset++, _kFakeHostEndian),
        panDeltaX: packet.getFloat64(kStride * offset++, _kFakeHostEndian),
        panDeltaY: packet.getFloat64(kStride * offset++, _kFakeHostEndian),
        scale: packet.getFloat64(kStride * offset++, _kFakeHostEndian),
        rotation: packet.getFloat64(kStride * offset++, _kFakeHostEndian),
        viewId: packet.getInt64(kStride * offset++, _kFakeHostEndian),
      ));
      assert(offset == (i + 1) * _kPointerDataFieldCount);
    }
    return PointerDataPacket(data: data);
  }

  static ChannelCallback _keyDataListener(KeyDataCallback onKeyData, Zone zone) =>
    (ByteData? packet, PlatformMessageResponseCallback callback) {
      _invoke1<KeyData>(
        (KeyData keyData) {
          final bool handled = onKeyData(keyData);
          final Uint8List response = Uint8List(1);
          response[0] = handled ? 1 : 0;
          callback(response.buffer.asByteData());
        },
        zone,
        _unpackKeyData(packet!),
      );
    };

  /// A callback that is invoked when key data is available.
  ///
  /// The framework invokes this callback in the same zone in which the callback
  /// was set.
  ///
  /// The callback should return true if the key event has been handled by the
  /// framework and should not be propagated further.
  KeyDataCallback? get onKeyData => _onKeyData;
  KeyDataCallback? _onKeyData;
  set onKeyData(KeyDataCallback? callback) {
    _onKeyData = callback;
    if (callback != null) {
      channelBuffers.setListener(_kFlutterKeyDataChannel, _keyDataListener(callback, Zone.current));
    } else {
      channelBuffers.clearListener(_kFlutterKeyDataChannel);
    }
  }

  // If this value changes, update the encoding code in the following files:
  //
  //  * key_data.h (kKeyDataFieldCount)
  //  * KeyData.java (KeyData.FIELD_COUNT)
  static const int _kKeyDataFieldCount = 6;

  // The packet structure is described in `key_data_packet.h`.
  static KeyData _unpackKeyData(ByteData packet) {
    const int kStride = Int64List.bytesPerElement;

    int offset = 0;
    final int charDataSize = packet.getUint64(kStride * offset++, _kFakeHostEndian);
    final String? character = charDataSize == 0 ? null : utf8.decoder.convert(
          packet.buffer.asUint8List(kStride * (offset + _kKeyDataFieldCount), charDataSize));

    final KeyData keyData = KeyData(
      timeStamp: Duration(microseconds: packet.getUint64(kStride * offset++, _kFakeHostEndian)),
      type: KeyEventType.values[packet.getInt64(kStride * offset++, _kFakeHostEndian)],
      physical: packet.getUint64(kStride * offset++, _kFakeHostEndian),
      logical: packet.getUint64(kStride * offset++, _kFakeHostEndian),
      character: character,
      synthesized: packet.getUint64(kStride * offset++, _kFakeHostEndian) != 0,
    );

    return keyData;
  }

  /// A callback that is invoked to report the [FrameTiming] of recently
  /// rasterized frames.
  ///
  /// It's preferred to use [SchedulerBinding.addTimingsCallback] than to use
  /// [onReportTimings] directly because [SchedulerBinding.addTimingsCallback]
  /// allows multiple callbacks.
  ///
  /// This can be used to see if the application has missed frames (through
  /// [FrameTiming.buildDuration] and [FrameTiming.rasterDuration]), or high
  /// latencies (through [FrameTiming.totalSpan]).
  ///
  /// Unlike [Timeline], the timing information here is available in the release
  /// mode (additional to the profile and the debug mode). Hence this can be
  /// used to monitor the application's performance in the wild.
  ///
  /// {@macro dart.ui.TimingsCallback.list}
  ///
  /// If this is null, no additional work will be done. If this is not null,
  /// Flutter spends less than 0.1ms every 1 second to report the timings
  /// (measured on iPhone6S). The 0.1ms is about 0.6% of 16ms (frame budget for
  /// 60fps), or 0.01% CPU usage per second.
  TimingsCallback? get onReportTimings => _onReportTimings;
  TimingsCallback? _onReportTimings;
  Zone _onReportTimingsZone = Zone.root;
  set onReportTimings(TimingsCallback? callback) {
    if ((callback == null) != (_onReportTimings == null)) {
      _setNeedsReportTimings(callback != null);
    }
    _onReportTimings = callback;
    _onReportTimingsZone = Zone.current;
  }

  late _SetNeedsReportTimingsFunc _setNeedsReportTimings;

  void _nativeSetNeedsReportTimings(bool value) => __nativeSetNeedsReportTimings(value);

  @Native<Void Function(Bool)>(symbol: 'PlatformConfigurationNativeApi::SetNeedsReportTimings')
  external static void __nativeSetNeedsReportTimings(bool value);

  // Called from the engine, via hooks.dart
  void _reportTimings(List<int> timings) {
    assert(timings.length % FrameTiming._dataLength == 0);
    final List<FrameTiming> frameTimings = <FrameTiming>[];
    for (int i = 0; i < timings.length; i += FrameTiming._dataLength) {
      frameTimings.add(FrameTiming._(timings.sublist(i, i + FrameTiming._dataLength)));
    }
    _invoke1(onReportTimings, _onReportTimingsZone, frameTimings);
  }

  /// Sends a message to a platform-specific plugin.
  ///
  /// The `name` parameter determines which plugin receives the message. The
  /// `data` parameter contains the message payload and is typically UTF-8
  /// encoded JSON but can be arbitrary data. If the plugin replies to the
  /// message, `callback` will be called with the response.
  ///
  /// The framework invokes [callback] in the same zone in which this method was
  /// called.
  void sendPlatformMessage(String name, ByteData? data, PlatformMessageResponseCallback? callback) {
    final String? error =
        _sendPlatformMessage(name, _zonedPlatformMessageResponseCallback(callback), data);
    if (error != null) {
      throw Exception(error);
    }
  }

  String? _sendPlatformMessage(String name, PlatformMessageResponseCallback? callback, ByteData? data) =>
      __sendPlatformMessage(name, callback, data);

  @Native<Handle Function(Handle, Handle, Handle)>(symbol: 'PlatformConfigurationNativeApi::SendPlatformMessage')
  external static String? __sendPlatformMessage(String name, PlatformMessageResponseCallback? callback, ByteData? data);

  /// Sends a message to a platform-specific plugin via a [SendPort].
  ///
  /// This operates similarly to [sendPlatformMessage] but is used when sending
  /// messages from background isolates. The [port] parameter allows Flutter to
  /// know which isolate to send the result to. The [name] parameter is the name
  /// of the channel communication will happen on. The [data] parameter is the
  /// payload of the message. The [identifier] parameter is a unique integer
  /// assigned to the message.
  void sendPortPlatformMessage(
    String name,
    ByteData? data,
    int identifier,
    SendPort port) {
    final String? error =
        _sendPortPlatformMessage(name, identifier, port.nativePort, data);
    if (error != null) {
      throw Exception(error);
    }
  }

  String? _sendPortPlatformMessage(String name, int identifier, int port, ByteData? data) =>
      __sendPortPlatformMessage(name, identifier, port, data);

  @Native<Handle Function(Handle, Handle, Handle, Handle)>(symbol: 'PlatformConfigurationNativeApi::SendPortPlatformMessage')
  external static String? __sendPortPlatformMessage(String name, int identifier, int port, ByteData? data);

  /// Registers the current isolate with the isolate identified with by the
  /// [token]. This is required if platform channels are to be used on a
  /// background isolate.
  void registerBackgroundIsolate(RootIsolateToken token) {
    DartPluginRegistrant.ensureInitialized();
    __registerBackgroundIsolate(token._token);
  }
  @Native<Void Function(Int64)>(symbol: 'PlatformConfigurationNativeApi::RegisterBackgroundIsolate')
  external static void __registerBackgroundIsolate(int rootIsolateId);

  /// Deprecated. Migrate to [ChannelBuffers.setListener] instead.
  ///
  /// Called whenever this platform dispatcher receives a message from a
  /// platform-specific plugin.
  ///
  /// The `name` parameter determines which plugin sent the message. The `data`
  /// parameter is the payload and is typically UTF-8 encoded JSON but can be
  /// arbitrary data.
  ///
  /// Message handlers must call the function given in the `callback` parameter.
  /// If the handler does not need to respond, the handler should pass null to
  /// the callback.
  ///
  /// The framework invokes this callback in the same zone in which the callback
  /// was set.
  @Deprecated(
    'Migrate to ChannelBuffers.setListener instead. '
    'This feature was deprecated after v3.11.0-20.0.pre.',
  )
  PlatformMessageCallback? get onPlatformMessage => _onPlatformMessage;
  PlatformMessageCallback? _onPlatformMessage;
  Zone _onPlatformMessageZone = Zone.root;
  @Deprecated(
    'Migrate to ChannelBuffers.setListener instead. '
    'This feature was deprecated after v3.11.0-20.0.pre.',
  )
  set onPlatformMessage(PlatformMessageCallback? callback) {
    _onPlatformMessage = callback;
    _onPlatformMessageZone = Zone.current;
  }

  /// Called by [_dispatchPlatformMessage].
  void _respondToPlatformMessage(int responseId, ByteData? data) => __respondToPlatformMessage(responseId, data);

  @Native<Void Function(IntPtr, Handle)>(symbol: 'PlatformConfigurationNativeApi::RespondToPlatformMessage')
  external static void __respondToPlatformMessage(int responseId, ByteData? data);

  /// Wraps the given [callback] in another callback that ensures that the
  /// original callback is called in the zone it was registered in.
  static PlatformMessageResponseCallback? _zonedPlatformMessageResponseCallback(
    PlatformMessageResponseCallback? callback,
  ) {
    if (callback == null) {
      return null;
    }

    // Store the zone in which the callback is being registered.
    final Zone registrationZone = Zone.current;

    return (ByteData? data) {
      registrationZone.runUnaryGuarded(callback, data);
    };
  }

  /// Send a message to the framework using the [ChannelBuffers].
  ///
  /// This method constructs the appropriate callback to respond
  /// with the given `responseId`. It should only be called for messages
  /// from the platform.
  void _dispatchPlatformMessage(String name, ByteData? data, int responseId) {
    if (name == ChannelBuffers.kControlChannelName) {
      try {
        channelBuffers.handleMessage(data!);
      } finally {
        _respondToPlatformMessage(responseId, null);
      }
    } else if (onPlatformMessage != null) {
      _invoke3<String, ByteData?, PlatformMessageResponseCallback>(
        onPlatformMessage,
        _onPlatformMessageZone,
        name,
        data,
        (ByteData? responseData) {
          _respondToPlatformMessage(responseId, responseData);
        },
      );
    } else {
      channelBuffers.push(name, data, (ByteData? responseData) {
        _respondToPlatformMessage(responseId, responseData);
      });
    }
  }

  /// Set the debug name associated with this platform dispatcher's root
  /// isolate.
  ///
  /// Normally debug names are automatically generated from the Dart port, entry
  /// point, and source file. For example: `main.dart$main-1234`.
  ///
  /// This can be combined with flutter tools `--isolate-filter` flag to debug
  /// specific root isolates. For example: `flutter attach --isolate-filter=[name]`.
  /// Note that this does not rename any child isolates of the root.
  void setIsolateDebugName(String name) => _setIsolateDebugName(name);

  @Native<Void Function(Handle)>(symbol: 'PlatformConfigurationNativeApi::SetIsolateDebugName')
  external static void _setIsolateDebugName(String name);

  /// Requests the Dart VM to adjusts the GC heuristics based on the requested `performance_mode`.
  ///
  /// This operation is a no-op of web. The request to change a performance may be ignored by the
  /// engine or not resolve in a predictable way.
  ///
  /// See [DartPerformanceMode] for more information on individual performance modes.
  void requestDartPerformanceMode(DartPerformanceMode mode) {
    _requestDartPerformanceMode(mode.index);
  }

  @Native<Int Function(Int)>(symbol: 'PlatformConfigurationNativeApi::RequestDartPerformanceMode')
  external static int _requestDartPerformanceMode(int mode);

  /// The embedder can specify data that the isolate can request synchronously
  /// on launch. This accessor fetches that data.
  ///
  /// This data is persistent for the duration of the Flutter application and is
  /// available even after isolate restarts. Because of this lifecycle, the size
  /// of this data must be kept to a minimum.
  ///
  /// For asynchronous communication between the embedder and isolate, a
  /// platform channel may be used.
  ByteData? getPersistentIsolateData() => _getPersistentIsolateData();

  @Native<Handle Function()>(symbol: 'PlatformConfigurationNativeApi::GetPersistentIsolateData')
  external static ByteData? _getPersistentIsolateData();

  /// Requests that, at the next appropriate opportunity, the [onBeginFrame] and
  /// [onDrawFrame] callbacks be invoked.
  ///
  /// See also:
  ///
  ///  * [SchedulerBinding], the Flutter framework class which manages the
  ///    scheduling of frames.
  ///  * [scheduleWarmUpFrame], which should only be used to schedule warm up
  ///    frames.
  void scheduleFrame() => _scheduleFrame();

  @Native<Void Function()>(symbol: 'PlatformConfigurationNativeApi::ScheduleFrame')
  external static void _scheduleFrame();

  /// Schedule a frame to run as soon as possible, rather than waiting for the
  /// engine to request a frame in response to a system "Vsync" signal.
  ///
<<<<<<< HEAD
  /// This method is used during application startup so that the first frame
  /// (which is likely to be quite expensive) can start a few extra milliseconds
  /// earlier. Using it in other situations might lead to unintended results,
  /// such as screen tearing. Depending on platforms and situations, the warm up
  /// frame might or might not be actually rendered onto the screen.
=======
  /// The application can call this method as soon as it starts up so that the
  /// first frame (which is likely to be quite expensive) can start a few extra
  /// milliseconds earlier. Using it in other situations might lead to
  /// unintended results, such as screen tearing. Depending on platforms and
  /// situations, the warm up frame might or might not be actually rendered onto
  /// the screen.
>>>>>>> 5d1c0d4d
  ///
  /// For more introduction to the warm up frame, see
  /// [SchedulerBinding.scheduleWarmUpFrame].
  ///
  /// This method uses the provided callbacks as the begin frame callback and
  /// the draw frame callback instead of [onBeginFrame] and [onDrawFrame].
  ///
  /// See also:
  ///
  ///  * [SchedulerBinding.scheduleWarmUpFrame], which uses this method, and
  ///    introduces the warm up frame in more details.
  ///  * [scheduleFrame], which schedules the frame at the next appropriate
  ///    opportunity and should be used to render regular frames.
  void scheduleWarmUpFrame({required VoidCallback beginFrame, required VoidCallback drawFrame}) {
    // We use timers here to ensure that microtasks flush in between.
    Timer.run(beginFrame);
    Timer.run(() {
      drawFrame();
      _endWarmUpFrame();
    });
  }

  @Native<Void Function()>(symbol: 'PlatformConfigurationNativeApi::EndWarmUpFrame')
  external static void _endWarmUpFrame();

  /// Additional accessibility features that may be enabled by the platform.
  AccessibilityFeatures get accessibilityFeatures => _configuration.accessibilityFeatures;

  /// A callback that is invoked when the value of [accessibilityFeatures]
  /// changes.
  ///
  /// The framework invokes this callback in the same zone in which the callback
  /// was set.
  VoidCallback? get onAccessibilityFeaturesChanged => _onAccessibilityFeaturesChanged;
  VoidCallback? _onAccessibilityFeaturesChanged;
  Zone _onAccessibilityFeaturesChangedZone = Zone.root;
  set onAccessibilityFeaturesChanged(VoidCallback? callback) {
    _onAccessibilityFeaturesChanged = callback;
    _onAccessibilityFeaturesChangedZone = Zone.current;
  }

  // Called from the engine, via hooks.dart
  void _updateAccessibilityFeatures(int values) {
    final AccessibilityFeatures newFeatures = AccessibilityFeatures._(values);
    final _PlatformConfiguration previousConfiguration = _configuration;
    if (newFeatures == previousConfiguration.accessibilityFeatures) {
      return;
    }
    _configuration = previousConfiguration.copyWith(
      accessibilityFeatures: newFeatures,
    );
    _invoke(onPlatformConfigurationChanged, _onPlatformConfigurationChangedZone,);
    _invoke(onAccessibilityFeaturesChanged, _onAccessibilityFeaturesChangedZone,);
  }

  /// Change the retained semantics data about this platform dispatcher.
  ///
  /// If [semanticsEnabled] is true, the user has requested that this function
  /// be called whenever the semantic content of this platform dispatcher
  /// changes.
  ///
  /// In either case, this function disposes the given update, which means the
  /// semantics update cannot be used further.
  @Deprecated('''
    In a multi-view world, the platform dispatcher can no longer provide apis
    to update semantics since each view will host its own semantics tree.

    Semantics updates must be passed to an individual [FlutterView]. To update
    semantics, use PlatformDispatcher.instance.views to get a [FlutterView] and
    call `updateSemantics`.
  ''')
  void updateSemantics(SemanticsUpdate update) => _updateSemantics(update as _NativeSemanticsUpdate);

  @Native<Void Function(Pointer<Void>)>(symbol: 'PlatformConfigurationNativeApi::UpdateSemantics')
  external static void _updateSemantics(_NativeSemanticsUpdate update);

  /// The system-reported default locale of the device.
  ///
  /// This establishes the language and formatting conventions that application
  /// should, if possible, use to render their user interface.
  ///
  /// This is the first locale selected by the user and is the user's primary
  /// locale (the locale the device UI is displayed in)
  ///
  /// This is equivalent to `locales.first`, except that it will provide an
  /// undefined (using the language tag "und") non-null locale if the [locales]
  /// list has not been set or is empty.
  Locale get locale => locales.isEmpty ? const Locale.fromSubtags() : locales.first;

  /// The full system-reported supported locales of the device.
  ///
  /// This establishes the language and formatting conventions that application
  /// should, if possible, use to render their user interface.
  ///
  /// The list is ordered in order of priority, with lower-indexed locales being
  /// preferred over higher-indexed ones. The first element is the primary
  /// [locale].
  ///
  /// The [onLocaleChanged] callback is called whenever this value changes.
  ///
  /// See also:
  ///
  ///  * [WidgetsBindingObserver], for a mechanism at the widgets layer to
  ///    observe when this value changes.
  List<Locale> get locales => _configuration.locales;

  /// Performs the platform-native locale resolution.
  ///
  /// Each platform may return different results.
  ///
  /// If the platform fails to resolve a locale, then this will return null.
  ///
  /// This method returns synchronously and is a direct call to
  /// platform specific APIs without invoking method channels.
  Locale? computePlatformResolvedLocale(List<Locale> supportedLocales) {
    final List<String?> supportedLocalesData = <String?>[];
    for (final Locale locale in supportedLocales) {
      supportedLocalesData.add(locale.languageCode);
      supportedLocalesData.add(locale.countryCode);
      supportedLocalesData.add(locale.scriptCode);
    }

    final List<String> result = _computePlatformResolvedLocale(supportedLocalesData);

    if (result.isNotEmpty) {
      return Locale.fromSubtags(
        languageCode: result[0],
        countryCode: result[1] == '' ? null : result[1],
        scriptCode: result[2] == '' ? null : result[2]);
    }
    return null;
  }

  List<String> _computePlatformResolvedLocale(List<String?> supportedLocalesData) => __computePlatformResolvedLocale(supportedLocalesData);

  @Native<Handle Function(Handle)>(symbol: 'PlatformConfigurationNativeApi::ComputePlatformResolvedLocale')
  external static List<String> __computePlatformResolvedLocale(List<String?> supportedLocalesData);

  /// A callback that is invoked whenever [locale] changes value.
  ///
  /// The framework invokes this callback in the same zone in which the callback
  /// was set.
  ///
  /// See also:
  ///
  ///  * [WidgetsBindingObserver], for a mechanism at the widgets layer to
  ///    observe when this callback is invoked.
  VoidCallback? get onLocaleChanged => _onLocaleChanged;
  VoidCallback? _onLocaleChanged;
  Zone _onLocaleChangedZone = Zone.root;
  set onLocaleChanged(VoidCallback? callback) {
    _onLocaleChanged = callback;
    _onLocaleChangedZone = Zone.current;
  }

  // Called from the engine, via hooks.dart
  void _updateLocales(List<String> locales) {
    const int stringsPerLocale = 4;
    final int numLocales = locales.length ~/ stringsPerLocale;
    final _PlatformConfiguration previousConfiguration = _configuration;
    final List<Locale> newLocales = <Locale>[];
    bool localesDiffer = numLocales != previousConfiguration.locales.length;
    for (int localeIndex = 0; localeIndex < numLocales; localeIndex++) {
      final String countryCode = locales[localeIndex * stringsPerLocale + 1];
      final String scriptCode = locales[localeIndex * stringsPerLocale + 2];

      newLocales.add(Locale.fromSubtags(
        languageCode: locales[localeIndex * stringsPerLocale],
        countryCode: countryCode.isEmpty ? null : countryCode,
        scriptCode: scriptCode.isEmpty ? null : scriptCode,
      ));
      if (!localesDiffer && newLocales[localeIndex] != previousConfiguration.locales[localeIndex]) {
        localesDiffer = true;
      }
    }
    if (!localesDiffer) {
      return;
    }
    _configuration = previousConfiguration.copyWith(locales: newLocales);
    _invoke(onPlatformConfigurationChanged, _onPlatformConfigurationChangedZone);
    _invoke(onLocaleChanged, _onLocaleChangedZone);
  }

  // Called from the engine, via hooks.dart
  String _localeClosure() => locale.toString();

  /// The lifecycle state immediately after dart isolate initialization.
  ///
  /// This property will not be updated as the lifecycle changes.
  ///
  /// It is used to initialize [SchedulerBinding.lifecycleState] at startup with
  /// any buffered lifecycle state events.
  String get initialLifecycleState {
    _initialLifecycleStateAccessed = true;
    return _initialLifecycleState;
  }

  late String _initialLifecycleState;

  /// Tracks if the initial state has been accessed. Once accessed, we will stop
  /// updating the [initialLifecycleState], as it is not the preferred way to
  /// access the state.
  bool _initialLifecycleStateAccessed = false;

  // Called from the engine, via hooks.dart
  void _updateInitialLifecycleState(String state) {
    // We do not update the state if the state has already been used to initialize
    // the lifecycleState.
    if (!_initialLifecycleStateAccessed) {
      _initialLifecycleState = state;
    }
  }

  /// The setting indicating whether time should always be shown in the 24-hour
  /// format.
  ///
  /// This option is used by [showTimePicker].
  bool get alwaysUse24HourFormat => _configuration.alwaysUse24HourFormat;

  /// The system-reported text scale.
  ///
  /// This establishes the text scaling factor to use when rendering text,
  /// according to the user's platform preferences.
  ///
  /// The [onTextScaleFactorChanged] callback is called whenever this value
  /// changes.
  ///
  /// See also:
  ///
  ///  * [WidgetsBindingObserver], for a mechanism at the widgets layer to
  ///    observe when this value changes.
  double get textScaleFactor => _configuration.textScaleFactor;

  /// A callback that is invoked whenever [textScaleFactor] changes value.
  ///
  /// The framework invokes this callback in the same zone in which the callback
  /// was set.
  ///
  /// See also:
  ///
  ///  * [WidgetsBindingObserver], for a mechanism at the widgets layer to
  ///    observe when this callback is invoked.
  VoidCallback? get onTextScaleFactorChanged => _onTextScaleFactorChanged;
  VoidCallback? _onTextScaleFactorChanged;
  Zone _onTextScaleFactorChangedZone = Zone.root;
  set onTextScaleFactorChanged(VoidCallback? callback) {
    _onTextScaleFactorChanged = callback;
    _onTextScaleFactorChangedZone = Zone.current;
  }

  /// Whether the spell check service is supported on the current platform.
  ///
  /// This option is used by [EditableTextState] to define its
  /// [SpellCheckConfiguration] when a default spell check service
  /// is requested.
  bool get nativeSpellCheckServiceDefined => _nativeSpellCheckServiceDefined;
  bool _nativeSpellCheckServiceDefined = false;

  /// Whether briefly displaying the characters as you type in obscured text
  /// fields is enabled in system settings.
  ///
  /// See also:
  ///
  ///  * [EditableText.obscureText], which when set to true hides the text in
  ///    the text field.
  bool get brieflyShowPassword => _brieflyShowPassword;
  bool _brieflyShowPassword = true;

  /// The setting indicating the current brightness mode of the host platform.
  /// If the platform has no preference, [platformBrightness] defaults to
  /// [Brightness.light].
  Brightness get platformBrightness => _configuration.platformBrightness;

  /// A callback that is invoked whenever [platformBrightness] changes value.
  ///
  /// The framework invokes this callback in the same zone in which the callback
  /// was set.
  ///
  /// See also:
  ///
  ///  * [WidgetsBindingObserver], for a mechanism at the widgets layer to
  ///    observe when this callback is invoked.
  VoidCallback? get onPlatformBrightnessChanged => _onPlatformBrightnessChanged;
  VoidCallback? _onPlatformBrightnessChanged;
  Zone _onPlatformBrightnessChangedZone = Zone.root;
  set onPlatformBrightnessChanged(VoidCallback? callback) {
    _onPlatformBrightnessChanged = callback;
    _onPlatformBrightnessChangedZone = Zone.current;
  }

  /// The setting indicating the current system font of the host platform.
  String? get systemFontFamily => _configuration.systemFontFamily;

  /// A callback that is invoked whenever [systemFontFamily] changes value.
  ///
  /// The framework invokes this callback in the same zone in which the callback
  /// was set.
  ///
  /// See also:
  ///
  ///  * [WidgetsBindingObserver], for a mechanism at the widgets layer to
  ///    observe when this callback is invoked.
  VoidCallback? get onSystemFontFamilyChanged => _onSystemFontFamilyChanged;
  VoidCallback? _onSystemFontFamilyChanged;
  Zone _onSystemFontFamilyChangedZone = Zone.root;
  set onSystemFontFamilyChanged(VoidCallback? callback) {
    _onSystemFontFamilyChanged = callback;
    _onSystemFontFamilyChangedZone = Zone.current;
  }

  // Called from the engine, via hooks.dart
  void _updateUserSettingsData(String jsonData) {
    final Map<String, Object?> data = json.decode(jsonData) as Map<String, Object?>;
    if (data.isEmpty) {
      return;
    }

    final double textScaleFactor = (data['textScaleFactor']! as num).toDouble();
    final bool alwaysUse24HourFormat = data['alwaysUse24HourFormat']! as bool;
    final bool? nativeSpellCheckServiceDefined = data['nativeSpellCheckServiceDefined'] as bool?;
    if (nativeSpellCheckServiceDefined != null) {
      _nativeSpellCheckServiceDefined = nativeSpellCheckServiceDefined;
    } else {
      _nativeSpellCheckServiceDefined = false;
    }
    // This field is optional.
    final bool? brieflyShowPassword = data['brieflyShowPassword'] as bool?;
    if (brieflyShowPassword != null) {
      _brieflyShowPassword = brieflyShowPassword;
    }
    final Brightness platformBrightness = switch (data['platformBrightness']) {
      'dark'              => Brightness.dark,
      'light'             => Brightness.light,
      final Object? value => throw StateError('$value is not a valid platformBrightness.'),
    };
    final String? systemFontFamily = data['systemFontFamily'] as String?;
    final int? configurationId = data['configurationId'] as int?;
    final _PlatformConfiguration previousConfiguration = _configuration;
    final bool platformBrightnessChanged = previousConfiguration.platformBrightness != platformBrightness;
    final bool textScaleFactorChanged = previousConfiguration.textScaleFactor != textScaleFactor;
    final bool alwaysUse24HourFormatChanged = previousConfiguration.alwaysUse24HourFormat != alwaysUse24HourFormat;
    final bool systemFontFamilyChanged = previousConfiguration.systemFontFamily != systemFontFamily;
    if (!platformBrightnessChanged && !textScaleFactorChanged && !alwaysUse24HourFormatChanged && !systemFontFamilyChanged && configurationId == null) {
      return;
    }
    _configuration = previousConfiguration.copyWith(
      textScaleFactor: textScaleFactor,
      alwaysUse24HourFormat: alwaysUse24HourFormat,
      platformBrightness: platformBrightness,
      systemFontFamily: systemFontFamily,
      configurationId: configurationId,
    );
    _invoke(onPlatformConfigurationChanged, _onPlatformConfigurationChangedZone);
    if (textScaleFactorChanged) {
      _cachedFontSizes = null;
      _invoke(onTextScaleFactorChanged, _onTextScaleFactorChangedZone);
    }
    if (platformBrightnessChanged) {
      _invoke(onPlatformBrightnessChanged, _onPlatformBrightnessChangedZone);
    }
    if (systemFontFamilyChanged) {
      _invoke(onSystemFontFamilyChanged, _onSystemFontFamilyChangedZone);
    }
  }

  /// Whether the user has requested that updateSemantics be called when the
  /// semantic contents of a view changes.
  ///
  /// The [onSemanticsEnabledChanged] callback is called whenever this value
  /// changes.
  bool get semanticsEnabled => _configuration.semanticsEnabled;

  /// A callback that is invoked when the value of [semanticsEnabled] changes.
  ///
  /// The framework invokes this callback in the same zone in which the
  /// callback was set.
  VoidCallback? get onSemanticsEnabledChanged => _onSemanticsEnabledChanged;
  VoidCallback? _onSemanticsEnabledChanged;
  Zone _onSemanticsEnabledChangedZone = Zone.root;
  set onSemanticsEnabledChanged(VoidCallback? callback) {
    _onSemanticsEnabledChanged = callback;
    _onSemanticsEnabledChangedZone = Zone.current;
  }

  // Called from the engine, via hooks.dart
  void _updateSemanticsEnabled(bool enabled) {
    final _PlatformConfiguration previousConfiguration = _configuration;
    if (previousConfiguration.semanticsEnabled == enabled) {
      return;
    }
    _configuration = previousConfiguration.copyWith(
      semanticsEnabled: enabled,
    );
    _invoke(onPlatformConfigurationChanged, _onPlatformConfigurationChangedZone);
    _invoke(onSemanticsEnabledChanged, _onSemanticsEnabledChangedZone);
  }

  /// A callback that is invoked whenever the user requests an action to be
  /// performed on a semantics node.
  ///
  /// This callback is used when the user expresses the action they wish to
  /// perform based on the semantics node supplied by updateSemantics.
  ///
  /// The framework invokes this callback in the same zone in which the
  /// callback was set.
  SemanticsActionEventCallback? get onSemanticsActionEvent => _onSemanticsActionEvent;
  SemanticsActionEventCallback? _onSemanticsActionEvent;
  Zone _onSemanticsActionEventZone = Zone.root;
  set onSemanticsActionEvent(SemanticsActionEventCallback? callback) {
    _onSemanticsActionEvent = callback;
    _onSemanticsActionEventZone = Zone.current;
  }

  // Called from the engine via hooks.dart.
  void _updateFrameData(int frameNumber) {
    final FrameData previous = _frameData;
    if (previous.frameNumber == frameNumber) {
      return;
    }
    _frameData = FrameData._(frameNumber: frameNumber);
    _invoke(onFrameDataChanged, _onFrameDataChangedZone);
  }

  /// The [FrameData] object for the current frame.
  FrameData get frameData => _frameData;
  FrameData _frameData = const FrameData._();

  /// A callback that is invoked when the window updates the [FrameData].
  VoidCallback? get onFrameDataChanged => _onFrameDataChanged;
  VoidCallback? _onFrameDataChanged;
  Zone _onFrameDataChangedZone = Zone.root;
  set onFrameDataChanged(VoidCallback? callback) {
    _onFrameDataChanged = callback;
    _onFrameDataChangedZone = Zone.current;
  }

  // Called from the engine, via hooks.dart
  void _dispatchSemanticsAction(int nodeId, int action, ByteData? args) {
    _invoke1<SemanticsActionEvent>(
      onSemanticsActionEvent,
      _onSemanticsActionEventZone,
      SemanticsActionEvent(
        type: SemanticsAction.fromIndex(action)!,
        nodeId: nodeId,
        viewId: 0, // TODO(goderbauer): Wire up the real view ID.
        arguments: args,
      ),
    );
  }

  ErrorCallback? _onError;
  Zone? _onErrorZone;

  /// A callback that is invoked when an unhandled error occurs in the root
  /// isolate.
  ///
  /// This callback must return `true` if it has handled the error. Otherwise,
  /// it must return `false` and a fallback mechanism such as printing to stderr
  /// will be used, as configured by the specific platform embedding via
  /// `Settings::unhandled_exception_callback`.
  ///
  /// The VM or the process may exit or become unresponsive after calling this
  /// callback. The callback will not be called for exceptions that cause the VM
  /// or process to terminate or become unresponsive before the callback can be
  /// invoked.
  ///
  /// This callback is not directly invoked by errors in child isolates of the
  /// root isolate. Programs that create new isolates must listen for errors on
  /// those isolates and forward the errors to the root isolate.
  ErrorCallback? get onError => _onError;
  set onError(ErrorCallback? callback) {
    _onError = callback;
    _onErrorZone = Zone.current;
  }

  bool _dispatchError(Object error, StackTrace stackTrace) {
    if (_onError == null) {
      return false;
    }
    assert(_onErrorZone != null);

    if (identical(_onErrorZone, Zone.current)) {
      return _onError!(error, stackTrace);
    } else {
      try {
        return _onErrorZone!.runBinary<bool, Object, StackTrace>(_onError!, error, stackTrace);
      } catch (e, s) {
        _onErrorZone!.handleUncaughtError(e, s);
        return false;
      }
    }
  }

  /// The route or path that the embedder requested when the application was
  /// launched.
  ///
  /// This will be the string "`/`" if no particular route was requested.
  ///
  /// ## Android
  ///
  /// On Android, calling
  /// [`FlutterView.setInitialRoute`](/javadoc/io/flutter/view/FlutterView.html#setInitialRoute-java.lang.String-)
  /// will set this value. The value must be set sufficiently early, i.e. before
  /// the [runApp] call is executed in Dart, for this to have any effect on the
  /// framework. The `createFlutterView` method in your `FlutterActivity`
  /// subclass is a suitable time to set the value. The application's
  /// `AndroidManifest.xml` file must also be updated to have a suitable
  /// [`<intent-filter>`](https://developer.android.com/guide/topics/manifest/intent-filter-element.html).
  ///
  /// ## iOS
  ///
  /// On iOS, calling
  /// [`FlutterViewController.setInitialRoute`](/ios-embedder/interface_flutter_view_controller.html#a7f269c2da73312f856d42611cc12a33f)
  /// will set this value. The value must be set sufficiently early, i.e. before
  /// the [runApp] call is executed in Dart, for this to have any effect on the
  /// framework. The `application:didFinishLaunchingWithOptions:` method is a
  /// suitable time to set this value.
  ///
  /// See also:
  ///
  ///  * [Navigator], a widget that handles routing.
  ///  * [SystemChannels.navigation], which handles subsequent navigation
  ///    requests from the embedder.
  String get defaultRouteName => _defaultRouteName();

  @Native<Handle Function()>(symbol: 'PlatformConfigurationNativeApi::DefaultRouteName')
  external static String _defaultRouteName();

  /// Computes the scaled font size from the given `unscaledFontSize`, according
  /// to the user's platform preferences.
  ///
  /// Many platforms allow users to scale text globally for better readability.
  /// Given the font size the app developer specified in logical pixels, this
  /// method converts it to the preferred font size (also in logical pixels) that
  /// accounts for platform-wide text scaling. The return value is always
  /// non-negative.
  ///
  /// The scaled value of the same font size input may change if the user changes
  /// the text scaling preference (in system settings for example). The
  /// [onTextScaleFactorChanged] callback can be used to monitor such changes.
  ///
  /// Instead of directly calling this method, applications should typically use
  /// [MediaQuery.textScalerOf] to retrive the scaled font size in a widget tree,
  /// so text in the app resizes properly when the text scaling preference
  /// changes.
  double scaleFontSize(double unscaledFontSize) {
    assert(unscaledFontSize >= 0);
    assert(unscaledFontSize.isFinite);

    if (textScaleFactor == 1.0) {
      return unscaledFontSize;
    }

    final int unscaledFloor = unscaledFontSize.floor();
    final int unscaledCeil = unscaledFontSize.ceil();
    if (unscaledFloor == unscaledCeil) {
      // No need to interpolate if the input value is an integer.
      return _scaleAndMemoize(unscaledFloor) ?? unscaledFontSize * textScaleFactor;
    }
    assert(unscaledCeil - unscaledFloor == 1, 'Unexpected interpolation range: $unscaledFloor - $unscaledCeil.');

    return switch ((_scaleAndMemoize(unscaledFloor), _scaleAndMemoize(unscaledCeil))) {
      (null, _) || (_, null)                   => unscaledFontSize * textScaleFactor,
      (final double lower, final double upper) => lower + (upper - lower) * (unscaledFontSize - unscaledFloor),
    };
  }

  // The cache is cleared when the text scale factor changes.
  Map<int, double>? _cachedFontSizes;
  // This method returns null if an error is encountered.
  double? _scaleAndMemoize(int unscaledFontSize) {
    final int? configurationId = _configuration.configurationId;
    if (configurationId == null) {
      // The platform uses linear scaling, or the platform hasn't sent us a
      // configuration yet.
      return null;
    }
    final double? cachedValue = _cachedFontSizes?[unscaledFontSize];
    if (cachedValue != null) {
      assert(cachedValue >= 0);
      return cachedValue;
    }

    final double unscaledFontSizeDouble = unscaledFontSize.toDouble();
    final double fontSize = PlatformDispatcher._getScaledFontSize(unscaledFontSizeDouble, configurationId);
    if (fontSize >= 0) {
      return (_cachedFontSizes ??= <int, double>{})[unscaledFontSize] = fontSize;
    }
    switch (fontSize) {
      case -1:
        // Invalid configuration id. This error can be unrecoverable as the
        // _getScaledFontSize function can be destructive.
        assert(false, 'Flutter Error: incorrect configuration id: $configurationId.');
      case final double errorCode:
        assert(false, 'Unknown error: GetScaledFontSize failed with $errorCode.');
    }
    return null;
  }

  // Calls the platform's text scaling implementation to scale the given
  // `unscaledFontSize`.
  //
  // The `configurationId` parameter tells the embedder which platform
  // configuration to use for computing the scaled font size. When the user
  // changes the platform configuration, the configuration data will first be
  // made available on the platform thread before being dispatched asynchronously
  // to the Flutter UI thread. Since this call is synchronous, without this
  // identifier, it could call into the embber who's using a newer configuration
  // that Flutter has not received yet. The `configurationId` parameter must be
  // the lastest configuration id received from the platform
  // (`_configuration.configurationId`). Using an incorrect id could result in
  // an unrecoverable error.
  //
  // Currently this is only implemented on newer versions of Android (SDK level
  // 34, using the `TypedValue#applyDimension` API). Platforms that do not have
  // the capability will never send a `configurationId` to [PlatformDispatcher],
  // and should not call this method. This method returns -1 when the specified
  // configurationId does not match any configuration.
  @Native<Double Function(Double, Int)>(symbol: 'PlatformConfigurationNativeApi::GetScaledFontSize')
  external static double _getScaledFontSize(double unscaledFontSize, int configurationId);
}

/// Configuration of the platform.
///
/// Immutable class (but can't use @immutable in dart:ui)
class _PlatformConfiguration {
  const _PlatformConfiguration({
    this.accessibilityFeatures = const AccessibilityFeatures._(0),
    this.alwaysUse24HourFormat = false,
    this.semanticsEnabled = false,
    this.platformBrightness = Brightness.light,
    this.textScaleFactor = 1.0,
    this.locales = const <Locale>[],
    this.defaultRouteName,
    this.systemFontFamily,
    this.configurationId,
  });

  _PlatformConfiguration copyWith({
    AccessibilityFeatures? accessibilityFeatures,
    bool? alwaysUse24HourFormat,
    bool? semanticsEnabled,
    Brightness? platformBrightness,
    double? textScaleFactor,
    List<Locale>? locales,
    String? defaultRouteName,
    String? systemFontFamily,
    int? configurationId,
  }) {
    return _PlatformConfiguration(
      accessibilityFeatures: accessibilityFeatures ?? this.accessibilityFeatures,
      alwaysUse24HourFormat: alwaysUse24HourFormat ?? this.alwaysUse24HourFormat,
      semanticsEnabled: semanticsEnabled ?? this.semanticsEnabled,
      platformBrightness: platformBrightness ?? this.platformBrightness,
      textScaleFactor: textScaleFactor ?? this.textScaleFactor,
      locales: locales ?? this.locales,
      defaultRouteName: defaultRouteName ?? this.defaultRouteName,
      systemFontFamily: systemFontFamily ?? this.systemFontFamily,
      configurationId: configurationId ?? this.configurationId,
    );
  }

  /// Additional accessibility features that may be enabled by the platform.
  final AccessibilityFeatures accessibilityFeatures;

  /// The setting indicating whether time should always be shown in the 24-hour
  /// format.
  final bool alwaysUse24HourFormat;

  /// Whether the user has requested that updateSemantics be called when the
  /// semantic contents of a view changes.
  final bool semanticsEnabled;

  /// The setting indicating the current brightness mode of the host platform.
  /// If the platform has no preference, [platformBrightness] defaults to
  /// [Brightness.light].
  final Brightness platformBrightness;

  /// The system-reported text scale.
  final double textScaleFactor;

  /// The full system-reported supported locales of the device.
  final List<Locale> locales;

  /// The route or path that the embedder requested when the application was
  /// launched.
  final String? defaultRouteName;

  /// The system-reported default font family.
  final String? systemFontFamily;

  /// A unique identifier for this [_PlatformConfiguration].
  ///
  /// This unique identifier is optionally assigned by the platform embedder.
  /// Dart code that runs on the Flutter UI thread and synchronously invokes
  /// platform APIs can use this identifier to tell the embedder to use the
  /// configuration that matches the current [_PlatformConfiguration] in
  /// dart:ui. See the [_getScaledFontSize] function for an example.
  ///
  /// This field's nullability also indicates whether the platform supports
  /// nonlinear text scaling (as it's the only feature that requires synchronous
  /// invocation of platform APIs). This field is always null if the platform
  /// does not use nonlinear text scaling, or when dart:ui has not received any
  /// configuration updates from the embedder yet. The _getScaledFontSize
  /// function should not be called in either case.
  final int? configurationId;
}

/// An immutable view configuration.
class _ViewConfiguration {
  const _ViewConfiguration({
    this.devicePixelRatio = 1.0,
    this.size = Size.zero,
    this.viewInsets = ViewPadding.zero,
    this.viewPadding = ViewPadding.zero,
    this.systemGestureInsets = ViewPadding.zero,
    this.padding = ViewPadding.zero,
    this.gestureSettings = const GestureSettings(),
    this.displayFeatures = const <DisplayFeature>[],
    this.displayId = 0,
  });

  /// The identifier for a display for this view, in
  /// [PlatformDispatcher._displays].
  final int displayId;

  /// The pixel density of the output surface.
  final double devicePixelRatio;

  /// The size requested for the view in physical pixels.
  final Size size;

  /// The number of physical pixels on each side of the display rectangle into
  /// which the view can render, but over which the operating system will likely
  /// place system UI, such as the keyboard, that fully obscures any content.
  ///
  /// The relationship between this [viewInsets], [viewPadding], and [padding]
  /// are described in more detail in the documentation for [FlutterView].
  final ViewPadding viewInsets;

  /// The number of physical pixels on each side of the display rectangle into
  /// which the view can render, but which may be partially obscured by system
  /// UI (such as the system notification area), or physical intrusions in
  /// the display (e.g. overscan regions on television screens or phone sensor
  /// housings).
  ///
  /// Unlike [padding], this value does not change relative to [viewInsets].
  /// For example, on an iPhone X, it will not change in response to the soft
  /// keyboard being visible or hidden, whereas [padding] will.
  ///
  /// The relationship between this [viewInsets], [viewPadding], and [padding]
  /// are described in more detail in the documentation for [FlutterView].
  final ViewPadding viewPadding;

  /// The number of physical pixels on each side of the display rectangle into
  /// which the view can render, but where the operating system will consume
  /// input gestures for the sake of system navigation.
  ///
  /// For example, an operating system might use the vertical edges of the
  /// screen, where swiping inwards from the edges takes users backward
  /// through the history of screens they previously visited.
  final ViewPadding systemGestureInsets;

  /// The number of physical pixels on each side of the display rectangle into
  /// which the view can render, but which may be partially obscured by system
  /// UI (such as the system notification area), or physical intrusions in
  /// the display (e.g. overscan regions on television screens or phone sensor
  /// housings).
  ///
  /// The relationship between this [viewInsets], [viewPadding], and [padding]
  /// are described in more detail in the documentation for [FlutterView].
  final ViewPadding padding;

  /// Additional configuration for touch gestures performed on this view.
  ///
  /// For example, the touch slop defined in physical pixels may be provided
  /// by the gesture settings and should be preferred over the framework
  /// touch slop constant.
  final GestureSettings gestureSettings;

  /// Areas of the display that are obstructed by hardware features.
  ///
  /// This list is populated only on Android. If the device has no display
  /// features, this list is empty.
  ///
  /// The coordinate space in which the [DisplayFeature.bounds] are defined spans
  /// across the screens currently in use. This means that the space between the screens
  /// is virtually part of the Flutter view space, with the [DisplayFeature.bounds]
  /// of the display feature as an obstructed area. The [DisplayFeature.type] can
  /// be used to determine if this display feature obstructs the screen or not.
  /// For example, [DisplayFeatureType.hinge] and [DisplayFeatureType.cutout] both
  /// obstruct the display, while [DisplayFeatureType.fold] is a crease in the display.
  ///
  /// Folding [DisplayFeature]s like the [DisplayFeatureType.hinge] and
  /// [DisplayFeatureType.fold] also have a [DisplayFeature.state] which can be
  /// used to determine the posture the device is in.
  final List<DisplayFeature> displayFeatures;

  @override
  String toString() {
    return '$runtimeType[size: $size]';
  }
}

/// Various important time points in the lifetime of a frame.
///
/// [FrameTiming] records a timestamp of each phase for performance analysis.
enum FramePhase {
  /// The timestamp of the vsync signal given by the operating system.
  ///
  /// See also [FrameTiming.vsyncOverhead].
  vsyncStart,

  /// When the UI thread starts building a frame.
  ///
  /// See also [FrameTiming.buildDuration].
  buildStart,

  /// When the UI thread finishes building a frame.
  ///
  /// See also [FrameTiming.buildDuration].
  buildFinish,

  /// When the raster thread starts rasterizing a frame.
  ///
  /// See also [FrameTiming.rasterDuration].
  rasterStart,

  /// When the raster thread finishes rasterizing a frame.
  ///
  /// See also [FrameTiming.rasterDuration].
  rasterFinish,

  /// When the raster thread finished rasterizing a frame in wall-time.
  ///
  /// This is useful for correlating time raster finish time with the system
  /// clock to integrate with other profiling tools.
  rasterFinishWallTime,
}

enum _FrameTimingInfo {
  /// The number of engine layers cached in the raster cache during the frame.
  layerCacheCount,

  /// The number of bytes used to cache engine layers during the frame.
  layerCacheBytes,

  /// The number of picture layers cached in the raster cache during the frame.
  pictureCacheCount,

  /// The number of bytes used to cache pictures during the frame.
  pictureCacheBytes,

  /// The frame number of the frame.
  frameNumber,
}

/// Time-related performance metrics of a frame.
///
/// If you're using the whole Flutter framework, please use
/// [SchedulerBinding.addTimingsCallback] to get this. It's preferred over using
/// [PlatformDispatcher.onReportTimings] directly because
/// [SchedulerBinding.addTimingsCallback] allows multiple callbacks. If
/// [SchedulerBinding] is unavailable, then see [PlatformDispatcher.onReportTimings]
/// for how to get this.
///
/// The metrics in debug mode (`flutter run` without any flags) may be very
/// different from those in profile and release modes due to the debug overhead.
/// Therefore it's recommended to only monitor and analyze performance metrics
/// in profile and release modes.
class FrameTiming {
  /// Construct [FrameTiming] with raw timestamps in microseconds.
  ///
  /// This constructor is used for unit test only. Real [FrameTiming]s should
  /// be retrieved from [PlatformDispatcher.onReportTimings].
  ///
  /// If the [frameNumber] is not provided, it defaults to `-1`.
  factory FrameTiming({
    required int vsyncStart,
    required int buildStart,
    required int buildFinish,
    required int rasterStart,
    required int rasterFinish,
    required int rasterFinishWallTime,
    int layerCacheCount = 0,
    int layerCacheBytes = 0,
    int pictureCacheCount = 0,
    int pictureCacheBytes = 0,
    int frameNumber = -1,
  }) {
    return FrameTiming._(<int>[
      vsyncStart,
      buildStart,
      buildFinish,
      rasterStart,
      rasterFinish,
      rasterFinishWallTime,
      layerCacheCount,
      layerCacheBytes,
      pictureCacheCount,
      pictureCacheBytes,
      frameNumber,
    ]);
  }

  /// Construct [FrameTiming] with raw timestamps in microseconds.
  ///
  /// List [timestamps] must have the same number of elements as
  /// [FramePhase.values].
  ///
  /// This constructor is usually only called by the Flutter engine, or a test.
  /// To get the [FrameTiming] of your app, see [PlatformDispatcher.onReportTimings].
  FrameTiming._(this._data) : assert(_data.length == _dataLength);

  static final int _dataLength = FramePhase.values.length + _FrameTimingInfo.values.length;

  /// This is a raw timestamp in microseconds from some epoch. The epoch in all
  /// [FrameTiming] is the same, but it may not match [DateTime]'s epoch.
  int timestampInMicroseconds(FramePhase phase) => _data[phase.index];

  Duration _rawDuration(FramePhase phase) => Duration(microseconds: _data[phase.index]);

  int _rawInfo(_FrameTimingInfo info) => _data[FramePhase.values.length + info.index];

  /// The duration to build the frame on the UI thread.
  ///
  /// The build starts approximately when [PlatformDispatcher.onBeginFrame] is
  /// called. The [Duration] in the [PlatformDispatcher.onBeginFrame] callback
  /// is exactly the `Duration(microseconds:
  /// timestampInMicroseconds(FramePhase.buildStart))`.
  ///
  /// The build finishes when [FlutterView.render] is called.
  ///
  /// {@template dart.ui.FrameTiming.fps_smoothness_milliseconds}
  /// To ensure smooth animations of X fps, this should not exceed 1000/X
  /// milliseconds.
  /// {@endtemplate}
  /// {@template dart.ui.FrameTiming.fps_milliseconds}
  /// That's about 16ms for 60fps, and 8ms for 120fps.
  /// {@endtemplate}
  Duration get buildDuration => _rawDuration(FramePhase.buildFinish) - _rawDuration(FramePhase.buildStart);

  /// The duration to rasterize the frame on the raster thread.
  ///
  /// {@macro dart.ui.FrameTiming.fps_smoothness_milliseconds}
  /// {@macro dart.ui.FrameTiming.fps_milliseconds}
  Duration get rasterDuration => _rawDuration(FramePhase.rasterFinish) - _rawDuration(FramePhase.rasterStart);

  /// The duration between receiving the vsync signal and starting building the
  /// frame.
  Duration get vsyncOverhead => _rawDuration(FramePhase.buildStart) - _rawDuration(FramePhase.vsyncStart);

  /// The timespan between vsync start and raster finish.
  ///
  /// To achieve the lowest latency on an X fps display, this should not exceed
  /// 1000/X milliseconds.
  /// {@macro dart.ui.FrameTiming.fps_milliseconds}
  ///
  /// See also [vsyncOverhead], [buildDuration] and [rasterDuration].
  Duration get totalSpan => _rawDuration(FramePhase.rasterFinish) - _rawDuration(FramePhase.vsyncStart);

  /// The number of layers stored in the raster cache during the frame.
  ///
  /// See also [layerCacheBytes], [pictureCacheCount] and [pictureCacheBytes].
  int get layerCacheCount => _rawInfo(_FrameTimingInfo.layerCacheCount);

  /// The number of bytes of image data used to cache layers during the frame.
  ///
  /// See also [layerCacheCount], [layerCacheMegabytes], [pictureCacheCount] and [pictureCacheBytes].
  int get layerCacheBytes => _rawInfo(_FrameTimingInfo.layerCacheBytes);

  /// The number of megabytes of image data used to cache layers during the frame.
  ///
  /// See also [layerCacheCount], [layerCacheBytes], [pictureCacheCount] and [pictureCacheBytes].
  double get layerCacheMegabytes => layerCacheBytes / 1024.0 / 1024.0;

  /// The number of pictures stored in the raster cache during the frame.
  ///
  /// See also [layerCacheCount], [layerCacheBytes] and [pictureCacheBytes].
  int get pictureCacheCount => _rawInfo(_FrameTimingInfo.pictureCacheCount);

  /// The number of bytes of image data used to cache pictures during the frame.
  ///
  /// See also [layerCacheCount], [layerCacheBytes], [pictureCacheCount] and [pictureCacheMegabytes].
  int get pictureCacheBytes => _rawInfo(_FrameTimingInfo.pictureCacheBytes);

  /// The number of megabytes of image data used to cache pictures during the frame.
  ///
  /// See also [layerCacheCount], [layerCacheBytes], [pictureCacheCount] and [pictureCacheBytes].
  double get pictureCacheMegabytes => pictureCacheBytes / 1024.0 / 1024.0;

  /// The frame key associated with this frame measurement.
  int get frameNumber => _data.last;

  final List<int> _data; // some elements in microseconds, some in bytes, some are counts

  String _formatMS(Duration duration) => '${duration.inMicroseconds * 0.001}ms';

  @override
  String toString() {
    return '$runtimeType(buildDuration: ${_formatMS(buildDuration)}, '
        'rasterDuration: ${_formatMS(rasterDuration)}, '
        'vsyncOverhead: ${_formatMS(vsyncOverhead)}, '
        'totalSpan: ${_formatMS(totalSpan)}, '
        'layerCacheCount: $layerCacheCount, '
        'layerCacheBytes: $layerCacheBytes, '
        'pictureCacheCount: $pictureCacheCount, '
        'pictureCacheBytes: $pictureCacheBytes, '
        'frameNumber: ${_data.last})';
  }
}

/// States that an application can be in once it is running.
///
/// States not supported on a platform will be synthesized by the framework when
/// transitioning between states which are supported, so that all
/// implementations share the same state machine.
///
/// The initial value for the state is the [detached] state, updated to the
/// current state (usually [resumed]) as soon as the first lifecycle update is
/// received from the platform.
///
/// For historical and name collision reasons, Flutter's application state names
/// do not correspond one to one with the state names on all platforms. On
/// Android, for instance, when the OS calls
/// [`Activity.onPause`](https://developer.android.com/reference/android/app/Activity#onPause()),
/// Flutter will enter the [inactive] state, but when Android calls
/// [`Activity.onStop`](https://developer.android.com/reference/android/app/Activity#onStop()),
/// Flutter enters the [paused] state. See the individual state's documentation
/// for descriptions of what they mean on each platform.
///
/// The current application state can be obtained from
/// [SchedulerBinding.instance.lifecycleState], and changes to the state can be
/// observed by creating an [AppLifecycleListener], or by using a
/// [WidgetsBindingObserver] by overriding the
/// [WidgetsBindingObserver.didChangeAppLifecycleState] method.
///
/// Applications should not rely on always receiving all possible notifications.
///
/// For example, if the application is killed with a task manager, a kill
/// signal, the user pulls the power from the device, or there is a rapid
/// unscheduled disassembly of the device, no notification will be sent before
/// the application is suddenly terminated, and some states may be skipped.
///
/// See also:
///
/// * [AppLifecycleListener], an object used observe the lifecycle state that
///   provides state transition callbacks.
/// * [WidgetsBindingObserver], for a mechanism to observe the lifecycle state
///   from the widgets layer.
/// * iOS's [IOKit activity
///   lifecycle](https://developer.apple.com/documentation/uikit/app_and_environment/managing_your_app_s_life_cycle?language=objc)
///   documentation.
/// * Android's [activity
///   lifecycle](https://developer.android.com/guide/components/activities/activity-lifecycle)
///   documentation.
/// * macOS's [AppKit activity
///   lifecycle](https://developer.apple.com/documentation/appkit/nsapplicationdelegate?language=objc)
///   documentation.
enum AppLifecycleState {
  /// The application is still hosted by a Flutter engine but is detached from
  /// any host views.
  ///
  /// The application defaults to this state before it initializes, and can be
  /// in this state (applicable on Android, iOS, and web) after all views have been
  /// detached.
  ///
  /// When the application is in this state, the engine is running without a
  /// view.
  ///
  /// This state is only entered on iOS, Android, and web, although on all platforms
  /// it is the default state before the application begins running.
  detached,

  /// On all platforms, this state indicates that the application is in the
  /// default running mode for a running application that has input focus and is
  /// visible.
  ///
  /// On Android, this state corresponds to the Flutter host view having focus
  /// ([`Activity.onWindowFocusChanged`](https://developer.android.com/reference/android/app/Activity#onWindowFocusChanged(boolean))
  /// was called with true) while in Android's "resumed" state. It is possible
  /// for the Flutter app to be in the [inactive] state while still being in
  /// Android's
  /// ["onResume"](https://developer.android.com/guide/components/activities/activity-lifecycle)
  /// state if the app has lost focus
  /// ([`Activity.onWindowFocusChanged`](https://developer.android.com/reference/android/app/Activity#onWindowFocusChanged(boolean))
  /// was called with false), but hasn't had
  /// [`Activity.onPause`](https://developer.android.com/reference/android/app/Activity#onPause())
  /// called on it.
  ///
  /// On iOS and macOS, this corresponds to the app running in the foreground
  /// active state.
  resumed,

  /// At least one view of the application is visible, but none have input
  /// focus. The application is otherwise running normally.
  ///
  /// On non-web desktop platforms, this corresponds to an application that is
  /// not in the foreground, but still has visible windows.
  ///
  /// On the web, this corresponds to an application that is running in a
  /// window or tab that does not have input focus.
  ///
  /// On iOS and macOS, this state corresponds to the Flutter host view running in the
  /// foreground inactive state. Apps transition to this state when in a phone
  /// call, when responding to a TouchID request, when entering the app switcher
  /// or the control center, or when the UIViewController hosting the Flutter
  /// app is transitioning.
  ///
  /// On Android, this corresponds to the Flutter host view running in Android's
  /// paused state (i.e.
  /// [`Activity.onPause`](https://developer.android.com/reference/android/app/Activity#onPause())
  /// has been called), or in Android's "resumed" state (i.e.
  /// [`Activity.onResume`](https://developer.android.com/reference/android/app/Activity#onResume())
  /// has been called) but does not have window focus. Examples of when apps
  /// transition to this state include when the app is partially obscured or
  /// another activity is focused, a app running in a split screen that isn't
  /// the current app, an app interrupted by a phone call, a picture-in-picture
  /// app, a system dialog, another view. It will also be inactive when the
  /// notification window shade is down, or the application switcher is visible.
  ///
  /// On Android and iOS, apps in this state should assume that they may be
  /// [hidden] and [paused] at any time.
  inactive,

  /// All views of an application are hidden, either because the application is
  /// about to be paused (on iOS and Android), or because it has been minimized
  /// or placed on a desktop that is no longer visible (on non-web desktop), or
  /// is running in a window or tab that is no longer visible (on the web).
  ///
  /// On iOS and Android, in order to keep the state machine the same on all
  /// platforms, a transition to this state is synthesized before the [paused]
  /// state is entered when coming from [inactive], and before the [inactive]
  /// state is entered when coming from [paused]. This allows cross-platform
  /// implementations that want to know when an app is conceptually "hidden" to
  /// only write one handler.
  hidden,

  /// The application is not currently visible to the user, and not responding
  /// to user input.
  ///
  /// When the application is in this state, the engine will not call the
  /// [PlatformDispatcher.onBeginFrame] and [PlatformDispatcher.onDrawFrame]
  /// callbacks.
  ///
  /// This state is only entered on iOS and Android.
  paused,
}

/// The possible responses to a request to exit the application.
///
/// The request is typically responded to by creating an [AppLifecycleListener]
/// and supplying an [AppLifecycleListener.onExitRequested] callback, or by
/// overriding [WidgetsBindingObserver.didRequestAppExit].
enum AppExitResponse {
  /// Exiting the application can proceed.
  exit,
  /// Cancel the exit: do not exit the application.
  cancel,
}

/// The type of application exit to perform when calling
/// [ServicesBinding.exitApplication].
enum AppExitType {
  /// Requests that the application start an orderly exit, sending a request
  /// back to the framework through the [WidgetsBinding]. If that responds
  /// with [AppExitResponse.exit], then proceed with the same steps as a
  /// [required] exit. If that responds with [AppExitResponse.cancel], then the
  /// exit request is canceled and the application continues executing normally.
  cancelable,

  /// A non-cancelable orderly exit request. The engine will shut down the
  /// engine and call the native UI toolkit's exit API.
  ///
  /// If you need an even faster and more dangerous exit, then call `dart:io`'s
  /// `exit()` directly, and even the native toolkit's exit API won't be called.
  /// This is quite dangerous, though, since it's possible that the engine will
  /// crash because it hasn't been properly shut down, causing the app to crash
  /// on exit.
  required,
}

/// A representation of distances for each of the four edges of a rectangle,
/// used to encode the view insets and padding that applications should place
/// around their user interface, as exposed by [FlutterView.viewInsets] and
/// [FlutterView.padding]. View insets and padding are preferably read via
/// [MediaQuery.of].
///
/// For a generic class that represents distances around a rectangle, see the
/// [EdgeInsets] class.
///
/// See also:
///
///  * [WidgetsBindingObserver], for a widgets layer mechanism to receive
///    notifications when the padding changes.
///  * [MediaQuery.of], for the preferred mechanism for accessing these values.
///  * [Scaffold], which automatically applies the padding in material design
///    applications.
class ViewPadding {
  const ViewPadding._({ required this.left, required this.top, required this.right, required this.bottom });

  /// The distance from the left edge to the first unpadded pixel, in physical pixels.
  final double left;

  /// The distance from the top edge to the first unpadded pixel, in physical pixels.
  final double top;

  /// The distance from the right edge to the first unpadded pixel, in physical pixels.
  final double right;

  /// The distance from the bottom edge to the first unpadded pixel, in physical pixels.
  final double bottom;

  /// A view padding that has zeros for each edge.
  static const ViewPadding zero = ViewPadding._(left: 0.0, top: 0.0, right: 0.0, bottom: 0.0);

  @override
  String toString() {
    return 'ViewPadding(left: $left, top: $top, right: $right, bottom: $bottom)';
  }
}

/// Deprecated. Will be removed in a future version of Flutter.
///
/// Use [ViewPadding] instead.
@Deprecated(
  'Use ViewPadding instead. '
  'This feature was deprecated after v3.8.0-14.0.pre.',
)
typedef WindowPadding = ViewPadding;

/// Immutable layout constraints for [FlutterView]s.
///
/// Similar to [BoxConstraints], a [Size] respects a [ViewConstraints] if, and
/// only if, all of the following relations hold:
///
/// * [minWidth] <= [Size.width] <= [maxWidth]
/// * [minHeight] <= [Size.height] <= [maxHeight]
///
/// The constraints themselves must satisfy these relations:
///
/// * 0.0 <= [minWidth] <= [maxWidth] <= [double.infinity]
/// * 0.0 <= [minHeight] <= [maxHeight] <= [double.infinity]
///
/// For each constraint, [double.infinity] is a legal value.
///
/// For a generic class that represents these kind of constraints, see the
/// [BoxConstraints] class.
class ViewConstraints {
  /// Creates view constraints with the given constraints.
  const ViewConstraints({
    this.minWidth = 0.0,
    this.maxWidth = double.infinity,
    this.minHeight = 0.0,
    this.maxHeight = double.infinity,
  });

  /// Creates view constraints that is respected only by the given size.
  ViewConstraints.tight(Size size)
    : minWidth = size.width,
      maxWidth = size.width,
      minHeight = size.height,
      maxHeight = size.height;

  /// The minimum width that satisfies the constraints.
  final double minWidth;

  /// The maximum width that satisfies the constraints.
  ///
  /// Might be [double.infinity].
  final double maxWidth;

  /// The minimum height that satisfies the constraints.
  final double minHeight;

  /// The maximum height that satisfies the constraints.
  ///
  /// Might be [double.infinity].
  final double maxHeight;

  /// Whether the given size satisfies the constraints.
  bool isSatisfiedBy(Size size) {
    return (minWidth <= size.width) && (size.width <= maxWidth) &&
           (minHeight <= size.height) && (size.height <= maxHeight);
  }

  /// Whether there is exactly one size that satisfies the constraints.
  bool get isTight => minWidth >= maxWidth && minHeight >= maxHeight;

  /// Scales each constraint parameter by the inverse of the given factor.
  ViewConstraints operator/(double factor) {
    return ViewConstraints(
      minWidth: minWidth / factor,
      maxWidth: maxWidth / factor,
      minHeight: minHeight / factor,
      maxHeight: maxHeight / factor,
    );
  }

  @override
  bool operator ==(Object other) {
    if (identical(this, other)) {
      return true;
    }
    if (other.runtimeType != runtimeType) {
      return false;
    }
    return other is ViewConstraints
        && other.minWidth == minWidth
        && other.maxWidth == maxWidth
        && other.minHeight == minHeight
        && other.maxHeight == maxHeight;
  }

  @override
  int get hashCode => Object.hash(minWidth, maxWidth, minHeight, maxHeight);

  @override
  String toString() {
    if (minWidth == double.infinity && minHeight == double.infinity) {
      return 'ViewConstraints(biggest)';
    }
    if (minWidth == 0 && maxWidth == double.infinity &&
        minHeight == 0 && maxHeight == double.infinity) {
      return 'ViewConstraints(unconstrained)';
    }
    String describe(double min, double max, String dim) {
      if (min == max) {
        return '$dim=${min.toStringAsFixed(1)}';
      }
      return '${min.toStringAsFixed(1)}<=$dim<=${max.toStringAsFixed(1)}';
    }
    final String width = describe(minWidth, maxWidth, 'w');
    final String height = describe(minHeight, maxHeight, 'h');
    return 'ViewConstraints($width, $height)';
  }
}

/// Area of the display that may be obstructed by a hardware feature.
///
/// This is populated only on Android.
///
/// The [bounds] are measured in logical pixels. On devices with two screens the
/// coordinate system starts with (0,0) in the top-left corner of the left or top screen
/// and expands to include both screens and the visual space between them.
///
/// The [type] describes the behaviour and if [DisplayFeature] obstructs the display.
/// For example, [DisplayFeatureType.hinge] and [DisplayFeatureType.cutout] both obstruct the display,
/// while [DisplayFeatureType.fold] does not.
///
/// ![Device with a hinge display feature](https://flutter.github.io/assets-for-api-docs/assets/hardware/display_feature_hinge.png)
///
/// ![Device with a fold display feature](https://flutter.github.io/assets-for-api-docs/assets/hardware/display_feature_fold.png)
///
/// ![Device with a cutout display feature](https://flutter.github.io/assets-for-api-docs/assets/hardware/display_feature_cutout.png)
///
/// The [state] contains information about the posture for foldable features
/// ([DisplayFeatureType.hinge] and [DisplayFeatureType.fold]). The posture is
/// the shape of the display, for example [DisplayFeatureState.postureFlat] or
/// [DisplayFeatureState.postureHalfOpened]. For [DisplayFeatureType.cutout],
/// the state is not used and has the [DisplayFeatureState.unknown] value.
class DisplayFeature {
  const DisplayFeature({
    required this.bounds,
    required this.type,
    required this.state,
  }) : assert(!identical(type, DisplayFeatureType.cutout) || identical(state, DisplayFeatureState.unknown));

  /// The area of the flutter view occupied by this display feature, measured in logical pixels.
  ///
  /// On devices with two screens, the Flutter view spans from the top-left corner
  /// of the left or top screen to the bottom-right corner of the right or bottom screen,
  /// including the visual area occupied by any display feature. Bounds of display
  /// features are reported in this coordinate system.
  ///
  /// For example, on a dual screen device in portrait mode:
  ///
  /// * [Rect.left] gives you the size of left screen, in logical pixels.
  /// * [Rect.right] gives you the size of the left screen + the hinge width.
  final Rect bounds;

  /// Type of display feature, e.g. hinge, fold, cutout.
  final DisplayFeatureType type;

  /// Posture of display feature, which is populated only for folds and hinges.
  ///
  /// For cutouts, this is [DisplayFeatureState.unknown]
  final DisplayFeatureState state;

  @override
  bool operator ==(Object other) {
    if (identical(this, other)) {
      return true;
    }
    if (other.runtimeType != runtimeType) {
      return false;
    }
    return other is DisplayFeature
        && bounds == other.bounds
        && type == other.type
        && state == other.state;
  }

  @override
  int get hashCode => Object.hash(bounds, type, state);

  @override
  String toString() {
    return 'DisplayFeature(rect: $bounds, type: $type, state: $state)';
  }
}

/// Type of [DisplayFeature], describing the [DisplayFeature] behaviour and if
/// it obstructs the display.
///
/// Some types of [DisplayFeature], like [DisplayFeatureType.fold], can be
/// reported without actually impeding drawing on the screen. They are useful
/// for knowing where the display is bent or has a crease. The
/// [DisplayFeature.bounds] can be 0-width in such cases.
///
/// The shape formed by the screens for types [DisplayFeatureType.fold] and
/// [DisplayFeatureType.hinge] is called the posture and is exposed in
/// [DisplayFeature.state]. For example, the [DisplayFeatureState.postureFlat] posture
/// means the screens form a flat surface.
///
/// ![Device with a hinge display feature](https://flutter.github.io/assets-for-api-docs/assets/hardware/display_feature_hinge.png)
///
/// ![Device with a fold display feature](https://flutter.github.io/assets-for-api-docs/assets/hardware/display_feature_fold.png)
///
/// ![Device with a cutout display feature](https://flutter.github.io/assets-for-api-docs/assets/hardware/display_feature_cutout.png)
enum DisplayFeatureType {
  /// [DisplayFeature] type is new and not yet known to Flutter.
  unknown,
  /// A fold in the flexible screen without a physical gap.
  ///
  /// The bounds for this display feature type indicate where the display makes a crease.
  fold,
  /// A physical separation with a hinge that allows two display panels to fold.
  hinge,
  /// A non-displaying area of the screen, usually housing cameras or sensors.
  cutout,
}

/// State of the display feature, which contains information about the posture
/// for foldable features.
///
/// The posture is the shape made by the parts of the flexible screen or
/// physical screen panels. They are inspired by and similar to
/// [Android Postures](https://developer.android.com/guide/topics/ui/foldables#postures).
///
/// * For [DisplayFeatureType.fold]s & [DisplayFeatureType.hinge]s, the state is
///   the posture.
/// * For [DisplayFeatureType.cutout]s, the state is not used and has the
/// [DisplayFeatureState.unknown] value.
enum DisplayFeatureState {
  /// The display feature is a [DisplayFeatureType.cutout] or this state is new
  /// and not yet known to Flutter.
  unknown,
  /// The foldable device is completely open.
  ///
  /// The screen space that is presented to the user is flat.
  postureFlat,
  /// Fold angle is in an intermediate position between opened and closed state.
  ///
  /// There is a non-flat angle between parts of the flexible screen or between
  /// physical screen panels such that the screens start to face each other.
  postureHalfOpened,
}

/// An identifier used to select a user's language and formatting preferences.
///
/// This represents a [Unicode Language
/// Identifier](https://www.unicode.org/reports/tr35/#Unicode_language_identifier)
/// (i.e. without Locale extensions), except variants are not supported.
///
/// Locales are canonicalized according to the "preferred value" entries in the
/// [IANA Language Subtag
/// Registry](https://www.iana.org/assignments/language-subtag-registry/language-subtag-registry).
/// For example, `const Locale('he')` and `const Locale('iw')` are equal and
/// both have the [languageCode] `he`, because `iw` is a deprecated language
/// subtag that was replaced by the subtag `he`.
///
/// See also:
///
///  * [PlatformDispatcher.locale], which specifies the system's currently selected
///    [Locale].
class Locale {
  /// Creates a new Locale object. The first argument is the
  /// primary language subtag, the second is the region (also
  /// referred to as 'country') subtag.
  ///
  /// For example:
  ///
  /// ```dart
  /// const Locale swissFrench = Locale('fr', 'CH');
  /// const Locale canadianFrench = Locale('fr', 'CA');
  /// ```
  ///
  /// The primary language subtag must not be null. The region subtag is
  /// optional. When there is no region/country subtag, the parameter should
  /// be omitted or passed `null` instead of an empty-string.
  ///
  /// The subtag values are _case sensitive_ and must be one of the valid
  /// subtags according to CLDR supplemental data:
  /// [language](https://github.com/unicode-org/cldr/blob/master/common/validity/language.xml),
  /// [region](https://github.com/unicode-org/cldr/blob/master/common/validity/region.xml). The
  /// primary language subtag must be at least two and at most eight lowercase
  /// letters, but not four letters. The region subtag must be two
  /// uppercase letters or three digits. See the [Unicode Language
  /// Identifier](https://www.unicode.org/reports/tr35/#Unicode_language_identifier)
  /// specification.
  ///
  /// Validity is not checked by default, but some methods may throw away
  /// invalid data.
  ///
  /// See also:
  ///
  ///  * [Locale.fromSubtags], which also allows a [scriptCode] to be
  ///    specified.
  const Locale(
    this._languageCode, [
    this._countryCode,
  ]) : assert(_languageCode != ''),
       scriptCode = null;

  /// Creates a new Locale object.
  ///
  /// The keyword arguments specify the subtags of the Locale.
  ///
  /// The subtag values are _case sensitive_ and must be valid subtags according
  /// to CLDR supplemental data:
  /// [language](https://github.com/unicode-org/cldr/blob/master/common/validity/language.xml),
  /// [script](https://github.com/unicode-org/cldr/blob/master/common/validity/script.xml) and
  /// [region](https://github.com/unicode-org/cldr/blob/master/common/validity/region.xml) for
  /// each of languageCode, scriptCode and countryCode respectively.
  ///
  /// The [languageCode] subtag is optional. When there is no language subtag,
  /// the parameter should be omitted or set to "und". When not supplied, the
  /// [languageCode] defaults to "und", an undefined language code.
  ///
  /// The [countryCode] subtag is optional. When there is no country subtag,
  /// the parameter should be omitted or passed `null` instead of an empty-string.
  ///
  /// Validity is not checked by default, but some methods may throw away
  /// invalid data.
  const Locale.fromSubtags({
    String languageCode = 'und',
    this.scriptCode,
    String? countryCode,
  }) : assert(languageCode != ''),
       _languageCode = languageCode,
       assert(scriptCode != ''),
       assert(countryCode != ''),
       _countryCode = countryCode;

  /// The primary language subtag for the locale.
  ///
  /// This must not be null. It may be 'und', representing 'undefined'.
  ///
  /// This is expected to be string registered in the [IANA Language Subtag
  /// Registry](https://www.iana.org/assignments/language-subtag-registry/language-subtag-registry)
  /// with the type "language". The string specified must match the case of the
  /// string in the registry.
  ///
  /// Language subtags that are deprecated in the registry and have a preferred
  /// code are changed to their preferred code. For example, `const
  /// Locale('he')` and `const Locale('iw')` are equal, and both have the
  /// [languageCode] `he`, because `iw` is a deprecated language subtag that was
  /// replaced by the subtag `he`.
  ///
  /// This must be a valid Unicode Language subtag as listed in [Unicode CLDR
  /// supplemental
  /// data](https://github.com/unicode-org/cldr/blob/master/common/validity/language.xml).
  ///
  /// See also:
  ///
  ///  * [Locale.fromSubtags], which describes the conventions for creating
  ///    [Locale] objects.
  String get languageCode => _deprecatedLanguageSubtagMap[_languageCode] ?? _languageCode;
  final String _languageCode;

  // This map is generated by //flutter/tools/gen_locale.dart
  // Mappings generated for language subtag registry as of 2019-02-27.
  static const Map<String, String> _deprecatedLanguageSubtagMap = <String, String>{
    'in': 'id', // Indonesian; deprecated 1989-01-01
    'iw': 'he', // Hebrew; deprecated 1989-01-01
    'ji': 'yi', // Yiddish; deprecated 1989-01-01
    'jw': 'jv', // Javanese; deprecated 2001-08-13
    'mo': 'ro', // Moldavian, Moldovan; deprecated 2008-11-22
    'aam': 'aas', // Aramanik; deprecated 2015-02-12
    'adp': 'dz', // Adap; deprecated 2015-02-12
    'aue': 'ktz', // ǂKxʼauǁʼein; deprecated 2015-02-12
    'ayx': 'nun', // Ayi (China); deprecated 2011-08-16
    'bgm': 'bcg', // Baga Mboteni; deprecated 2016-05-30
    'bjd': 'drl', // Bandjigali; deprecated 2012-08-12
    'ccq': 'rki', // Chaungtha; deprecated 2012-08-12
    'cjr': 'mom', // Chorotega; deprecated 2010-03-11
    'cka': 'cmr', // Khumi Awa Chin; deprecated 2012-08-12
    'cmk': 'xch', // Chimakum; deprecated 2010-03-11
    'coy': 'pij', // Coyaima; deprecated 2016-05-30
    'cqu': 'quh', // Chilean Quechua; deprecated 2016-05-30
    'drh': 'khk', // Darkhat; deprecated 2010-03-11
    'drw': 'prs', // Darwazi; deprecated 2010-03-11
    'gav': 'dev', // Gabutamon; deprecated 2010-03-11
    'gfx': 'vaj', // Mangetti Dune ǃXung; deprecated 2015-02-12
    'ggn': 'gvr', // Eastern Gurung; deprecated 2016-05-30
    'gti': 'nyc', // Gbati-ri; deprecated 2015-02-12
    'guv': 'duz', // Gey; deprecated 2016-05-30
    'hrr': 'jal', // Horuru; deprecated 2012-08-12
    'ibi': 'opa', // Ibilo; deprecated 2012-08-12
    'ilw': 'gal', // Talur; deprecated 2013-09-10
    'jeg': 'oyb', // Jeng; deprecated 2017-02-23
    'kgc': 'tdf', // Kasseng; deprecated 2016-05-30
    'kgh': 'kml', // Upper Tanudan Kalinga; deprecated 2012-08-12
    'koj': 'kwv', // Sara Dunjo; deprecated 2015-02-12
    'krm': 'bmf', // Krim; deprecated 2017-02-23
    'ktr': 'dtp', // Kota Marudu Tinagas; deprecated 2016-05-30
    'kvs': 'gdj', // Kunggara; deprecated 2016-05-30
    'kwq': 'yam', // Kwak; deprecated 2015-02-12
    'kxe': 'tvd', // Kakihum; deprecated 2015-02-12
    'kzj': 'dtp', // Coastal Kadazan; deprecated 2016-05-30
    'kzt': 'dtp', // Tambunan Dusun; deprecated 2016-05-30
    'lii': 'raq', // Lingkhim; deprecated 2015-02-12
    'lmm': 'rmx', // Lamam; deprecated 2014-02-28
    'meg': 'cir', // Mea; deprecated 2013-09-10
    'mst': 'mry', // Cataelano Mandaya; deprecated 2010-03-11
    'mwj': 'vaj', // Maligo; deprecated 2015-02-12
    'myt': 'mry', // Sangab Mandaya; deprecated 2010-03-11
    'nad': 'xny', // Nijadali; deprecated 2016-05-30
    'ncp': 'kdz', // Ndaktup; deprecated 2018-03-08
    'nnx': 'ngv', // Ngong; deprecated 2015-02-12
    'nts': 'pij', // Natagaimas; deprecated 2016-05-30
    'oun': 'vaj', // ǃOǃung; deprecated 2015-02-12
    'pcr': 'adx', // Panang; deprecated 2013-09-10
    'pmc': 'huw', // Palumata; deprecated 2016-05-30
    'pmu': 'phr', // Mirpur Panjabi; deprecated 2015-02-12
    'ppa': 'bfy', // Pao; deprecated 2016-05-30
    'ppr': 'lcq', // Piru; deprecated 2013-09-10
    'pry': 'prt', // Pray 3; deprecated 2016-05-30
    'puz': 'pub', // Purum Naga; deprecated 2014-02-28
    'sca': 'hle', // Sansu; deprecated 2012-08-12
    'skk': 'oyb', // Sok; deprecated 2017-02-23
    'tdu': 'dtp', // Tempasuk Dusun; deprecated 2016-05-30
    'thc': 'tpo', // Tai Hang Tong; deprecated 2016-05-30
    'thx': 'oyb', // The; deprecated 2015-02-12
    'tie': 'ras', // Tingal; deprecated 2011-08-16
    'tkk': 'twm', // Takpa; deprecated 2011-08-16
    'tlw': 'weo', // South Wemale; deprecated 2012-08-12
    'tmp': 'tyj', // Tai Mène; deprecated 2016-05-30
    'tne': 'kak', // Tinoc Kallahan; deprecated 2016-05-30
    'tnf': 'prs', // Tangshewi; deprecated 2010-03-11
    'tsf': 'taj', // Southwestern Tamang; deprecated 2015-02-12
    'uok': 'ema', // Uokha; deprecated 2015-02-12
    'xba': 'cax', // Kamba (Brazil); deprecated 2016-05-30
    'xia': 'acn', // Xiandao; deprecated 2013-09-10
    'xkh': 'waw', // Karahawyana; deprecated 2016-05-30
    'xsj': 'suj', // Subi; deprecated 2015-02-12
    'ybd': 'rki', // Yangbye; deprecated 2012-08-12
    'yma': 'lrr', // Yamphe; deprecated 2012-08-12
    'ymt': 'mtm', // Mator-Taygi-Karagas; deprecated 2015-02-12
    'yos': 'zom', // Yos; deprecated 2013-09-10
    'yuu': 'yug', // Yugh; deprecated 2014-02-28
  };

  /// The script subtag for the locale.
  ///
  /// This may be null, indicating that there is no specified script subtag.
  ///
  /// This must be a valid Unicode Language Identifier script subtag as listed
  /// in [Unicode CLDR supplemental
  /// data](https://github.com/unicode-org/cldr/blob/master/common/validity/script.xml).
  ///
  /// See also:
  ///
  ///  * [Locale.fromSubtags], which describes the conventions for creating
  ///    [Locale] objects.
  final String? scriptCode;

  /// The region subtag for the locale.
  ///
  /// This may be null, indicating that there is no specified region subtag.
  ///
  /// This is expected to be string registered in the [IANA Language Subtag
  /// Registry](https://www.iana.org/assignments/language-subtag-registry/language-subtag-registry)
  /// with the type "region". The string specified must match the case of the
  /// string in the registry.
  ///
  /// Region subtags that are deprecated in the registry and have a preferred
  /// code are changed to their preferred code. For example, `const Locale('de',
  /// 'DE')` and `const Locale('de', 'DD')` are equal, and both have the
  /// [countryCode] `DE`, because `DD` is a deprecated language subtag that was
  /// replaced by the subtag `DE`.
  ///
  /// See also:
  ///
  ///  * [Locale.fromSubtags], which describes the conventions for creating
  ///    [Locale] objects.
  String? get countryCode => _deprecatedRegionSubtagMap[_countryCode] ?? _countryCode;
  final String? _countryCode;

  // This map is generated by //flutter/tools/gen_locale.dart
  // Mappings generated for language subtag registry as of 2019-02-27.
  static const Map<String, String> _deprecatedRegionSubtagMap = <String, String>{
    'BU': 'MM', // Burma; deprecated 1989-12-05
    'DD': 'DE', // German Democratic Republic; deprecated 1990-10-30
    'FX': 'FR', // Metropolitan France; deprecated 1997-07-14
    'TP': 'TL', // East Timor; deprecated 2002-05-20
    'YD': 'YE', // Democratic Yemen; deprecated 1990-08-14
    'ZR': 'CD', // Zaire; deprecated 1997-07-14
  };

  @override
  bool operator ==(Object other) {
    if (identical(this, other)) {
      return true;
    }
    if (other is! Locale) {
      return false;
    }
    final String? thisCountryCode = countryCode;
    final String? otherCountryCode = other.countryCode;
    return other.languageCode == languageCode
        && other.scriptCode == scriptCode // scriptCode cannot be ''
        && (other.countryCode == thisCountryCode // Treat '' as equal to null.
            || otherCountryCode != null && otherCountryCode.isEmpty && thisCountryCode == null
            || thisCountryCode != null && thisCountryCode.isEmpty && other.countryCode == null);
  }

  @override
  int get hashCode => Object.hash(languageCode, scriptCode, countryCode == '' ? null : countryCode);

  static Locale? _cachedLocale;
  static String? _cachedLocaleString;

  /// Returns a string representing the locale.
  ///
  /// This identifier happens to be a valid Unicode Locale Identifier using
  /// underscores as separator, however it is intended to be used for debugging
  /// purposes only. For parsable results, use [toLanguageTag] instead.
  @keepToString
  @override
  String toString() {
    if (!identical(_cachedLocale, this)) {
      _cachedLocale = this;
      _cachedLocaleString = _rawToString('_');
    }
    return _cachedLocaleString!;
  }

  /// Returns a syntactically valid Unicode BCP47 Locale Identifier.
  ///
  /// Some examples of such identifiers: "en", "es-419", "hi-Deva-IN" and
  /// "zh-Hans-CN". See http://www.unicode.org/reports/tr35/ for technical
  /// details.
  String toLanguageTag() => _rawToString('-');

  String _rawToString(String separator) {
    final StringBuffer out = StringBuffer(languageCode);
    if (scriptCode != null && scriptCode!.isNotEmpty) {
      out.write('$separator$scriptCode');
    }
    final String? countryCode = _countryCode;
    if (countryCode != null && countryCode.isNotEmpty) {
      out.write('$separator${this.countryCode}');
    }
    return out.toString();
  }
}

/// Various performance modes for tuning the Dart VM's GC performance.
///
/// For the editor of this enum, please keep the order in sync with `Dart_PerformanceMode`
/// in [dart_api.h](https://github.com/dart-lang/sdk/blob/main/runtime/include/dart_api.h#L1302).
enum DartPerformanceMode {
  /// This is the default mode that the Dart VM is in.
  balanced,

  /// Optimize for low latency, at the expense of throughput and memory overhead
  /// by performing work in smaller batches (requiring more overhead) or by
  /// delaying work (requiring more memory). An embedder should not remain in
  /// this mode indefinitely.
  latency,

  /// Optimize for high throughput, at the expense of latency and memory overhead
  /// by performing work in larger batches with more intervening growth.
  throughput,

  /// Optimize for low memory, at the expensive of throughput and latency by more
  /// frequently performing work.
  memory,
}

/// An event to request a [SemanticsAction] of [type] to be performed on the
/// [SemanticsNode] identified by [nodeId] owned by the [FlutterView] identified
/// by [viewId].
///
/// Used by [SemanticsBinding.performSemanticsAction].
class SemanticsActionEvent {
  /// Creates a [SemanticsActionEvent].
  const SemanticsActionEvent({
    required this.type,
    required this.viewId,
    required this.nodeId,
    this.arguments,
  });

  /// The type of action to be performed.
  final SemanticsAction type;

  /// The id of the [FlutterView] the [SemanticsNode] identified by [nodeId] is
  /// associated with.
  final int viewId;

  /// The id of the [SemanticsNode] on which the action is to be performed.
  final int nodeId;

  /// Optional arguments for the action.
  final Object? arguments;

  static const Object _noArgumentPlaceholder = Object();

  /// Create a clone of the [SemanticsActionEvent] but with provided parameters
  /// replaced.
  SemanticsActionEvent copyWith({
    SemanticsAction? type,
    int? viewId,
    int? nodeId,
    Object? arguments = _noArgumentPlaceholder,
  }) {
    return SemanticsActionEvent(
      type: type ?? this.type,
      viewId: viewId ?? this.viewId,
      nodeId: nodeId ?? this.nodeId,
      arguments: arguments == _noArgumentPlaceholder ? this.arguments : arguments,
    );
  }
}

/// Signature for [PlatformDispatcher.onViewFocusChange].
typedef ViewFocusChangeCallback = void Function(ViewFocusEvent viewFocusEvent);

/// An event for the engine to communicate view focus changes to the app.
///
/// This value will be typically passed to the [PlatformDispatcher.onViewFocusChange]
/// callback.
final class ViewFocusEvent {
  /// Creates a [ViewFocusChange].
  const ViewFocusEvent({
    required this.viewId,
    required this.state,
    required this.direction,
  });

  /// The ID of the [FlutterView] that experienced a focus change.
  final int viewId;

  /// The state focus changed to.
  final ViewFocusState state;

  /// The direction focus changed to.
  final ViewFocusDirection direction;

  @override
  String toString() {
    return 'ViewFocusEvent(viewId: $viewId, state: $state, direction: $direction)';
  }
}

/// Represents the focus state of a given [FlutterView].
///
/// When focus is lost, the view's focus state changes to [ViewFocusState.unfocused].
///
/// When focus is gained, the view's focus state changes to [ViewFocusState.focused].
///
/// Valid transitions within a view are:
///
/// - [ViewFocusState.focused] to [ViewFocusState.unfocused].
/// - [ViewFocusState.unfocused] to [ViewFocusState.focused].
///
/// See also:
///
///   * [ViewFocusDirection], that specifies the focus direction.
///   * [ViewFocusEvent], that conveys information about a [FlutterView] focus change.
enum ViewFocusState {
  /// Specifies that a view does not have platform focus.
  unfocused,

  /// Specifies that a view has platform focus.
  focused,
}

/// Represents the direction in which the focus transitioned across [FlutterView]s.
///
/// See also:
///
///   * [ViewFocusState], that specifies the current focus state of a [FlutterView].
///   * [ViewFocusEvent], that conveys information about a [FlutterView] focus change.
enum ViewFocusDirection {
  /// Indicates the focus transition did not have a direction.
  ///
  /// This is typically associated with focus being programmatically requested or
  /// when focus is lost.
  undefined,

  /// Indicates the focus transition was performed in a forward direction.
  ///
  /// This is typically result of the user pressing tab.
  forward,

  /// Indicates the focus transition was performed in a backward direction.
  ///
  /// This is typically result of the user pressing shift + tab.
  backward,
}<|MERGE_RESOLUTION|>--- conflicted
+++ resolved
@@ -811,20 +811,12 @@
   /// Schedule a frame to run as soon as possible, rather than waiting for the
   /// engine to request a frame in response to a system "Vsync" signal.
   ///
-<<<<<<< HEAD
-  /// This method is used during application startup so that the first frame
-  /// (which is likely to be quite expensive) can start a few extra milliseconds
-  /// earlier. Using it in other situations might lead to unintended results,
-  /// such as screen tearing. Depending on platforms and situations, the warm up
-  /// frame might or might not be actually rendered onto the screen.
-=======
   /// The application can call this method as soon as it starts up so that the
   /// first frame (which is likely to be quite expensive) can start a few extra
   /// milliseconds earlier. Using it in other situations might lead to
   /// unintended results, such as screen tearing. Depending on platforms and
   /// situations, the warm up frame might or might not be actually rendered onto
   /// the screen.
->>>>>>> 5d1c0d4d
   ///
   /// For more introduction to the warm up frame, see
   /// [SchedulerBinding.scheduleWarmUpFrame].
