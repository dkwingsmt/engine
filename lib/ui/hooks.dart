--- conflicted
+++ resolved
@@ -5,24 +5,12 @@
 part of dart.ui;
 
 @pragma('vm:entry-point')
-<<<<<<< HEAD
-void _addView(
-  int id,
-) {
-=======
 void _addView(int id) {
->>>>>>> 752a0a4a
   PlatformDispatcher.instance._addView(id);
 }
 
 @pragma('vm:entry-point')
-<<<<<<< HEAD
-void _removeView(
-  int id,
-) {
-=======
 void _removeView(int id) {
->>>>>>> 752a0a4a
   PlatformDispatcher.instance._removeView(id);
 }
 
@@ -50,11 +38,6 @@
   }
 
   PlatformDispatcher.instance._updateDisplays(displays);
-}
-
-@pragma('vm:entry-point')
-void _sendViewConfigurations(List<int> viewIds) {
-  PlatformDispatcher.instance._onSentViewConfigurations(viewIds);
 }
 
 @pragma('vm:entry-point')
