--- conflicted
+++ resolved
@@ -376,19 +376,10 @@
     }
   }
 
-<<<<<<< HEAD
-  if (settings.enable_implicit_view) {
-    result = Dart_SetField(dart_ui, ToDart("_implicitViewId"),
-                           Dart_NewInteger(kFlutterImplicitViewId));
-    if (Dart_IsError(result)) {
-      Dart_PropagateError(result);
-    }
-=======
   result = Dart_SetField(dart_ui, ToDart("_implicitViewId"),
                          Dart_NewInteger(kFlutterImplicitViewId));
   if (Dart_IsError(result)) {
     Dart_PropagateError(result);
->>>>>>> 29aea0af
   }
 }
 
