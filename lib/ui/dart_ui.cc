--- conflicted
+++ resolved
@@ -69,58 +69,6 @@
 // - Resolve the native function pointer associated with an @Native function.
 //   If there is a mismatch between name or parameter count an @Native is
 //   trying to resolve, an exception will be thrown.
-<<<<<<< HEAD
-#define FFI_FUNCTION_LIST(V)                                          \
-  /* Constructors */                                                  \
-  V(Canvas::Create, 6)                                                \
-  V(ColorFilter::Create, 1)                                           \
-  V(FragmentProgram::Create, 1)                                       \
-  V(ReusableFragmentShader::Create, 4)                                \
-  V(Gradient::Create, 1)                                              \
-  V(ImageFilter::Create, 1)                                           \
-  V(ImageShader::Create, 1)                                           \
-  V(ParagraphBuilder::Create, 10)                                     \
-  V(PathMeasure::Create, 3)                                           \
-  V(Path::Create, 1)                                                  \
-  V(PictureRecorder::Create, 1)                                       \
-  V(SceneBuilder::Create, 1)                                          \
-  V(SemanticsUpdateBuilder::Create, 1)                                \
-  /* Other */                                                         \
-  V(FontCollection::LoadFontFromList, 3)                              \
-  V(ImageDescriptor::initEncoded, 3)                                  \
-  V(ImmutableBuffer::init, 3)                                         \
-  V(ImmutableBuffer::initFromAsset, 3)                                \
-  V(ImmutableBuffer::initFromFile, 3)                                 \
-  V(ImageDescriptor::initRaw, 6)                                      \
-  V(IsolateNameServerNatives::LookupPortByName, 1)                    \
-  V(IsolateNameServerNatives::RegisterPortWithName, 2)                \
-  V(IsolateNameServerNatives::RemovePortNameMapping, 1)               \
-  V(NativeStringAttribute::initLocaleStringAttribute, 4)              \
-  V(NativeStringAttribute::initSpellOutStringAttribute, 3)            \
-  V(PlatformConfigurationNativeApi::DefaultRouteName, 0)              \
-  V(PlatformConfigurationNativeApi::ScheduleFrame, 0)                 \
-  V(PlatformConfigurationNativeApi::RenderView, 4)                    \
-  V(PlatformConfigurationNativeApi::UpdateSemantics, 1)               \
-  V(PlatformConfigurationNativeApi::SetNeedsReportTimings, 1)         \
-  V(PlatformConfigurationNativeApi::SetIsolateDebugName, 1)           \
-  V(PlatformConfigurationNativeApi::RequestDartPerformanceMode, 1)    \
-  V(PlatformConfigurationNativeApi::GetPersistentIsolateData, 0)      \
-  V(PlatformConfigurationNativeApi::ComputePlatformResolvedLocale, 1) \
-  V(PlatformConfigurationNativeApi::SendPlatformMessage, 3)           \
-  V(PlatformConfigurationNativeApi::RespondToPlatformMessage, 2)      \
-  V(PlatformConfigurationNativeApi::GetRootIsolateToken, 0)           \
-  V(PlatformConfigurationNativeApi::RegisterBackgroundIsolate, 1)     \
-  V(PlatformConfigurationNativeApi::SendPortPlatformMessage, 4)       \
-  V(PlatformConfigurationNativeApi::SendChannelUpdate, 2)             \
-  V(PlatformConfigurationNativeApi::GetScaledFontSize, 2)             \
-  V(DartRuntimeHooks::Logger_PrintDebugString, 1)                     \
-  V(DartRuntimeHooks::Logger_PrintString, 1)                          \
-  V(DartRuntimeHooks::ScheduleMicrotask, 1)                           \
-  V(DartRuntimeHooks::GetCallbackHandle, 1)                           \
-  V(DartRuntimeHooks::GetCallbackFromHandle, 1)                       \
-  V(DartPluginRegistrant_EnsureInitialized, 0)                        \
-  V(Vertices::init, 6)
-=======
 #define FFI_FUNCTION_LIST(V)                                       \
   /* Constructors */                                               \
   V(Canvas::Create)                                                \
@@ -171,7 +119,6 @@
   V(DartRuntimeHooks::GetCallbackFromHandle)                       \
   V(DartPluginRegistrant_EnsureInitialized)                        \
   V(Vertices::init)
->>>>>>> 78c63d3c
 
 // List of native instance methods used as @Native functions.
 // Items are tuples of ('class_name', 'method_name', 'parameter_count'), where:
