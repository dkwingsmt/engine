// Copyright 2013 The Flutter Authors. All rights reserved.
// Use of this source code is governed by a BSD-style license that can be
// found in the LICENSE file.

#include "flutter/lib/ui/dart_ui.h"

#include <mutex>
#include <string_view>

#include "flutter/common/settings.h"
#include "flutter/fml/build_config.h"
#include "flutter/lib/ui/compositing/scene.h"
#include "flutter/lib/ui/compositing/scene_builder.h"
#include "flutter/lib/ui/dart_runtime_hooks.h"
#include "flutter/lib/ui/isolate_name_server/isolate_name_server_natives.h"
#include "flutter/lib/ui/painting/canvas.h"
#include "flutter/lib/ui/painting/codec.h"
#include "flutter/lib/ui/painting/color_filter.h"
#include "flutter/lib/ui/painting/engine_layer.h"
#include "flutter/lib/ui/painting/fragment_program.h"
#include "flutter/lib/ui/painting/fragment_shader.h"
#include "flutter/lib/ui/painting/gradient.h"
#include "flutter/lib/ui/painting/image.h"
#include "flutter/lib/ui/painting/image_descriptor.h"
#include "flutter/lib/ui/painting/image_filter.h"
#include "flutter/lib/ui/painting/image_shader.h"
#include "flutter/lib/ui/painting/immutable_buffer.h"
#include "flutter/lib/ui/painting/path.h"
#include "flutter/lib/ui/painting/path_measure.h"
#include "flutter/lib/ui/painting/picture.h"
#include "flutter/lib/ui/painting/picture_recorder.h"
#include "flutter/lib/ui/painting/vertices.h"
#include "flutter/lib/ui/semantics/semantics_update.h"
#include "flutter/lib/ui/semantics/semantics_update_builder.h"
#include "flutter/lib/ui/semantics/string_attribute.h"
#include "flutter/lib/ui/text/font_collection.h"
#include "flutter/lib/ui/text/paragraph.h"
#include "flutter/lib/ui/text/paragraph_builder.h"
#include "flutter/lib/ui/window/platform_configuration.h"
#include "third_party/tonic/converter/dart_converter.h"
#include "third_party/tonic/dart_args.h"
#include "third_party/tonic/logging/dart_error.h"

#ifdef IMPELLER_ENABLE_3D
#include "flutter/lib/ui/painting/scene/scene_node.h"
#include "flutter/lib/ui/painting/scene/scene_shader.h"
#endif  // IMPELLER_ENABLE_3D

using tonic::ToDart;

namespace flutter {

typedef CanvasImage Image;
typedef CanvasPathMeasure PathMeasure;
typedef CanvasGradient Gradient;
typedef CanvasPath Path;

// List of native static functions used as @Native functions.
// Items are tuples of ('function_name', 'parameter_count'), where:
//   'function_name' is the fully qualified name of the native function.
//   'parameter_count' is the number of parameters the function has.
//
// These are used to:
// - Instantiate FfiDispatcher templates to automatically create FFI Native
//   bindings.
//   If the name does not match a native function, the template will fail to
//   instatiate, resulting in a compile time error.
// - Resolve the native function pointer associated with an @Native function.
//   If there is a mismatch between name or parameter count an @Native is
//   trying to resolve, an exception will be thrown.
#define FFI_FUNCTION_LIST(V)                                          \
  /* Constructors */                                                  \
  V(Canvas::Create, 6)                                                \
  V(ColorFilter::Create, 1)                                           \
  V(FragmentProgram::Create, 1)                                       \
  V(ReusableFragmentShader::Create, 4)                                \
  V(Gradient::Create, 1)                                              \
  V(ImageFilter::Create, 1)                                           \
  V(ImageShader::Create, 1)                                           \
  V(ParagraphBuilder::Create, 10)                                     \
  V(PathMeasure::Create, 3)                                           \
  V(Path::Create, 1)                                                  \
  V(PictureRecorder::Create, 1)                                       \
  V(SceneBuilder::Create, 1)                                          \
  V(SemanticsUpdateBuilder::Create, 1)                                \
  /* Other */                                                         \
  V(FontCollection::LoadFontFromList, 3)                              \
  V(ImageDescriptor::initEncoded, 3)                                  \
  V(ImmutableBuffer::init, 3)                                         \
  V(ImmutableBuffer::initFromAsset, 3)                                \
  V(ImmutableBuffer::initFromFile, 3)                                 \
  V(ImageDescriptor::initRaw, 6)                                      \
  V(IsolateNameServerNatives::LookupPortByName, 1)                    \
  V(IsolateNameServerNatives::RegisterPortWithName, 2)                \
  V(IsolateNameServerNatives::RemovePortNameMapping, 1)               \
  V(NativeStringAttribute::initLocaleStringAttribute, 4)              \
  V(NativeStringAttribute::initSpellOutStringAttribute, 3)            \
  V(PlatformConfigurationNativeApi::DefaultRouteName, 0)              \
  V(PlatformConfigurationNativeApi::ScheduleFrame, 0)                 \
<<<<<<< HEAD
  V(PlatformConfigurationNativeApi::RenderViews, 2)                   \
=======
  V(PlatformConfigurationNativeApi::RenderScenes, 2)                  \
>>>>>>> eb02629e
  V(PlatformConfigurationNativeApi::UpdateSemantics, 1)               \
  V(PlatformConfigurationNativeApi::SetNeedsReportTimings, 1)         \
  V(PlatformConfigurationNativeApi::SetIsolateDebugName, 1)           \
  V(PlatformConfigurationNativeApi::RequestDartPerformanceMode, 1)    \
  V(PlatformConfigurationNativeApi::GetPersistentIsolateData, 0)      \
  V(PlatformConfigurationNativeApi::ComputePlatformResolvedLocale, 1) \
  V(PlatformConfigurationNativeApi::SendPlatformMessage, 3)           \
  V(PlatformConfigurationNativeApi::RespondToPlatformMessage, 2)      \
  V(PlatformConfigurationNativeApi::GetRootIsolateToken, 0)           \
  V(PlatformConfigurationNativeApi::RegisterBackgroundIsolate, 1)     \
  V(PlatformConfigurationNativeApi::SendPortPlatformMessage, 4)       \
  V(DartRuntimeHooks::Logger_PrintDebugString, 1)                     \
  V(DartRuntimeHooks::Logger_PrintString, 1)                          \
  V(DartRuntimeHooks::ScheduleMicrotask, 1)                           \
  V(DartRuntimeHooks::GetCallbackHandle, 1)                           \
  V(DartRuntimeHooks::GetCallbackFromHandle, 1)                       \
  V(DartPluginRegistrant_EnsureInitialized, 0)                        \
  V(Vertices::init, 6)

// List of native instance methods used as @Native functions.
// Items are tuples of ('class_name', 'method_name', 'parameter_count'), where:
//   'class_name' is the name of the class containing the method.
//   'method_name' is the name of the method.
//   'parameter_count' is the number of parameters the method has including the
//                     implicit `this` parameter.
//
// These are used to:
// - Instantiate FfiDispatcher templates to automatically create FFI Native
//   bindings.
//   If the name does not match a native function, the template will fail to
//   instatiate, resulting in a compile time error.
// - Resolve the native function pointer associated with an @Native function.
//   If there is a mismatch between names or parameter count an @Native is
//   trying to resolve, an exception will be thrown.
#define FFI_METHOD_LIST(V)                             \
  V(Canvas, clipPath, 3)                               \
  V(Canvas, clipRect, 7)                               \
  V(Canvas, clipRRect, 3)                              \
  V(Canvas, drawArc, 10)                               \
  V(Canvas, drawAtlas, 10)                             \
  V(Canvas, drawCircle, 6)                             \
  V(Canvas, drawColor, 3)                              \
  V(Canvas, drawDRRect, 5)                             \
  V(Canvas, drawImage, 7)                              \
  V(Canvas, drawImageNine, 13)                         \
  V(Canvas, drawImageRect, 13)                         \
  V(Canvas, drawLine, 7)                               \
  V(Canvas, drawOval, 7)                               \
  V(Canvas, drawPaint, 3)                              \
  V(Canvas, drawPath, 4)                               \
  V(Canvas, drawPicture, 2)                            \
  V(Canvas, drawPoints, 5)                             \
  V(Canvas, drawRRect, 4)                              \
  V(Canvas, drawRect, 7)                               \
  V(Canvas, drawShadow, 5)                             \
  V(Canvas, drawVertices, 5)                           \
  V(Canvas, getDestinationClipBounds, 2)               \
  V(Canvas, getLocalClipBounds, 2)                     \
  V(Canvas, getSaveCount, 1)                           \
  V(Canvas, getTransform, 2)                           \
  V(Canvas, restore, 1)                                \
  V(Canvas, restoreToCount, 2)                         \
  V(Canvas, rotate, 2)                                 \
  V(Canvas, save, 1)                                   \
  V(Canvas, saveLayer, 7)                              \
  V(Canvas, saveLayerWithoutBounds, 3)                 \
  V(Canvas, scale, 3)                                  \
  V(Canvas, skew, 3)                                   \
  V(Canvas, transform, 2)                              \
  V(Canvas, translate, 3)                              \
  V(Codec, dispose, 1)                                 \
  V(Codec, frameCount, 1)                              \
  V(Codec, getNextFrame, 2)                            \
  V(Codec, repetitionCount, 1)                         \
  V(ColorFilter, initLinearToSrgbGamma, 1)             \
  V(ColorFilter, initMatrix, 2)                        \
  V(ColorFilter, initMode, 3)                          \
  V(ColorFilter, initSrgbToLinearGamma, 1)             \
  V(EngineLayer, dispose, 1)                           \
  V(FragmentProgram, initFromAsset, 2)                 \
  V(ReusableFragmentShader, Dispose, 1)                \
  V(ReusableFragmentShader, SetImageSampler, 3)        \
  V(ReusableFragmentShader, ValidateSamplers, 1)       \
  V(Gradient, initLinear, 6)                           \
  V(Gradient, initRadial, 8)                           \
  V(Gradient, initSweep, 9)                            \
  V(Gradient, initTwoPointConical, 11)                 \
  V(Image, dispose, 1)                                 \
  V(Image, width, 1)                                   \
  V(Image, height, 1)                                  \
  V(Image, toByteData, 3)                              \
  V(Image, colorSpace, 1)                              \
  V(ImageDescriptor, bytesPerPixel, 1)                 \
  V(ImageDescriptor, dispose, 1)                       \
  V(ImageDescriptor, height, 1)                        \
  V(ImageDescriptor, instantiateCodec, 4)              \
  V(ImageDescriptor, width, 1)                         \
  V(ImageFilter, initBlur, 4)                          \
  V(ImageFilter, initDilate, 3)                        \
  V(ImageFilter, initErode, 3)                         \
  V(ImageFilter, initColorFilter, 2)                   \
  V(ImageFilter, initComposeFilter, 3)                 \
  V(ImageFilter, initMatrix, 3)                        \
  V(ImageShader, dispose, 1)                           \
  V(ImageShader, initWithImage, 6)                     \
  V(ImmutableBuffer, dispose, 1)                       \
  V(ImmutableBuffer, length, 1)                        \
  V(ParagraphBuilder, addPlaceholder, 6)               \
  V(ParagraphBuilder, addText, 2)                      \
  V(ParagraphBuilder, build, 2)                        \
  V(ParagraphBuilder, pop, 1)                          \
  V(ParagraphBuilder, pushStyle, 16)                   \
  V(Paragraph, alphabeticBaseline, 1)                  \
  V(Paragraph, computeLineMetrics, 1)                  \
  V(Paragraph, didExceedMaxLines, 1)                   \
  V(Paragraph, dispose, 1)                             \
  V(Paragraph, getLineBoundary, 2)                     \
  V(Paragraph, getPositionForOffset, 3)                \
  V(Paragraph, getRectsForPlaceholders, 1)             \
  V(Paragraph, getRectsForRange, 5)                    \
  V(Paragraph, getWordBoundary, 2)                     \
  V(Paragraph, height, 1)                              \
  V(Paragraph, ideographicBaseline, 1)                 \
  V(Paragraph, layout, 2)                              \
  V(Paragraph, longestLine, 1)                         \
  V(Paragraph, maxIntrinsicWidth, 1)                   \
  V(Paragraph, minIntrinsicWidth, 1)                   \
  V(Paragraph, paint, 4)                               \
  V(Paragraph, width, 1)                               \
  V(PathMeasure, setPath, 3)                           \
  V(PathMeasure, getLength, 2)                         \
  V(PathMeasure, getPosTan, 3)                         \
  V(PathMeasure, getSegment, 6)                        \
  V(PathMeasure, isClosed, 2)                          \
  V(PathMeasure, nextContour, 1)                       \
  V(Path, addArc, 7)                                   \
  V(Path, addOval, 5)                                  \
  V(Path, addPath, 4)                                  \
  V(Path, addPathWithMatrix, 5)                        \
  V(Path, addPolygon, 3)                               \
  V(Path, addRRect, 2)                                 \
  V(Path, addRect, 5)                                  \
  V(Path, arcTo, 8)                                    \
  V(Path, arcToPoint, 8)                               \
  V(Path, clone, 2)                                    \
  V(Path, close, 1)                                    \
  V(Path, conicTo, 6)                                  \
  V(Path, contains, 3)                                 \
  V(Path, cubicTo, 7)                                  \
  V(Path, extendWithPath, 4)                           \
  V(Path, extendWithPathAndMatrix, 5)                  \
  V(Path, getBounds, 1)                                \
  V(Path, getFillType, 1)                              \
  V(Path, lineTo, 3)                                   \
  V(Path, moveTo, 3)                                   \
  V(Path, op, 4)                                       \
  V(Path, quadraticBezierTo, 5)                        \
  V(Path, relativeArcToPoint, 8)                       \
  V(Path, relativeConicTo, 6)                          \
  V(Path, relativeCubicTo, 7)                          \
  V(Path, relativeLineTo, 3)                           \
  V(Path, relativeMoveTo, 3)                           \
  V(Path, relativeQuadraticBezierTo, 5)                \
  V(Path, reset, 1)                                    \
  V(Path, setFillType, 2)                              \
  V(Path, shift, 4)                                    \
  V(Path, transform, 3)                                \
  V(PictureRecorder, endRecording, 2)                  \
  V(Picture, GetAllocationSize, 1)                     \
  V(Picture, dispose, 1)                               \
  V(Picture, toImage, 4)                               \
  V(Picture, toImageSync, 4)                           \
  V(SceneBuilder, addPerformanceOverlay, 6)            \
  V(SceneBuilder, addPicture, 5)                       \
  V(SceneBuilder, addPlatformView, 6)                  \
  V(SceneBuilder, addRetained, 2)                      \
  V(SceneBuilder, addTexture, 8)                       \
  V(SceneBuilder, build, 2)                            \
  V(SceneBuilder, pop, 1)                              \
  V(SceneBuilder, pushBackdropFilter, 5)               \
  V(SceneBuilder, pushClipPath, 5)                     \
  V(SceneBuilder, pushClipRRect, 5)                    \
  V(SceneBuilder, pushClipRect, 8)                     \
  V(SceneBuilder, pushColorFilter, 4)                  \
  V(SceneBuilder, pushImageFilter, 4)                  \
  V(SceneBuilder, pushOffset, 5)                       \
  V(SceneBuilder, pushOpacity, 6)                      \
  V(SceneBuilder, pushShaderMask, 10)                  \
  V(SceneBuilder, pushTransformHandle, 4)              \
  V(SceneBuilder, setCheckerboardOffscreenLayers, 2)   \
  V(SceneBuilder, setCheckerboardRasterCacheImages, 2) \
  V(SceneBuilder, setRasterizerTracingThreshold, 2)    \
  V(Scene, dispose, 1)                                 \
  V(Scene, toImage, 4)                                 \
  V(Scene, toImageSync, 4)                             \
  V(SemanticsUpdateBuilder, build, 2)                  \
  V(SemanticsUpdateBuilder, updateCustomAction, 5)     \
  V(SemanticsUpdateBuilder, updateNode, 36)            \
  V(SemanticsUpdate, dispose, 1)                       \
  V(Vertices, dispose, 1)

#ifdef IMPELLER_ENABLE_3D

#define FFI_FUNCTION_LIST_3D(V) \
  V(SceneNode::Create, 1) V(SceneShader::Create, 2)

#define FFI_METHOD_LIST_3D(V)           \
  V(SceneNode, initFromAsset, 3)        \
  V(SceneNode, initFromTransform, 2)    \
  V(SceneNode, AddChild, 2)             \
  V(SceneNode, SetTransform, 2)         \
  V(SceneNode, SetAnimationState, 5)    \
  V(SceneNode, SeekAnimation, 3)        \
  V(SceneShader, SetCameraTransform, 2) \
  V(SceneShader, Dispose, 1)

#endif  // IMPELLER_ENABLE_3D

#define FFI_FUNCTION_INSERT(FUNCTION, ARGS)     \
  g_function_dispatchers.insert(std::make_pair( \
      std::string_view(#FUNCTION),              \
      reinterpret_cast<void*>(                  \
          tonic::FfiDispatcher<void, decltype(&FUNCTION), &FUNCTION>::Call)));

#define FFI_METHOD_INSERT(CLASS, METHOD, ARGS)                                 \
  g_function_dispatchers.insert(                                               \
      std::make_pair(std::string_view(#CLASS "::" #METHOD),                    \
                     reinterpret_cast<void*>(                                  \
                         tonic::FfiDispatcher<CLASS, decltype(&CLASS::METHOD), \
                                              &CLASS::METHOD>::Call)));

namespace {

std::once_flag g_dispatchers_init_flag;
std::unordered_map<std::string_view, void*> g_function_dispatchers;

void* ResolveFfiNativeFunction(const char* name, uintptr_t args) {
  auto it = g_function_dispatchers.find(name);
  return (it != g_function_dispatchers.end()) ? it->second : nullptr;
}

void InitDispatcherMap() {
  FFI_FUNCTION_LIST(FFI_FUNCTION_INSERT)
  FFI_METHOD_LIST(FFI_METHOD_INSERT)

#ifdef IMPELLER_ENABLE_3D
  FFI_FUNCTION_LIST_3D(FFI_FUNCTION_INSERT)
  FFI_METHOD_LIST_3D(FFI_METHOD_INSERT)
#endif  // IMPELLER_ENABLE_3D
}

}  // anonymous namespace

void DartUI::InitForIsolate(const Settings& settings) {
  std::call_once(g_dispatchers_init_flag, InitDispatcherMap);

  auto dart_ui = Dart_LookupLibrary(ToDart("dart:ui"));
  if (Dart_IsError(dart_ui)) {
    Dart_PropagateError(dart_ui);
  }

  // Set up FFI Native resolver for dart:ui.
  Dart_Handle result =
      Dart_SetFfiNativeResolver(dart_ui, ResolveFfiNativeFunction);
  if (Dart_IsError(result)) {
    Dart_PropagateError(result);
  }

  if (settings.enable_impeller) {
    result = Dart_SetField(dart_ui, ToDart("_impellerEnabled"), Dart_True());
    if (Dart_IsError(result)) {
      Dart_PropagateError(result);
    }
  }

  if (settings.enable_implicit_view) {
    result = Dart_SetField(dart_ui, ToDart("_implicitViewId"),
                           Dart_NewInteger(kFlutterImplicitViewId));
    if (Dart_IsError(result)) {
      Dart_PropagateError(result);
    }
  }
}

}  // namespace flutter<|MERGE_RESOLUTION|>--- conflicted
+++ resolved
@@ -97,11 +97,7 @@
   V(NativeStringAttribute::initSpellOutStringAttribute, 3)            \
   V(PlatformConfigurationNativeApi::DefaultRouteName, 0)              \
   V(PlatformConfigurationNativeApi::ScheduleFrame, 0)                 \
-<<<<<<< HEAD
-  V(PlatformConfigurationNativeApi::RenderViews, 2)                   \
-=======
   V(PlatformConfigurationNativeApi::RenderScenes, 2)                  \
->>>>>>> eb02629e
   V(PlatformConfigurationNativeApi::UpdateSemantics, 1)               \
   V(PlatformConfigurationNativeApi::SetNeedsReportTimings, 1)         \
   V(PlatformConfigurationNativeApi::SetIsolateDebugName, 1)           \
