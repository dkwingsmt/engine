--- conflicted
+++ resolved
@@ -420,18 +420,7 @@
   /// @return     a pointer to the Window. Returns nullptr if the ID is not
   ///             found.
   ///
-<<<<<<< HEAD
-  Window* get_window(int window_id) {
-    auto found = windows_.find(window_id);
-    if (found != windows_.end()) {
-      return found->second.get();
-    } else {
-      return nullptr;
-    }
-  }
-=======
   Window* get_window(int window_id);
->>>>>>> 09c6ce42
 
   //----------------------------------------------------------------------------
   /// @brief      Responds to a previous platform message to the engine from the
