// Copyright 2013 The Flutter Authors. All rights reserved.
// Use of this source code is governed by a BSD-style license that can be
// found in the LICENSE file.

#ifndef FLUTTER_LIB_UI_WINDOW_PLATFORM_CONFIGURATION_H_
#define FLUTTER_LIB_UI_WINDOW_PLATFORM_CONFIGURATION_H_

#include <functional>
#include <memory>
#include <string>
#include <unordered_map>
#include <vector>

#include "flutter/assets/asset_manager.h"
#include "flutter/fml/time/time_point.h"
#include "flutter/lib/ui/semantics/semantics_update.h"
#include "flutter/lib/ui/window/pointer_data_packet.h"
#include "flutter/lib/ui/window/viewport_metrics.h"
#include "flutter/lib/ui/window/window.h"
#include "flutter/shell/common/display.h"
#include "third_party/tonic/dart_persistent_value.h"
#include "third_party/tonic/typed_data/dart_byte_data.h"

namespace flutter {
class FontCollection;
class PlatformMessage;
class PlatformMessageHandler;
class Scene;

//--------------------------------------------------------------------------
/// @brief An enum for defining the different kinds of accessibility features
///        that can be enabled by the platform.
///
///         Must match the `AccessibilityFeatures` class in framework.
enum class AccessibilityFeatureFlag : int32_t {
  kAccessibleNavigation = 1 << 0,
  kInvertColors = 1 << 1,
  kDisableAnimations = 1 << 2,
  kBoldText = 1 << 3,
  kReduceMotion = 1 << 4,
  kHighContrast = 1 << 5,
  kOnOffSwitchLabels = 1 << 6,
};

//--------------------------------------------------------------------------
/// @brief A client interface that the `RuntimeController` uses to define
///        handlers for `PlatformConfiguration` requests.
///
/// @see   `PlatformConfiguration`
///
class PlatformConfigurationClient {
 public:
  //--------------------------------------------------------------------------
  /// @brief      The route or path that the embedder requested when the
  ///             application was launched.
  ///
  ///             This will be the string "`/`" if no particular route was
  ///             requested.
  ///
  virtual std::string DefaultRouteName() = 0;

  //--------------------------------------------------------------------------
  /// @brief      Requests that, at the next appropriate opportunity, a new
  ///             frame be scheduled for rendering.
  ///
  virtual void ScheduleFrame() = 0;

  //--------------------------------------------------------------------------
  /// @brief      Updates the client's rendering on the GPU with the newly
  ///             provided Scenes.
  ///
<<<<<<< HEAD
  virtual void Render(std::vector<int64_t>& view_ids,
                      std::vector<Scene*>& scenes) = 0;
=======
  virtual void Render(std::unordered_map<int64_t, Scene*> scenes) = 0;
>>>>>>> eb02629e

  //--------------------------------------------------------------------------
  /// @brief      Receives an updated semantics tree from the Framework.
  ///
  /// @param[in] update The updated semantic tree to apply.
  ///
  virtual void UpdateSemantics(SemanticsUpdate* update) = 0;

  //--------------------------------------------------------------------------
  /// @brief      When the Flutter application has a message to send to the
  ///             underlying platform, the message needs to be forwarded to
  ///             the platform on the appropriate thread (via the platform
  ///             task runner). The PlatformConfiguration delegates this task
  ///             to the engine via this method.
  ///
  /// @see        `PlatformView::HandlePlatformMessage`
  ///
  /// @param[in]  message  The message from the Flutter application to send to
  ///                      the underlying platform.
  ///
  virtual void HandlePlatformMessage(
      std::unique_ptr<PlatformMessage> message) = 0;

  //--------------------------------------------------------------------------
  /// @brief      Returns the current collection of fonts available on the
  ///             platform.
  ///
  ///             This function reads an XML file and makes font families and
  ///             collections of them. MinikinFontForTest is used for FontFamily
  ///             creation.
  virtual FontCollection& GetFontCollection() = 0;

  //--------------------------------------------------------------------------
  /// @brief      Returns the current collection of assets available on the
  ///             platform.
  virtual std::shared_ptr<AssetManager> GetAssetManager() = 0;

  //--------------------------------------------------------------------------
  /// @brief      Notifies this client of the name of the root isolate and its
  ///             port when that isolate is launched, restarted (in the
  ///             cold-restart scenario) or the application itself updates the
  ///             name of the root isolate (via `Window.setIsolateDebugName`
  ///             in `window.dart`). The name of the isolate is meaningless to
  ///             the engine but is used in instrumentation and tooling.
  ///             Currently, this information is to update the service
  ///             protocol list of available root isolates running in the VM
  ///             and their names so that the appropriate isolate can be
  ///             selected in the tools for debugging and instrumentation.
  ///
  /// @param[in]  isolate_name  The isolate name
  /// @param[in]  isolate_port  The isolate port
  ///
  virtual void UpdateIsolateDescription(const std::string isolate_name,
                                        int64_t isolate_port) = 0;

  //--------------------------------------------------------------------------
  /// @brief      Notifies this client that the application has an opinion about
  ///             whether its frame timings need to be reported backed to it.
  ///             Due to the asynchronous nature of rendering in Flutter, it is
  ///             not possible for the application to determine the total time
  ///             it took to render a specific frame. While the layer-tree is
  ///             constructed on the UI thread, it needs to be rendering on the
  ///             raster thread. Dart code cannot execute on this thread. So any
  ///             instrumentation about the frame times gathered on this thread
  ///             needs to be aggregated and sent back to the UI thread for
  ///             processing in Dart.
  ///
  ///             When the application indicates that frame times need to be
  ///             reported, it collects this information till a specified number
  ///             of data points are gathered. Then this information is sent
  ///             back to Dart code via `Engine::ReportTimings`.
  ///
  ///             This option is engine counterpart of the
  ///             `Window._setNeedsReportTimings` in `window.dart`.
  ///
  /// @param[in]  needs_reporting  If reporting information should be collected
  /// and send back to Dart.
  ///
  virtual void SetNeedsReportTimings(bool value) = 0;

  //--------------------------------------------------------------------------
  /// @brief      The embedder can specify data that the isolate can request
  ///             synchronously on launch. This accessor fetches that data.
  ///
  ///             This data is persistent for the duration of the Flutter
  ///             application and is available even after isolate restarts.
  ///             Because of this lifecycle, the size of this data must be kept
  ///             to a minimum.
  ///
  ///             For asynchronous communication between the embedder and
  ///             isolate, a platform channel may be used.
  ///
  /// @return     A map of the isolate data that the framework can request upon
  ///             launch.
  ///
  virtual std::shared_ptr<const fml::Mapping> GetPersistentIsolateData() = 0;

  //--------------------------------------------------------------------------
  /// @brief      Directly invokes platform-specific APIs to compute the
  ///             locale the platform would have natively resolved to.
  ///
  /// @param[in]  supported_locale_data  The vector of strings that represents
  ///                                    the locales supported by the app.
  ///                                    Each locale consists of three
  ///                                    strings: languageCode, countryCode,
  ///                                    and scriptCode in that order.
  ///
  /// @return     A vector of 3 strings languageCode, countryCode, and
  ///             scriptCode that represents the locale selected by the
  ///             platform. Empty strings mean the value was unassigned. Empty
  ///             vector represents a null locale.
  ///
  virtual std::unique_ptr<std::vector<std::string>>
  ComputePlatformResolvedLocale(
      const std::vector<std::string>& supported_locale_data) = 0;

  //--------------------------------------------------------------------------
  /// @brief      Invoked when the Dart VM requests that a deferred library
  ///             be loaded. Notifies the engine that the deferred library
  ///             identified by the specified loading unit id should be
  ///             downloaded and loaded into the Dart VM via
  ///             `LoadDartDeferredLibrary`
  ///
  ///             Upon encountering errors or otherwise failing to load a
  ///             loading unit with the specified id, the failure should be
  ///             directly reported to dart by calling
  ///             `LoadDartDeferredLibraryFailure` to ensure the waiting dart
  ///             future completes with an error.
  ///
  /// @param[in]  loading_unit_id  The unique id of the deferred library's
  ///                              loading unit. This id is to be passed
  ///                              back into LoadDartDeferredLibrary
  ///                              in order to identify which deferred
  ///                              library to load.
  ///
  virtual void RequestDartDeferredLibrary(intptr_t loading_unit_id) = 0;

 protected:
  virtual ~PlatformConfigurationClient();
};

//----------------------------------------------------------------------------
/// @brief      A class for holding and distributing platform-level information
///             to and from the Dart code in Flutter's framework.
///
///             It handles communication between the engine and the framework,
///             and owns the main window.
///
///             It communicates with the RuntimeController through the use of a
///             PlatformConfigurationClient interface, which the
///             RuntimeController defines.
///
class PlatformConfiguration final {
 public:
  //----------------------------------------------------------------------------
  /// @brief      Creates a new PlatformConfiguration, typically created by the
  ///             RuntimeController.
  ///
  /// @param[in] client The `PlatformConfigurationClient` to be injected into
  ///                   the PlatformConfiguration. This client is used to
  ///                   forward requests to the RuntimeController.
  ///
  explicit PlatformConfiguration(PlatformConfigurationClient* client);

  // PlatformConfiguration is not copyable.
  PlatformConfiguration(const PlatformConfiguration&) = delete;
  PlatformConfiguration& operator=(const PlatformConfiguration&) = delete;

  ~PlatformConfiguration();

  //----------------------------------------------------------------------------
  /// @brief      Access to the platform configuration client (which typically
  ///             is implemented by the RuntimeController).
  ///
  /// @return     Returns the client used to construct this
  /// PlatformConfiguration.
  ///
  PlatformConfigurationClient* client() const { return client_; }

  //----------------------------------------------------------------------------
  /// @brief      Called by the RuntimeController once it has created the root
  ///             isolate, so that the PlatformController can get a handle to
  ///             the 'dart:ui' library.
  ///
  ///             It uses the handle to call the hooks in hooks.dart.
  ///
  void DidCreateIsolate();

  //----------------------------------------------------------------------------
  /// @brief      Notify the framework that a new view is available.
  ///
  ///             A view must be added before other methods can refer to it,
  ///             including the implicit view. Adding a view that already exists
  ///             triggers an assertion.
  ///
  /// @param[in]  view_id           The ID of the new view.
  /// @param[in]  viewport_metrics  The initial viewport metrics for the view.
  ///
  void AddView(int64_t view_id, const ViewportMetrics& view_metrics);

  //----------------------------------------------------------------------------
  /// @brief      Notify the framework that a view is no longer available.
  ///
  ///             Removing a view that does not exist triggers an assertion.
  ///
  ///             The implicit view (kFlutterImplicitViewId) should never be
  ///             removed. Doing so triggers an assertion.
  ///
  /// @param[in]  view_id  The ID of the view.
  ///
  void RemoveView(int64_t view_id);

  //----------------------------------------------------------------------------
  /// @brief      Update the specified display data in the framework.
  ///
  /// @param[in]  displays  The display data to send to Dart.
  ///
  void UpdateDisplays(const std::vector<DisplayData>& displays);

  //----------------------------------------------------------------------------
  /// @brief      Update the specified locale data in the framework.
  ///
  /// @param[in]  locale_data  The locale data. This should consist of groups of
  ///             4 strings, each group representing a single locale.
  ///
  void UpdateLocales(const std::vector<std::string>& locales);

  //----------------------------------------------------------------------------
  /// @brief      Update the user settings data in the framework.
  ///
  /// @param[in]  data  The user settings data.
  ///
  void UpdateUserSettingsData(const std::string& data);

  //----------------------------------------------------------------------------
  /// @brief      Updates the lifecycle state data in the framework.
  ///
  /// @param[in]  data  The lifecycle state data.
  ///
  void UpdateInitialLifecycleState(const std::string& data);

  //----------------------------------------------------------------------------
  /// @brief      Notifies the PlatformConfiguration that the embedder has
  ///             expressed an opinion about whether the accessibility tree
  ///             should be generated or not. This call originates in the
  ///             platform view and is forwarded to the PlatformConfiguration
  ///             here by the engine.
  ///
  /// @param[in]  enabled  Whether the accessibility tree is enabled or
  ///                      disabled.
  ///
  void UpdateSemanticsEnabled(bool enabled);

  //----------------------------------------------------------------------------
  /// @brief      Forward the preference of accessibility features that must be
  ///             enabled in the semantics tree to the framwork.
  ///
  /// @param[in]  flags  The accessibility features that must be generated in
  ///             the semantics tree.
  ///
  void UpdateAccessibilityFeatures(int32_t flags);

  //----------------------------------------------------------------------------
  /// @brief      Notifies the PlatformConfiguration that the client has sent
  ///             it a message. This call originates in the platform view and
  ///             has been forwarded through the engine to here.
  ///
  /// @param[in]  message  The message sent from the embedder to the Dart
  ///                      application.
  ///
  void DispatchPlatformMessage(std::unique_ptr<PlatformMessage> message);

  //----------------------------------------------------------------------------
  /// @brief      Notifies the PlatformConfiguration that the client has sent
  ///             it pointer events. This call originates in the platform view
  ///             and has been forwarded through the engine to here.
  ///
  /// @param[in]  packet  The pointer event(s) serialized into a packet.
  ///
  void DispatchPointerDataPacket(const PointerDataPacket& packet);

  //----------------------------------------------------------------------------
  /// @brief      Notifies the framework that the embedder encountered an
  ///             accessibility related action on the specified node. This call
  ///             originates on the platform view and has been forwarded to the
  ///             platform configuration here by the engine.
  ///
  /// @param[in]  node_id The identifier of the accessibility node.
  /// @param[in]  action  The accessibility related action performed on the
  ///                     node of the specified ID.
  /// @param[in]  args    Optional data that applies to the specified action.
  ///
  void DispatchSemanticsAction(int32_t node_id,
                               SemanticsAction action,
                               fml::MallocMapping args);

  //----------------------------------------------------------------------------
  /// @brief      Notifies the framework that it is time to begin working on a
  ///             new frame previously scheduled via a call to
  ///             `PlatformConfigurationClient::ScheduleFrame`. This call
  ///             originates in the animator.
  ///
  ///             The frame time given as the argument indicates the point at
  ///             which the current frame interval began. It is very slightly
  ///             (because of scheduling overhead) in the past. If a new layer
  ///             tree is not produced and given to the raster task runner
  ///             within one frame interval from this point, the Flutter
  ///             application will jank.
  ///
  ///             This method calls the `::_beginFrame` method in `hooks.dart`.
  ///
  /// @param[in]  frame_time  The point at which the current frame interval
  ///                         began. May be used by animation interpolators,
  ///                         physics simulations, etc..
  ///
  /// @param[in]  frame_number The frame number recorded by the animator. Used
  ///                          by the framework to associate frame specific
  ///                          debug information with frame timings and timeline
  ///                          events.
  ///
  void BeginFrame(fml::TimePoint frame_time, uint64_t frame_number);

  //----------------------------------------------------------------------------
  /// @brief      Dart code cannot fully measure the time it takes for a
  ///             specific frame to be rendered. This is because Dart code only
  ///             runs on the UI task runner. That is only a small part of the
  ///             overall frame workload. The raster task runner frame workload
  ///             is executed on a thread where Dart code cannot run (and hence
  ///             instrument). Besides, due to the pipelined nature of rendering
  ///             in Flutter, there may be multiple frame workloads being
  ///             processed at any given time. However, for non-Timeline based
  ///             profiling, it is useful for trace collection and processing to
  ///             happen in Dart. To do this, the raster task runner frame
  ///             workloads need to be instrumented separately. After a set
  ///             number of these profiles have been gathered, they need to be
  ///             reported back to Dart code. The engine reports this extra
  ///             instrumentation information back to the framework by invoking
  ///             this method at predefined intervals.
  ///
  /// @see        `FrameTiming`
  ///
  /// @param[in]  timings  Collection of `FrameTiming::kStatisticsCount` * 'n'
  ///                      values for `n` frames whose timings have not been
  ///                      reported yet. Many of the values are timestamps, but
  ///                      a collection of integers is reported here for easier
  ///                      conversions to Dart objects. The timestamps are
  ///                      measured against the system monotonic clock measured
  ///                      in microseconds.
  ///
  void ReportTimings(std::vector<int64_t> timings);

  //----------------------------------------------------------------------------
  /// @brief      Retrieves the Window with the given ID managed by the
  ///             `PlatformConfiguration`.
  ///
  /// @param[in] window_id The id of the window to find and return.
  ///
  /// @return     a pointer to the Window. Returns nullptr if the ID is not
  ///             found.
  ///
  Window* get_window(int window_id);

  //----------------------------------------------------------------------------
  /// @brief      Responds to a previous platform message to the engine from the
  ///             framework.
  ///
  /// @param[in] response_id The unique id that identifies the original platform
  ///                        message to respond to.
  /// @param[in] data        The data to send back in the response.
  ///
  void CompletePlatformMessageResponse(int response_id,
                                       std::vector<uint8_t> data);

  //----------------------------------------------------------------------------
  /// @brief      Responds to a previous platform message to the engine from the
  ///             framework with an empty response.
  ///
  /// @param[in] response_id The unique id that identifies the original platform
  ///                        message to respond to.
  ///
  void CompletePlatformMessageEmptyResponse(int response_id);

  Dart_Handle on_error() { return on_error_.Get(); }

 private:
  PlatformConfigurationClient* client_;
  tonic::DartPersistentValue on_error_;
  tonic::DartPersistentValue remove_view_;
  tonic::DartPersistentValue update_displays_;
  tonic::DartPersistentValue update_locales_;
  tonic::DartPersistentValue update_user_settings_data_;
  tonic::DartPersistentValue update_initial_lifecycle_state_;
  tonic::DartPersistentValue update_semantics_enabled_;
  tonic::DartPersistentValue update_accessibility_features_;
  tonic::DartPersistentValue dispatch_platform_message_;
  tonic::DartPersistentValue dispatch_pointer_data_packet_;
  tonic::DartPersistentValue dispatch_semantics_action_;
  tonic::DartPersistentValue begin_frame_;
  tonic::DartPersistentValue draw_frame_;
  tonic::DartPersistentValue report_timings_;

  tonic::DartPersistentValue library_;

  // All current views mapped from view IDs.
  std::unordered_map<int64_t, std::unique_ptr<Window>> windows_;

  // ID starts at 1 because an ID of 0 indicates that no response is expected.
  int next_response_id_ = 1;
  std::unordered_map<int, fml::RefPtr<PlatformMessageResponse>>
      pending_responses_;
};

//----------------------------------------------------------------------------
/// An inteface that the result of `Dart_CurrentIsolateGroupData` should
/// implement for registering background isolates to work.
class PlatformMessageHandlerStorage {
 public:
  virtual ~PlatformMessageHandlerStorage() = default;
  virtual void SetPlatformMessageHandler(
      int64_t root_isolate_token,
      std::weak_ptr<PlatformMessageHandler> handler) = 0;

  virtual std::weak_ptr<PlatformMessageHandler> GetPlatformMessageHandler(
      int64_t root_isolate_token) const = 0;
};

//----------------------------------------------------------------------------
// API exposed as FFI calls in Dart.
//
// These are probably not supposed to be called directly, and should instead
// be called through their sibling API in `PlatformConfiguration` or
// `PlatformConfigurationClient`.
//
// These are intentionally undocumented. Refer instead to the sibling methods
// above.
//----------------------------------------------------------------------------
class PlatformConfigurationNativeApi {
 public:
  static std::string DefaultRouteName();

  static void ScheduleFrame();

<<<<<<< HEAD
  static void RenderViews(Dart_Handle view_ids, Dart_Handle scenes);
=======
  static void RenderScenes(Dart_Handle view_ids, Dart_Handle scenes);
>>>>>>> eb02629e

  static void UpdateSemantics(SemanticsUpdate* update);

  static void SetNeedsReportTimings(bool value);

  static Dart_Handle GetPersistentIsolateData();

  static Dart_Handle ComputePlatformResolvedLocale(
      Dart_Handle supportedLocalesHandle);

  static void SetIsolateDebugName(const std::string& name);

  static Dart_Handle SendPlatformMessage(const std::string& name,
                                         Dart_Handle callback,
                                         Dart_Handle data_handle);

  static Dart_Handle SendPortPlatformMessage(const std::string& name,
                                             Dart_Handle identifier,
                                             Dart_Handle send_port,
                                             Dart_Handle data_handle);

  static void RespondToPlatformMessage(int response_id,
                                       const tonic::DartByteData& data);

  //--------------------------------------------------------------------------
  /// @brief      Requests the Dart VM to adjusts the GC heuristics based on
  ///             the requested `performance_mode`. Returns the old performance
  ///             mode.
  ///
  ///             Requesting a performance mode doesn't guarantee any
  ///             performance characteristics. This is best effort, and should
  ///             be used after careful consideration of the various GC
  ///             trade-offs.
  ///
  /// @param[in]  performance_mode The requested performance mode. Please refer
  ///                              to documentation of `Dart_PerformanceMode`
  ///                              for more details about what each performance
  ///                              mode does.
  ///
  static int RequestDartPerformanceMode(int mode);

  //--------------------------------------------------------------------------
  /// @brief      Returns the current performance mode of the Dart VM. Defaults
  /// to `Dart_PerformanceMode_Default` if no prior requests to change the
  /// performance mode have been made.
  static Dart_PerformanceMode GetDartPerformanceMode();

  static int64_t GetRootIsolateToken();

  static void RegisterBackgroundIsolate(int64_t root_isolate_token);

 private:
  static Dart_PerformanceMode current_performance_mode_;
};

}  // namespace flutter

#endif  // FLUTTER_LIB_UI_WINDOW_PLATFORM_CONFIGURATION_H_<|MERGE_RESOLUTION|>--- conflicted
+++ resolved
@@ -69,12 +69,7 @@
   /// @brief      Updates the client's rendering on the GPU with the newly
   ///             provided Scenes.
   ///
-<<<<<<< HEAD
-  virtual void Render(std::vector<int64_t>& view_ids,
-                      std::vector<Scene*>& scenes) = 0;
-=======
   virtual void Render(std::unordered_map<int64_t, Scene*> scenes) = 0;
->>>>>>> eb02629e
 
   //--------------------------------------------------------------------------
   /// @brief      Receives an updated semantics tree from the Framework.
@@ -517,11 +512,7 @@
 
   static void ScheduleFrame();
 
-<<<<<<< HEAD
-  static void RenderViews(Dart_Handle view_ids, Dart_Handle scenes);
-=======
   static void RenderScenes(Dart_Handle view_ids, Dart_Handle scenes);
->>>>>>> eb02629e
 
   static void UpdateSemantics(SemanticsUpdate* update);
 
