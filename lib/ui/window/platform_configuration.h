// Copyright 2013 The Flutter Authors. All rights reserved.
// Use of this source code is governed by a BSD-style license that can be
// found in the LICENSE file.

#ifndef FLUTTER_LIB_UI_WINDOW_PLATFORM_CONFIGURATION_H_
#define FLUTTER_LIB_UI_WINDOW_PLATFORM_CONFIGURATION_H_

#include <functional>
#include <memory>
#include <string>
#include <unordered_map>
#include <vector>

#include "flutter/assets/asset_manager.h"
#include "flutter/fml/time/time_point.h"
#include "flutter/lib/ui/semantics/semantics_update.h"
#include "flutter/lib/ui/window/pointer_data_packet.h"
#include "flutter/lib/ui/window/viewport_metrics.h"
#include "flutter/lib/ui/window/window.h"
#include "flutter/shell/common/display.h"
#include "third_party/tonic/dart_persistent_value.h"
#include "third_party/tonic/typed_data/dart_byte_data.h"

namespace flutter {
class FontCollection;
class PlatformMessage;
class PlatformMessageHandler;
class Scene;

//--------------------------------------------------------------------------
/// @brief An enum for defining the different kinds of accessibility features
///        that can be enabled by the platform.
///
///         Must match the `AccessibilityFeatures` class in framework.
enum class AccessibilityFeatureFlag : int32_t {
  kAccessibleNavigation = 1 << 0,
  kInvertColors = 1 << 1,
  kDisableAnimations = 1 << 2,
  kBoldText = 1 << 3,
  kReduceMotion = 1 << 4,
  kHighContrast = 1 << 5,
  kOnOffSwitchLabels = 1 << 6,
};

//--------------------------------------------------------------------------
/// @brief A client interface that the `RuntimeController` uses to define
///        handlers for `PlatformConfiguration` requests.
///
/// @see   `PlatformConfiguration`
///
class PlatformConfigurationClient {
 public:
  //--------------------------------------------------------------------------
  /// @brief      Whether the platform provides an implicit view. If true,
  ///             the Framework may assume that it can always render into
  ///             the view with ID 0.
  ///
  ///             This value must not change for the lifetime of the
  ///             application.
  ///
  virtual bool ImplicitViewEnabled() = 0;

  //--------------------------------------------------------------------------
  /// @brief      The route or path that the embedder requested when the
  ///             application was launched.
  ///
  ///             This will be the string "`/`" if no particular route was
  ///             requested.
  ///
  virtual std::string DefaultRouteName() = 0;

  //--------------------------------------------------------------------------
  /// @brief      Requests that, at the next appropriate opportunity, a new
  ///             frame be scheduled for rendering.
  ///
  virtual void ScheduleFrame() = 0;

  //--------------------------------------------------------------------------
  /// @brief      Updates the client's rendering on the GPU with the newly
  ///             provided Scene.
  ///
  virtual void Render(int64_t view_id, Scene* scene) = 0;

  //--------------------------------------------------------------------------
  /// @brief      Receives an updated semantics tree from the Framework.
  ///
  /// @param[in] update The updated semantic tree to apply.
  ///
  virtual void UpdateSemantics(SemanticsUpdate* update) = 0;

  //--------------------------------------------------------------------------
  /// @brief      When the Flutter application has a message to send to the
  ///             underlying platform, the message needs to be forwarded to
  ///             the platform on the appropriate thread (via the platform
  ///             task runner). The PlatformConfiguration delegates this task
  ///             to the engine via this method.
  ///
  /// @see        `PlatformView::HandlePlatformMessage`
  ///
  /// @param[in]  message  The message from the Flutter application to send to
  ///                      the underlying platform.
  ///
  virtual void HandlePlatformMessage(
      std::unique_ptr<PlatformMessage> message) = 0;

  //--------------------------------------------------------------------------
  /// @brief      Returns the current collection of fonts available on the
  ///             platform.
  ///
  ///             This function reads an XML file and makes font families and
  ///             collections of them. MinikinFontForTest is used for FontFamily
  ///             creation.
  virtual FontCollection& GetFontCollection() = 0;

  //--------------------------------------------------------------------------
  /// @brief      Returns the current collection of assets available on the
  ///             platform.
  virtual std::shared_ptr<AssetManager> GetAssetManager() = 0;

  //--------------------------------------------------------------------------
  /// @brief      Notifies this client of the name of the root isolate and its
  ///             port when that isolate is launched, restarted (in the
  ///             cold-restart scenario) or the application itself updates the
  ///             name of the root isolate (via `Window.setIsolateDebugName`
  ///             in `window.dart`). The name of the isolate is meaningless to
  ///             the engine but is used in instrumentation and tooling.
  ///             Currently, this information is to update the service
  ///             protocol list of available root isolates running in the VM
  ///             and their names so that the appropriate isolate can be
  ///             selected in the tools for debugging and instrumentation.
  ///
  /// @param[in]  isolate_name  The isolate name
  /// @param[in]  isolate_port  The isolate port
  ///
  virtual void UpdateIsolateDescription(const std::string isolate_name,
                                        int64_t isolate_port) = 0;

  //--------------------------------------------------------------------------
  /// @brief      Notifies this client that the application has an opinion about
  ///             whether its frame timings need to be reported backed to it.
  ///             Due to the asynchronous nature of rendering in Flutter, it is
  ///             not possible for the application to determine the total time
  ///             it took to render a specific frame. While the layer-tree is
  ///             constructed on the UI thread, it needs to be rendering on the
  ///             raster thread. Dart code cannot execute on this thread. So any
  ///             instrumentation about the frame times gathered on this thread
  ///             needs to be aggregated and sent back to the UI thread for
  ///             processing in Dart.
  ///
  ///             When the application indicates that frame times need to be
  ///             reported, it collects this information till a specified number
  ///             of data points are gathered. Then this information is sent
  ///             back to Dart code via `Engine::ReportTimings`.
  ///
  ///             This option is engine counterpart of the
  ///             `Window._setNeedsReportTimings` in `window.dart`.
  ///
  /// @param[in]  needs_reporting  If reporting information should be collected
  /// and send back to Dart.
  ///
  virtual void SetNeedsReportTimings(bool value) = 0;

  //--------------------------------------------------------------------------
  /// @brief      The embedder can specify data that the isolate can request
  ///             synchronously on launch. This accessor fetches that data.
  ///
  ///             This data is persistent for the duration of the Flutter
  ///             application and is available even after isolate restarts.
  ///             Because of this lifecycle, the size of this data must be kept
  ///             to a minimum.
  ///
  ///             For asynchronous communication between the embedder and
  ///             isolate, a platform channel may be used.
  ///
  /// @return     A map of the isolate data that the framework can request upon
  ///             launch.
  ///
  virtual std::shared_ptr<const fml::Mapping> GetPersistentIsolateData() = 0;

  //--------------------------------------------------------------------------
  /// @brief      Directly invokes platform-specific APIs to compute the
  ///             locale the platform would have natively resolved to.
  ///
  /// @param[in]  supported_locale_data  The vector of strings that represents
  ///                                    the locales supported by the app.
  ///                                    Each locale consists of three
  ///                                    strings: languageCode, countryCode,
  ///                                    and scriptCode in that order.
  ///
  /// @return     A vector of 3 strings languageCode, countryCode, and
  ///             scriptCode that represents the locale selected by the
  ///             platform. Empty strings mean the value was unassigned. Empty
  ///             vector represents a null locale.
  ///
  virtual std::unique_ptr<std::vector<std::string>>
  ComputePlatformResolvedLocale(
      const std::vector<std::string>& supported_locale_data) = 0;

  //--------------------------------------------------------------------------
  /// @brief      Invoked when the Dart VM requests that a deferred library
  ///             be loaded. Notifies the engine that the deferred library
  ///             identified by the specified loading unit id should be
  ///             downloaded and loaded into the Dart VM via
  ///             `LoadDartDeferredLibrary`
  ///
  ///             Upon encountering errors or otherwise failing to load a
  ///             loading unit with the specified id, the failure should be
  ///             directly reported to dart by calling
  ///             `LoadDartDeferredLibraryFailure` to ensure the waiting dart
  ///             future completes with an error.
  ///
  /// @param[in]  loading_unit_id  The unique id of the deferred library's
  ///                              loading unit. This id is to be passed
  ///                              back into LoadDartDeferredLibrary
  ///                              in order to identify which deferred
  ///                              library to load.
  ///
  virtual void RequestDartDeferredLibrary(intptr_t loading_unit_id) = 0;

 protected:
  virtual ~PlatformConfigurationClient();
};

//----------------------------------------------------------------------------
/// @brief      A class for holding and distributing platform-level information
///             to and from the Dart code in Flutter's framework.
///
///             It handles communication between the engine and the framework,
///             and owns the main window.
///
///             It communicates with the RuntimeController through the use of a
///             PlatformConfigurationClient interface, which the
///             RuntimeController defines.
///
class PlatformConfiguration final {
 public:
  //----------------------------------------------------------------------------
  /// @brief      Creates a new PlatformConfiguration, typically created by the
  ///             RuntimeController.
  ///
  /// @param[in] client The `PlatformConfigurationClient` to be injected into
  ///                   the PlatformConfiguration. This client is used to
  ///                   forward requests to the RuntimeController.
  ///
  explicit PlatformConfiguration(PlatformConfigurationClient* client);

  // PlatformConfiguration is not copyable.
  PlatformConfiguration(const PlatformConfiguration&) = delete;
  PlatformConfiguration& operator=(const PlatformConfiguration&) = delete;

  ~PlatformConfiguration();

  //----------------------------------------------------------------------------
  /// @brief      Access to the platform configuration client (which typically
  ///             is implemented by the RuntimeController).
  ///
  /// @return     Returns the client used to construct this
  /// PlatformConfiguration.
  ///
  PlatformConfigurationClient* client() const { return client_; }

  //----------------------------------------------------------------------------
  /// @brief      Called by the RuntimeController once it has created the root
  ///             isolate, so that the PlatformController can get a handle to
  ///             the 'dart:ui' library.
  ///
  ///             It uses the handle to call the hooks in hooks.dart.
  ///
  void DidCreateIsolate();

  void AddView(int64_t view_id);

  void RemoveView(int64_t view_id);

  //----------------------------------------------------------------------------
  /// @brief      Update the specified display data in the framework.
  ///
  /// @param[in]  displays  The display data to send to Dart.
  ///
  void UpdateDisplays(const std::vector<DisplayData>& displays);

  //----------------------------------------------------------------------------
  /// @brief      Update the specified locale data in the framework.
  ///
  /// @param[in]  locale_data  The locale data. This should consist of groups of
  ///             4 strings, each group representing a single locale.
  ///
  void UpdateLocales(const std::vector<std::string>& locales);

  //----------------------------------------------------------------------------
  /// @brief      Update the user settings data in the framework.
  ///
  /// @param[in]  data  The user settings data.
  ///
  void UpdateUserSettingsData(const std::string& data);

  //----------------------------------------------------------------------------
  /// @brief      Updates the lifecycle state data in the framework.
  ///
  /// @param[in]  data  The lifecycle state data.
  ///
  void UpdateInitialLifecycleState(const std::string& data);

  //----------------------------------------------------------------------------
  /// @brief      Notifies the PlatformConfiguration that the embedder has
  ///             expressed an opinion about whether the accessibility tree
  ///             should be generated or not. This call originates in the
  ///             platform view and is forwarded to the PlatformConfiguration
  ///             here by the engine.
  ///
  /// @param[in]  enabled  Whether the accessibility tree is enabled or
  ///                      disabled.
  ///
  void UpdateSemanticsEnabled(bool enabled);

  //----------------------------------------------------------------------------
  /// @brief      Forward the preference of accessibility features that must be
  ///             enabled in the semantics tree to the framwork.
  ///
  /// @param[in]  flags  The accessibility features that must be generated in
  ///             the semantics tree.
  ///
  void UpdateAccessibilityFeatures(int32_t flags);

  //----------------------------------------------------------------------------
  /// @brief      Notifies the PlatformConfiguration that the client has sent
  ///             it a message. This call originates in the platform view and
  ///             has been forwarded through the engine to here.
  ///
  /// @param[in]  message  The message sent from the embedder to the Dart
  ///                      application.
  ///
  void DispatchPlatformMessage(std::unique_ptr<PlatformMessage> message);

  //----------------------------------------------------------------------------
  /// @brief      Notifies the PlatformConfiguration that the client has sent
  ///             it pointer events. This call originates in the platform view
  ///             and has been forwarded through the engine to here.
  ///
  /// @param[in]  packet  The pointer event(s) serialized into a packet.
  ///
  void DispatchPointerDataPacket(const PointerDataPacket& packet);

  //----------------------------------------------------------------------------
  /// @brief      Notifies the framework that the embedder encountered an
  ///             accessibility related action on the specified node. This call
  ///             originates on the platform view and has been forwarded to the
  ///             platform configuration here by the engine.
  ///
  /// @param[in]  node_id The identifier of the accessibility node.
  /// @param[in]  action  The accessibility related action performed on the
  ///                     node of the specified ID.
  /// @param[in]  args    Optional data that applies to the specified action.
  ///
  void DispatchSemanticsAction(int32_t node_id,
                               SemanticsAction action,
                               fml::MallocMapping args);

  //----------------------------------------------------------------------------
  /// @brief      Notifies the framework that it is time to begin working on a
  ///             new frame previously scheduled via a call to
  ///             `PlatformConfigurationClient::ScheduleFrame`. This call
  ///             originates in the animator.
  ///
  ///             The frame time given as the argument indicates the point at
  ///             which the current frame interval began. It is very slightly
  ///             (because of scheduling overhead) in the past. If a new layer
  ///             tree is not produced and given to the raster task runner
  ///             within one frame interval from this point, the Flutter
  ///             application will jank.
  ///
  ///             This method calls the `::_beginFrame` method in `hooks.dart`.
  ///
  /// @param[in]  frame_time  The point at which the current frame interval
  ///                         began. May be used by animation interpolators,
  ///                         physics simulations, etc..
  ///
  /// @param[in]  frame_number The frame number recorded by the animator. Used
  ///                          by the framework to associate frame specific
  ///                          debug information with frame timings and timeline
  ///                          events.
  ///
  void BeginFrame(fml::TimePoint frame_time, uint64_t frame_number);

  //----------------------------------------------------------------------------
  /// @brief      Dart code cannot fully measure the time it takes for a
  ///             specific frame to be rendered. This is because Dart code only
  ///             runs on the UI task runner. That is only a small part of the
  ///             overall frame workload. The raster task runner frame workload
  ///             is executed on a thread where Dart code cannot run (and hence
  ///             instrument). Besides, due to the pipelined nature of rendering
  ///             in Flutter, there may be multiple frame workloads being
  ///             processed at any given time. However, for non-Timeline based
  ///             profiling, it is useful for trace collection and processing to
  ///             happen in Dart. To do this, the raster task runner frame
  ///             workloads need to be instrumented separately. After a set
  ///             number of these profiles have been gathered, they need to be
  ///             reported back to Dart code. The engine reports this extra
  ///             instrumentation information back to the framework by invoking
  ///             this method at predefined intervals.
  ///
  /// @see        `FrameTiming`
  ///
  /// @param[in]  timings  Collection of `FrameTiming::kStatisticsCount` * 'n'
  ///                      values for `n` frames whose timings have not been
  ///                      reported yet. Many of the values are timestamps, but
  ///                      a collection of integers is reported here for easier
  ///                      conversions to Dart objects. The timestamps are
  ///                      measured against the system monotonic clock measured
  ///                      in microseconds.
  ///
  void ReportTimings(std::vector<int64_t> timings);

  //----------------------------------------------------------------------------
  /// @brief      Retrieves the Window with the given ID managed by the
  ///             `PlatformConfiguration`.
  ///
  /// @param[in] window_id The id of the window to find and return.
  ///
  /// @return     a pointer to the Window. Returns nullptr if the ID is not
  ///             found.
  ///
  Window* get_window(int window_id);

  //----------------------------------------------------------------------------
  /// @brief      Responds to a previous platform message to the engine from the
  ///             framework.
  ///
  /// @param[in] response_id The unique id that identifies the original platform
  ///                        message to respond to.
  /// @param[in] data        The data to send back in the response.
  ///
  void CompletePlatformMessageResponse(int response_id,
                                       std::vector<uint8_t> data);

  //----------------------------------------------------------------------------
  /// @brief      Responds to a previous platform message to the engine from the
  ///             framework with an empty response.
  ///
  /// @param[in] response_id The unique id that identifies the original platform
  ///                        message to respond to.
  ///
  void CompletePlatformMessageEmptyResponse(int response_id);

  Dart_Handle on_error() { return on_error_.Get(); }

 private:
  PlatformConfigurationClient* client_;
  tonic::DartPersistentValue on_error_;
  tonic::DartPersistentValue add_view_;
  tonic::DartPersistentValue remove_view_;
  tonic::DartPersistentValue update_displays_;
  tonic::DartPersistentValue update_locales_;
  tonic::DartPersistentValue update_user_settings_data_;
  tonic::DartPersistentValue update_initial_lifecycle_state_;
  tonic::DartPersistentValue update_semantics_enabled_;
  tonic::DartPersistentValue update_accessibility_features_;
  tonic::DartPersistentValue dispatch_platform_message_;
  tonic::DartPersistentValue dispatch_pointer_data_packet_;
  tonic::DartPersistentValue dispatch_semantics_action_;
  tonic::DartPersistentValue begin_frame_;
  tonic::DartPersistentValue draw_frame_;
  tonic::DartPersistentValue report_timings_;

  tonic::DartPersistentValue library_;

<<<<<<< HEAD
  // All *actual* views that the app has.
  //
  // This means that, if implicit view is enabled but the implicit view is
  // currently closed, `windows_` will not have an entry for ID 0.
=======
  // All current views mapped from view IDs.
>>>>>>> 752a0a4a
  std::unordered_map<int64_t, std::unique_ptr<Window>> windows_;

  // ID starts at 1 because an ID of 0 indicates that no response is expected.
  int next_response_id_ = 1;
  std::unordered_map<int, fml::RefPtr<PlatformMessageResponse>>
      pending_responses_;

<<<<<<< HEAD
  void SendViewConfigurations();
=======
  void AddWindowRecord(int64_t view_id);
>>>>>>> 752a0a4a
};

//----------------------------------------------------------------------------
/// An inteface that the result of `Dart_CurrentIsolateGroupData` should
/// implement for registering background isolates to work.
class PlatformMessageHandlerStorage {
 public:
  virtual ~PlatformMessageHandlerStorage() = default;
  virtual void SetPlatformMessageHandler(
      int64_t root_isolate_token,
      std::weak_ptr<PlatformMessageHandler> handler) = 0;

  virtual std::weak_ptr<PlatformMessageHandler> GetPlatformMessageHandler(
      int64_t root_isolate_token) const = 0;
};

//----------------------------------------------------------------------------
// API exposed as FFI calls in Dart.
//
// These are probably not supposed to be called directly, and should instead
// be called through their sibling API in `PlatformConfiguration` or
// `PlatformConfigurationClient`.
//
// These are intentionally undocumented. Refer instead to the sibling methods
// above.
//----------------------------------------------------------------------------
class PlatformConfigurationNativeApi {
 public:
  static std::string DefaultRouteName();

  static void ScheduleFrame();

  static void Render(int64_t view_id, Scene* scene);

  static void UpdateSemantics(SemanticsUpdate* update);

  static void SetNeedsReportTimings(bool value);

  static Dart_Handle GetPersistentIsolateData();

  static Dart_Handle ComputePlatformResolvedLocale(
      Dart_Handle supportedLocalesHandle);

  static void SetIsolateDebugName(const std::string& name);

  static Dart_Handle SendPlatformMessage(const std::string& name,
                                         Dart_Handle callback,
                                         Dart_Handle data_handle);

  static Dart_Handle SendPortPlatformMessage(const std::string& name,
                                             Dart_Handle identifier,
                                             Dart_Handle send_port,
                                             Dart_Handle data_handle);

  static void RespondToPlatformMessage(int response_id,
                                       const tonic::DartByteData& data);

  //--------------------------------------------------------------------------
  /// @brief      Requests the Dart VM to adjusts the GC heuristics based on
  ///             the requested `performance_mode`. Returns the old performance
  ///             mode.
  ///
  ///             Requesting a performance mode doesn't guarantee any
  ///             performance characteristics. This is best effort, and should
  ///             be used after careful consideration of the various GC
  ///             trade-offs.
  ///
  /// @param[in]  performance_mode The requested performance mode. Please refer
  ///                              to documentation of `Dart_PerformanceMode`
  ///                              for more details about what each performance
  ///                              mode does.
  ///
  static int RequestDartPerformanceMode(int mode);

  //--------------------------------------------------------------------------
  /// @brief      Returns the current performance mode of the Dart VM. Defaults
  /// to `Dart_PerformanceMode_Default` if no prior requests to change the
  /// performance mode have been made.
  static Dart_PerformanceMode GetDartPerformanceMode();

  static int64_t GetRootIsolateToken();

  static void RegisterBackgroundIsolate(int64_t root_isolate_token);

 private:
  static Dart_PerformanceMode current_performance_mode_;
};

}  // namespace flutter

#endif  // FLUTTER_LIB_UI_WINDOW_PLATFORM_CONFIGURATION_H_<|MERGE_RESOLUTION|>--- conflicted
+++ resolved
@@ -464,14 +464,7 @@
 
   tonic::DartPersistentValue library_;
 
-<<<<<<< HEAD
-  // All *actual* views that the app has.
-  //
-  // This means that, if implicit view is enabled but the implicit view is
-  // currently closed, `windows_` will not have an entry for ID 0.
-=======
   // All current views mapped from view IDs.
->>>>>>> 752a0a4a
   std::unordered_map<int64_t, std::unique_ptr<Window>> windows_;
 
   // ID starts at 1 because an ID of 0 indicates that no response is expected.
@@ -479,11 +472,7 @@
   std::unordered_map<int, fml::RefPtr<PlatformMessageResponse>>
       pending_responses_;
 
-<<<<<<< HEAD
-  void SendViewConfigurations();
-=======
   void AddWindowRecord(int64_t view_id);
->>>>>>> 752a0a4a
 };
 
 //----------------------------------------------------------------------------
