// Copyright 2013 The Flutter Authors. All rights reserved.
// Use of this source code is governed by a BSD-style license that can be
// found in the LICENSE file.

#ifndef FLUTTER_LIB_UI_WINDOW_PLATFORM_CONFIGURATION_H_
#define FLUTTER_LIB_UI_WINDOW_PLATFORM_CONFIGURATION_H_

#include <functional>
#include <memory>
#include <string>
#include <unordered_map>
#include <vector>

#include "flutter/assets/asset_manager.h"
#include "flutter/fml/time/time_point.h"
#include "flutter/lib/ui/semantics/semantics_update.h"
#include "flutter/lib/ui/window/platform_message_response.h"
#include "flutter/lib/ui/window/pointer_data_packet.h"
#include "flutter/lib/ui/window/viewport_metrics.h"
#include "flutter/shell/common/display.h"
#include "third_party/tonic/dart_persistent_value.h"
#include "third_party/tonic/typed_data/dart_byte_data.h"

namespace flutter {
class FontCollection;
class PlatformMessage;
class PlatformMessageHandler;
class Scene;

//--------------------------------------------------------------------------
/// @brief An enum for defining the different kinds of accessibility features
///        that can be enabled by the platform.
///
///         Must match the `AccessibilityFeatures` class in framework.
enum class AccessibilityFeatureFlag : int32_t {
  kAccessibleNavigation = 1 << 0,
  kInvertColors = 1 << 1,
  kDisableAnimations = 1 << 2,
  kBoldText = 1 << 3,
  kReduceMotion = 1 << 4,
  kHighContrast = 1 << 5,
  kOnOffSwitchLabels = 1 << 6,
};

//--------------------------------------------------------------------------
/// @brief A client interface that the `RuntimeController` uses to define
///        handlers for `PlatformConfiguration` requests.
///
/// @see   `PlatformConfiguration`
///
class PlatformConfigurationClient {
 public:
  //--------------------------------------------------------------------------
  /// @brief      The route or path that the embedder requested when the
  ///             application was launched.
  ///
  ///             This will be the string "`/`" if no particular route was
  ///             requested.
  ///
  virtual std::string DefaultRouteName() = 0;

  //--------------------------------------------------------------------------
  /// @brief      Requests that, at the next appropriate opportunity, a new
  ///             frame be scheduled for rendering.
  ///
  virtual void ScheduleFrame() = 0;

  //--------------------------------------------------------------------------
  /// @brief      Updates the client's rendering on the GPU with the newly
  ///             provided Scene.
  ///
  virtual void Render(int64_t view_id,
                      Scene* scene,
                      double width,
                      double height) = 0;

  //--------------------------------------------------------------------------
  /// @brief      Receives an updated semantics tree from the Framework.
  ///
  /// @param[in] update The updated semantic tree to apply.
  ///
  virtual void UpdateSemantics(SemanticsUpdate* update) = 0;

  //--------------------------------------------------------------------------
  /// @brief      When the Flutter application has a message to send to the
  ///             underlying platform, the message needs to be forwarded to
  ///             the platform on the appropriate thread (via the platform
  ///             task runner). The PlatformConfiguration delegates this task
  ///             to the engine via this method.
  ///
  /// @see        `PlatformView::HandlePlatformMessage`
  ///
  /// @param[in]  message  The message from the Flutter application to send to
  ///                      the underlying platform.
  ///
  virtual void HandlePlatformMessage(
      std::unique_ptr<PlatformMessage> message) = 0;

  //--------------------------------------------------------------------------
  /// @brief      Returns the current collection of fonts available on the
  ///             platform.
  ///
  ///             This function reads an XML file and makes font families and
  ///             collections of them. MinikinFontForTest is used for FontFamily
  ///             creation.
  virtual FontCollection& GetFontCollection() = 0;

  //--------------------------------------------------------------------------
  /// @brief      Returns the current collection of assets available on the
  ///             platform.
  virtual std::shared_ptr<AssetManager> GetAssetManager() = 0;

  //--------------------------------------------------------------------------
  /// @brief      Notifies this client of the name of the root isolate and its
  ///             port when that isolate is launched, restarted (in the
  ///             cold-restart scenario) or the application itself updates the
  ///             name of the root isolate (via `Window.setIsolateDebugName`
  ///             in `window.dart`). The name of the isolate is meaningless to
  ///             the engine but is used in instrumentation and tooling.
  ///             Currently, this information is to update the service
  ///             protocol list of available root isolates running in the VM
  ///             and their names so that the appropriate isolate can be
  ///             selected in the tools for debugging and instrumentation.
  ///
  /// @param[in]  isolate_name  The isolate name
  /// @param[in]  isolate_port  The isolate port
  ///
  virtual void UpdateIsolateDescription(const std::string isolate_name,
                                        int64_t isolate_port) = 0;

  //--------------------------------------------------------------------------
  /// @brief      Notifies this client that the application has an opinion about
  ///             whether its frame timings need to be reported backed to it.
  ///             Due to the asynchronous nature of rendering in Flutter, it is
  ///             not possible for the application to determine the total time
  ///             it took to render a specific frame. While the layer-tree is
  ///             constructed on the UI thread, it needs to be rendering on the
  ///             raster thread. Dart code cannot execute on this thread. So any
  ///             instrumentation about the frame times gathered on this thread
  ///             needs to be aggregated and sent back to the UI thread for
  ///             processing in Dart.
  ///
  ///             When the application indicates that frame times need to be
  ///             reported, it collects this information till a specified number
  ///             of data points are gathered. Then this information is sent
  ///             back to Dart code via `Engine::ReportTimings`.
  ///
  ///             This option is engine counterpart of the
  ///             `Window._setNeedsReportTimings` in `window.dart`.
  ///
  /// @param[in]  needs_reporting  If reporting information should be collected
  /// and send back to Dart.
  ///
  virtual void SetNeedsReportTimings(bool value) = 0;

  //--------------------------------------------------------------------------
  /// @brief      The embedder can specify data that the isolate can request
  ///             synchronously on launch. This accessor fetches that data.
  ///
  ///             This data is persistent for the duration of the Flutter
  ///             application and is available even after isolate restarts.
  ///             Because of this lifecycle, the size of this data must be kept
  ///             to a minimum.
  ///
  ///             For asynchronous communication between the embedder and
  ///             isolate, a platform channel may be used.
  ///
  /// @return     A map of the isolate data that the framework can request upon
  ///             launch.
  ///
  virtual std::shared_ptr<const fml::Mapping> GetPersistentIsolateData() = 0;

  //--------------------------------------------------------------------------
  /// @brief      Directly invokes platform-specific APIs to compute the
  ///             locale the platform would have natively resolved to.
  ///
  /// @param[in]  supported_locale_data  The vector of strings that represents
  ///                                    the locales supported by the app.
  ///                                    Each locale consists of three
  ///                                    strings: languageCode, countryCode,
  ///                                    and scriptCode in that order.
  ///
  /// @return     A vector of 3 strings languageCode, countryCode, and
  ///             scriptCode that represents the locale selected by the
  ///             platform. Empty strings mean the value was unassigned. Empty
  ///             vector represents a null locale.
  ///
  virtual std::unique_ptr<std::vector<std::string>>
  ComputePlatformResolvedLocale(
      const std::vector<std::string>& supported_locale_data) = 0;

  //--------------------------------------------------------------------------
  /// @brief      Invoked when the Dart VM requests that a deferred library
  ///             be loaded. Notifies the engine that the deferred library
  ///             identified by the specified loading unit id should be
  ///             downloaded and loaded into the Dart VM via
  ///             `LoadDartDeferredLibrary`
  ///
  ///             Upon encountering errors or otherwise failing to load a
  ///             loading unit with the specified id, the failure should be
  ///             directly reported to dart by calling
  ///             `LoadDartDeferredLibraryFailure` to ensure the waiting dart
  ///             future completes with an error.
  ///
  /// @param[in]  loading_unit_id  The unique id of the deferred library's
  ///                              loading unit. This id is to be passed
  ///                              back into LoadDartDeferredLibrary
  ///                              in order to identify which deferred
  ///                              library to load.
  ///
  virtual void RequestDartDeferredLibrary(intptr_t loading_unit_id) = 0;

  //--------------------------------------------------------------------------
  /// @brief      Invoked when a listener is registered on a platform channel.
  ///
  /// @param[in]  name             The name of the platform channel to which a
  ///                              listener has been registered or cleared.
  ///
  /// @param[in]  listening        Whether the listener has been set (true) or
  ///                              cleared (false).
  ///
  virtual void SendChannelUpdate(std::string name, bool listening) = 0;

  //--------------------------------------------------------------------------
  /// @brief      Synchronously invokes platform-specific APIs to apply the
  ///             system text scaling on the given unscaled font size.
  ///
  ///             Platforms that support this feature (currently it's only
  ///             implemented for Android SDK level 34+) will send a valid
  ///             configuration_id to potential callers, before this method can
  ///             be called.
  ///
  /// @param[in]  unscaled_font_size  The unscaled font size specified by the
  ///                                 app developer. The value is in logical
  ///                                 pixels, and is guaranteed to be finite and
  ///                                 non-negative.
  /// @param[in]  configuration_id    The unique id of the configuration to use
  ///                                 for computing the scaled font size.
  ///
  /// @return     The scaled font size in logical pixels, or -1 if the given
  ///             configuration_id did not match a valid configuration.
  ///
  virtual double GetScaledFontSize(double unscaled_font_size,
                                   int configuration_id) const = 0;

 protected:
  virtual ~PlatformConfigurationClient();
};

//----------------------------------------------------------------------------
/// @brief      A class for holding and distributing platform-level information
///             to and from the Dart code in Flutter's framework.
///
///             It handles communication between the engine and the framework,
///             and owns the main window.
///
///             It communicates with the RuntimeController through the use of a
///             PlatformConfigurationClient interface, which the
///             RuntimeController defines.
///
class PlatformConfiguration final {
 public:
  //----------------------------------------------------------------------------
  /// @brief      Creates a new PlatformConfiguration, typically created by the
  ///             RuntimeController.
  ///
  /// @param[in] client The `PlatformConfigurationClient` to be injected into
  ///                   the PlatformConfiguration. This client is used to
  ///                   forward requests to the RuntimeController.
  ///
  explicit PlatformConfiguration(PlatformConfigurationClient* client);

  // PlatformConfiguration is not copyable.
  PlatformConfiguration(const PlatformConfiguration&) = delete;
  PlatformConfiguration& operator=(const PlatformConfiguration&) = delete;

  ~PlatformConfiguration();

  //----------------------------------------------------------------------------
  /// @brief      Access to the platform configuration client (which typically
  ///             is implemented by the RuntimeController).
  ///
  /// @return     Returns the client used to construct this
  /// PlatformConfiguration.
  ///
  PlatformConfigurationClient* client() const { return client_; }

  //----------------------------------------------------------------------------
  /// @brief      Called by the RuntimeController once it has created the root
  ///             isolate, so that the PlatformController can get a handle to
  ///             the 'dart:ui' library.
  ///
  ///             It uses the handle to call the hooks in hooks.dart.
  ///
  void DidCreateIsolate();

  //----------------------------------------------------------------------------
  /// @brief      Notify the framework that a new view is available.
  ///
  ///             A view must be added before other methods can refer to it,
  ///             including the implicit view. Adding a view that already exists
  ///             triggers an assertion.
  ///
  /// @param[in]  view_id           The ID of the new view.
  /// @param[in]  viewport_metrics  The initial viewport metrics for the view.
  ///
  void AddView(int64_t view_id, const ViewportMetrics& view_metrics);

  //----------------------------------------------------------------------------
  /// @brief      Notify the framework that a view is no longer available.
  ///
  ///             Removing a view that does not exist triggers an assertion.
  ///
  ///             The implicit view (kFlutterImplicitViewId) should never be
  ///             removed. Doing so triggers an assertion.
  ///
  /// @param[in]  view_id  The ID of the view.
  ///
  void RemoveView(int64_t view_id);

  //----------------------------------------------------------------------------
  /// @brief      Update the view metrics for the specified view.
  ///
  ///             If the view is not found, silently return false.
  ///
  /// @param[in]  view_id  The ID of the view.
  /// @param[in]  metrics  The new metrics of the view.
  ///
  /// @return     Whether the view is found.
  ///
  bool UpdateViewMetrics(int64_t view_id, const ViewportMetrics& metrics);

  //----------------------------------------------------------------------------
  /// @brief      Update the specified display data in the framework.
  ///
  /// @param[in]  displays  The display data to send to Dart.
  ///
  void UpdateDisplays(const std::vector<DisplayData>& displays);

  //----------------------------------------------------------------------------
  /// @brief      Update the specified locale data in the framework.
  ///
  /// @param[in]  locale_data  The locale data. This should consist of groups of
  ///             4 strings, each group representing a single locale.
  ///
  void UpdateLocales(const std::vector<std::string>& locales);

  //----------------------------------------------------------------------------
  /// @brief      Update the user settings data in the framework.
  ///
  /// @param[in]  data  The user settings data.
  ///
  void UpdateUserSettingsData(const std::string& data);

  //----------------------------------------------------------------------------
  /// @brief      Updates the lifecycle state data in the framework.
  ///
  /// @param[in]  data  The lifecycle state data.
  ///
  void UpdateInitialLifecycleState(const std::string& data);

  //----------------------------------------------------------------------------
  /// @brief      Notifies the PlatformConfiguration that the embedder has
  ///             expressed an opinion about whether the accessibility tree
  ///             should be generated or not. This call originates in the
  ///             platform view and is forwarded to the PlatformConfiguration
  ///             here by the engine.
  ///
  /// @param[in]  enabled  Whether the accessibility tree is enabled or
  ///                      disabled.
  ///
  void UpdateSemanticsEnabled(bool enabled);

  //----------------------------------------------------------------------------
  /// @brief      Forward the preference of accessibility features that must be
  ///             enabled in the semantics tree to the framwork.
  ///
  /// @param[in]  flags  The accessibility features that must be generated in
  ///             the semantics tree.
  ///
  void UpdateAccessibilityFeatures(int32_t flags);

  //----------------------------------------------------------------------------
  /// @brief      Notifies the PlatformConfiguration that the client has sent
  ///             it a message. This call originates in the platform view and
  ///             has been forwarded through the engine to here.
  ///
  /// @param[in]  message  The message sent from the embedder to the Dart
  ///                      application.
  ///
  void DispatchPlatformMessage(std::unique_ptr<PlatformMessage> message);

  //----------------------------------------------------------------------------
  /// @brief      Notifies the PlatformConfiguration that the client has sent
  ///             it pointer events. This call originates in the platform view
  ///             and has been forwarded through the engine to here.
  ///
  /// @param[in]  packet  The pointer event(s) serialized into a packet.
  ///
  void DispatchPointerDataPacket(const PointerDataPacket& packet);

  //----------------------------------------------------------------------------
  /// @brief      Notifies the framework that the embedder encountered an
  ///             accessibility related action on the specified node. This call
  ///             originates on the platform view and has been forwarded to the
  ///             platform configuration here by the engine.
  ///
  /// @param[in]  node_id The identifier of the accessibility node.
  /// @param[in]  action  The accessibility related action performed on the
  ///                     node of the specified ID.
  /// @param[in]  args    Optional data that applies to the specified action.
  ///
  void DispatchSemanticsAction(int32_t node_id,
                               SemanticsAction action,
                               fml::MallocMapping args);

  //----------------------------------------------------------------------------
  /// @brief      Notifies the framework that it is time to begin working on a
  ///             new frame previously scheduled via a call to
  ///             `PlatformConfigurationClient::ScheduleFrame`. This call
  ///             originates in the animator.
  ///
  ///             The frame time given as the argument indicates the point at
  ///             which the current frame interval began. It is very slightly
  ///             (because of scheduling overhead) in the past. If a new layer
  ///             tree is not produced and given to the raster task runner
  ///             within one frame interval from this point, the Flutter
  ///             application will jank.
  ///
  ///             This method calls the `::_beginFrame` method in `hooks.dart`.
  ///
  /// @param[in]  frame_time  The point at which the current frame interval
  ///                         began. May be used by animation interpolators,
  ///                         physics simulations, etc..
  ///
  /// @param[in]  frame_number The frame number recorded by the animator. Used
  ///                          by the framework to associate frame specific
  ///                          debug information with frame timings and timeline
  ///                          events.
  ///
  void BeginFrame(fml::TimePoint frame_time, uint64_t frame_number);

  //----------------------------------------------------------------------------
  /// @brief      Dart code cannot fully measure the time it takes for a
  ///             specific frame to be rendered. This is because Dart code only
  ///             runs on the UI task runner. That is only a small part of the
  ///             overall frame workload. The raster task runner frame workload
  ///             is executed on a thread where Dart code cannot run (and hence
  ///             instrument). Besides, due to the pipelined nature of rendering
  ///             in Flutter, there may be multiple frame workloads being
  ///             processed at any given time. However, for non-Timeline based
  ///             profiling, it is useful for trace collection and processing to
  ///             happen in Dart. To do this, the raster task runner frame
  ///             workloads need to be instrumented separately. After a set
  ///             number of these profiles have been gathered, they need to be
  ///             reported back to Dart code. The engine reports this extra
  ///             instrumentation information back to the framework by invoking
  ///             this method at predefined intervals.
  ///
  /// @see        `FrameTiming`
  ///
  /// @param[in]  timings  Collection of `FrameTiming::kStatisticsCount` * 'n'
  ///                      values for `n` frames whose timings have not been
  ///                      reported yet. Many of the values are timestamps, but
  ///                      a collection of integers is reported here for easier
  ///                      conversions to Dart objects. The timestamps are
  ///                      measured against the system monotonic clock measured
  ///                      in microseconds.
  ///
  void ReportTimings(std::vector<int64_t> timings);

  //----------------------------------------------------------------------------
  /// @brief      Retrieves the Window with the given ID managed by the
  ///             `PlatformConfiguration`.
  ///
  /// @param[in] window_id The id of the window to find and return.
  ///
  /// @return     a pointer to the Window. Returns nullptr if the ID is not
  ///             found.
  ///
  const ViewportMetrics* GetMetrics(int view_id);

  //----------------------------------------------------------------------------
  /// @brief      Responds to a previous platform message to the engine from the
  ///             framework.
  ///
  /// @param[in] response_id The unique id that identifies the original platform
  ///                        message to respond to.
  /// @param[in] data        The data to send back in the response.
  ///
  void CompletePlatformMessageResponse(int response_id,
                                       std::vector<uint8_t> data);

  //----------------------------------------------------------------------------
  /// @brief      Responds to a previous platform message to the engine from the
  ///             framework with an empty response.
  ///
  /// @param[in] response_id The unique id that identifies the original platform
  ///                        message to respond to.
  ///
  void CompletePlatformMessageEmptyResponse(int response_id);

  Dart_Handle on_error() { return on_error_.Get(); }

 private:
  PlatformConfigurationClient* client_;
  tonic::DartPersistentValue on_error_;
  tonic::DartPersistentValue add_view_;
  tonic::DartPersistentValue remove_view_;
  tonic::DartPersistentValue update_window_metrics_;
  tonic::DartPersistentValue update_displays_;
  tonic::DartPersistentValue update_locales_;
  tonic::DartPersistentValue update_user_settings_data_;
  tonic::DartPersistentValue update_initial_lifecycle_state_;
  tonic::DartPersistentValue update_semantics_enabled_;
  tonic::DartPersistentValue update_accessibility_features_;
  tonic::DartPersistentValue dispatch_platform_message_;
  tonic::DartPersistentValue dispatch_pointer_data_packet_;
  tonic::DartPersistentValue dispatch_semantics_action_;
  tonic::DartPersistentValue begin_frame_;
  tonic::DartPersistentValue draw_frame_;
  tonic::DartPersistentValue report_timings_;

  // All current views' view metrics mapped from view IDs.
  std::unordered_map<int64_t, ViewportMetrics> metrics_;

  // ID starts at 1 because an ID of 0 indicates that no response is expected.
  int next_response_id_ = 1;
  std::unordered_map<int, fml::RefPtr<PlatformMessageResponse>>
      pending_responses_;
};

//----------------------------------------------------------------------------
/// An inteface that the result of `Dart_CurrentIsolateGroupData` should
/// implement for registering background isolates to work.
class PlatformMessageHandlerStorage {
 public:
  virtual ~PlatformMessageHandlerStorage() = default;
  virtual void SetPlatformMessageHandler(
      int64_t root_isolate_token,
      std::weak_ptr<PlatformMessageHandler> handler) = 0;

  virtual std::weak_ptr<PlatformMessageHandler> GetPlatformMessageHandler(
      int64_t root_isolate_token) const = 0;
};

//----------------------------------------------------------------------------
// API exposed as FFI calls in Dart.
//
// These are probably not supposed to be called directly, and should instead
// be called through their sibling API in `PlatformConfiguration` or
// `PlatformConfigurationClient`.
//
// These are intentionally undocumented. Refer instead to the sibling methods
// above.
//----------------------------------------------------------------------------
class PlatformConfigurationNativeApi {
 public:
  static std::string DefaultRouteName();

  static void ScheduleFrame();

<<<<<<< HEAD
  static void RenderView(int64_t view_id,
                         Scene* scene,
                         double width,
                         double height);
=======
  static void Render(int64_t view_id,
                     Scene* scene,
                     double width,
                     double height);
>>>>>>> 78c63d3c

  static void UpdateSemantics(SemanticsUpdate* update);

  static void SetNeedsReportTimings(bool value);

  static Dart_Handle GetPersistentIsolateData();

  static Dart_Handle ComputePlatformResolvedLocale(
      Dart_Handle supportedLocalesHandle);

  static void SetIsolateDebugName(const std::string& name);

  static Dart_Handle SendPlatformMessage(const std::string& name,
                                         Dart_Handle callback,
                                         Dart_Handle data_handle);

  static Dart_Handle SendPortPlatformMessage(const std::string& name,
                                             Dart_Handle identifier,
                                             Dart_Handle send_port,
                                             Dart_Handle data_handle);

  static void RespondToPlatformMessage(int response_id,
                                       const tonic::DartByteData& data);

  static void SendChannelUpdate(const std::string& name, bool listening);

  //--------------------------------------------------------------------------
  /// @brief      Requests the Dart VM to adjusts the GC heuristics based on
  ///             the requested `performance_mode`. Returns the old performance
  ///             mode.
  ///
  ///             Requesting a performance mode doesn't guarantee any
  ///             performance characteristics. This is best effort, and should
  ///             be used after careful consideration of the various GC
  ///             trade-offs.
  ///
  /// @param[in]  performance_mode The requested performance mode. Please refer
  ///                              to documentation of `Dart_PerformanceMode`
  ///                              for more details about what each performance
  ///                              mode does.
  ///
  static int RequestDartPerformanceMode(int mode);

  //--------------------------------------------------------------------------
  /// @brief      Returns the current performance mode of the Dart VM. Defaults
  /// to `Dart_PerformanceMode_Default` if no prior requests to change the
  /// performance mode have been made.
  static Dart_PerformanceMode GetDartPerformanceMode();

  static int64_t GetRootIsolateToken();

  static void RegisterBackgroundIsolate(int64_t root_isolate_token);

  static double GetScaledFontSize(double unscaled_font_size,
                                  int configuration_id);

 private:
  static Dart_PerformanceMode current_performance_mode_;
};

}  // namespace flutter

#endif  // FLUTTER_LIB_UI_WINDOW_PLATFORM_CONFIGURATION_H_<|MERGE_RESOLUTION|>--- conflicted
+++ resolved
@@ -560,17 +560,10 @@
 
   static void ScheduleFrame();
 
-<<<<<<< HEAD
-  static void RenderView(int64_t view_id,
-                         Scene* scene,
-                         double width,
-                         double height);
-=======
   static void Render(int64_t view_id,
                      Scene* scene,
                      double width,
                      double height);
->>>>>>> 78c63d3c
 
   static void UpdateSemantics(SemanticsUpdate* update);
 
