// Copyright 2013 The Flutter Authors. All rights reserved.
// Use of this source code is governed by a BSD-style license that can be
// found in the LICENSE file.

#ifndef FLUTTER_LIB_UI_WINDOW_WINDOW_H_
#define FLUTTER_LIB_UI_WINDOW_WINDOW_H_

#include <functional>
#include <string>
#include <unordered_map>
#include <vector>

#include "flutter/lib/ui/window/key_data_packet.h"
#include "flutter/lib/ui/window/platform_message.h"
#include "flutter/lib/ui/window/pointer_data_packet.h"
#include "flutter/lib/ui/window/viewport_metrics.h"
#include "third_party/skia/include/gpu/GrDirectContext.h"
#include "third_party/tonic/dart_persistent_value.h"

namespace flutter {
class Window final {
 public:
  Window(tonic::DartPersistentValue& library,
         int64_t window_id,
         ViewportMetrics metrics);

  ~Window();

  int window_id() const { return window_id_; }

  const ViewportMetrics& viewport_metrics() const { return viewport_metrics_; }

<<<<<<< HEAD
  // Send an AddView message to Dart with the current view metrics.
=======
  // Called by PlatformConfiguration to send an AddView message to Dart with the
  // current view metrics.
  //
  // This must not be called more than once per `window_id`.
>>>>>>> 7c24ab8f
  void AddView();

  // Update view metrics, and send an UpdateWindowMetrics message to Dart.
  void UpdateWindowMetrics(const ViewportMetrics& metrics);

 private:
  tonic::DartPersistentValue& library_;
  int64_t window_id_;
  ViewportMetrics viewport_metrics_;
};

}  // namespace flutter

#endif  // FLUTTER_LIB_UI_WINDOW_WINDOW_H_<|MERGE_RESOLUTION|>--- conflicted
+++ resolved
@@ -30,14 +30,10 @@
 
   const ViewportMetrics& viewport_metrics() const { return viewport_metrics_; }
 
-<<<<<<< HEAD
-  // Send an AddView message to Dart with the current view metrics.
-=======
   // Called by PlatformConfiguration to send an AddView message to Dart with the
   // current view metrics.
   //
   // This must not be called more than once per `window_id`.
->>>>>>> 7c24ab8f
   void AddView();
 
   // Update view metrics, and send an UpdateWindowMetrics message to Dart.
