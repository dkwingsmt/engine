--- conflicted
+++ resolved
@@ -8,12 +8,6 @@
 
 namespace flutter {
 
-<<<<<<< HEAD
-// If kPointerDataFieldCount changes, update the corresponding values in:
-//
-//  * platform_dispatcher.dart
-//  * AndroidTouchProcessor.java
-=======
 // The number of fields of PointerData.
 //
 // If kPointerDataFieldCount changes, update the corresponding values to:
@@ -22,7 +16,6 @@
 //  * POINTER_DATA_FIELD_COUNT in AndroidTouchProcessor.java
 //
 // (This is a centralized list of all locations that should be kept up-to-date.)
->>>>>>> b06478b7
 static constexpr int kPointerDataFieldCount = 36;
 static constexpr int kBytesPerField = sizeof(int64_t);
 
