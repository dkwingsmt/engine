// Copyright 2013 The Flutter Authors. All rights reserved.
// Use of this source code is governed by a BSD-style license that can be
// found in the LICENSE file.

#include "flutter/lib/ui/window/platform_configuration.h"

#include <cstring>

#include "flutter/common/constants.h"
#include "flutter/lib/ui/compositing/scene.h"
#include "flutter/lib/ui/ui_dart_state.h"
#include "flutter/lib/ui/window/platform_message.h"
#include "flutter/lib/ui/window/platform_message_response_dart.h"
#include "flutter/lib/ui/window/platform_message_response_dart_port.h"
#include "flutter/lib/ui/window/viewport_metrics.h"
#include "third_party/tonic/converter/dart_converter.h"
#include "third_party/tonic/dart_args.h"
#include "third_party/tonic/dart_library_natives.h"
#include "third_party/tonic/dart_microtask_queue.h"
#include "third_party/tonic/logging/dart_invoke.h"
#include "third_party/tonic/typed_data/dart_byte_data.h"

namespace flutter {
namespace {

Dart_Handle ToByteData(const fml::Mapping& buffer) {
  return tonic::DartByteData::Create(buffer.GetMapping(), buffer.GetSize());
}

}  // namespace

PlatformConfigurationClient::~PlatformConfigurationClient() {}

PlatformConfiguration::PlatformConfiguration(
    PlatformConfigurationClient* client)
    : client_(client) {}

PlatformConfiguration::~PlatformConfiguration() {}

void PlatformConfiguration::DidCreateIsolate() {
  Dart_Handle library = Dart_LookupLibrary(tonic::ToDart("dart:ui"));

  on_error_.Set(tonic::DartState::Current(),
                Dart_GetField(library, tonic::ToDart("_onError")));
<<<<<<< HEAD
  remove_view_.Set(tonic::DartState::Current(),
                   Dart_GetField(library, tonic::ToDart("_removeView")));
=======
  add_view_.Set(tonic::DartState::Current(),
                Dart_GetField(library, tonic::ToDart("_addView")));
  remove_view_.Set(tonic::DartState::Current(),
                   Dart_GetField(library, tonic::ToDart("_removeView")));
  update_window_metrics_.Set(
      tonic::DartState::Current(),
      Dart_GetField(library, tonic::ToDart("_updateWindowMetrics")));
>>>>>>> e88b21b6
  update_displays_.Set(
      tonic::DartState::Current(),
      Dart_GetField(library, tonic::ToDart("_updateDisplays")));
  update_locales_.Set(tonic::DartState::Current(),
                      Dart_GetField(library, tonic::ToDart("_updateLocales")));
  update_user_settings_data_.Set(
      tonic::DartState::Current(),
      Dart_GetField(library, tonic::ToDart("_updateUserSettingsData")));
  update_initial_lifecycle_state_.Set(
      tonic::DartState::Current(),
      Dart_GetField(library, tonic::ToDart("_updateInitialLifecycleState")));
  update_semantics_enabled_.Set(
      tonic::DartState::Current(),
      Dart_GetField(library, tonic::ToDart("_updateSemanticsEnabled")));
  update_accessibility_features_.Set(
      tonic::DartState::Current(),
      Dart_GetField(library, tonic::ToDart("_updateAccessibilityFeatures")));
  dispatch_platform_message_.Set(
      tonic::DartState::Current(),
      Dart_GetField(library, tonic::ToDart("_dispatchPlatformMessage")));
  dispatch_pointer_data_packet_.Set(
      tonic::DartState::Current(),
      Dart_GetField(library, tonic::ToDart("_dispatchPointerDataPacket")));
  dispatch_semantics_action_.Set(
      tonic::DartState::Current(),
      Dart_GetField(library, tonic::ToDart("_dispatchSemanticsAction")));
  begin_frame_.Set(tonic::DartState::Current(),
                   Dart_GetField(library, tonic::ToDart("_beginFrame")));
  draw_frame_.Set(tonic::DartState::Current(),
                  Dart_GetField(library, tonic::ToDart("_drawFrame")));
  report_timings_.Set(tonic::DartState::Current(),
                      Dart_GetField(library, tonic::ToDart("_reportTimings")));
}

void PlatformConfiguration::AddView(int64_t view_id,
                                    const ViewportMetrics& view_metrics) {
  auto [view_iterator, insertion_happened] =
      metrics_.emplace(view_id, view_metrics);
  FML_DCHECK(insertion_happened);

  std::shared_ptr<tonic::DartState> dart_state = add_view_.dart_state().lock();
  if (!dart_state) {
    return;
  }
  tonic::DartState::Scope scope(dart_state);
  tonic::CheckAndHandleError(tonic::DartInvoke(
      add_view_.Get(),
      {
          tonic::ToDart(view_id),
          tonic::ToDart(view_metrics.device_pixel_ratio),
          tonic::ToDart(view_metrics.physical_width),
          tonic::ToDart(view_metrics.physical_height),
          tonic::ToDart(view_metrics.physical_padding_top),
          tonic::ToDart(view_metrics.physical_padding_right),
          tonic::ToDart(view_metrics.physical_padding_bottom),
          tonic::ToDart(view_metrics.physical_padding_left),
          tonic::ToDart(view_metrics.physical_view_inset_top),
          tonic::ToDart(view_metrics.physical_view_inset_right),
          tonic::ToDart(view_metrics.physical_view_inset_bottom),
          tonic::ToDart(view_metrics.physical_view_inset_left),
          tonic::ToDart(view_metrics.physical_system_gesture_inset_top),
          tonic::ToDart(view_metrics.physical_system_gesture_inset_right),
          tonic::ToDart(view_metrics.physical_system_gesture_inset_bottom),
          tonic::ToDart(view_metrics.physical_system_gesture_inset_left),
          tonic::ToDart(view_metrics.physical_touch_slop),
          tonic::ToDart(view_metrics.physical_display_features_bounds),
          tonic::ToDart(view_metrics.physical_display_features_type),
          tonic::ToDart(view_metrics.physical_display_features_state),
          tonic::ToDart(view_metrics.display_id),
      }));
}

void PlatformConfiguration::RemoveView(int64_t view_id) {
  if (view_id == kFlutterImplicitViewId) {
    FML_LOG(ERROR) << "The implicit view #" << view_id << " cannot be removed.";
    FML_DCHECK(false);
    return;
  }
  size_t erased_elements = metrics_.erase(view_id);
  FML_DCHECK(erased_elements != 0) << "View #" << view_id << " doesn't exist.";
  (void)erased_elements;  // Suppress unused variable warning

  std::shared_ptr<tonic::DartState> dart_state =
      remove_view_.dart_state().lock();
  if (!dart_state) {
    return;
  }
  tonic::DartState::Scope scope(dart_state);
  tonic::CheckAndHandleError(
      tonic::DartInvoke(remove_view_.Get(), {
                                                tonic::ToDart(view_id),
                                            }));
}

bool PlatformConfiguration::UpdateViewMetrics(
    int64_t view_id,
    const ViewportMetrics& view_metrics) {
  auto found_iter = metrics_.find(view_id);
  if (found_iter == metrics_.end()) {
    return false;
  }

  found_iter->second = view_metrics;

<<<<<<< HEAD
  library_.Set(tonic::DartState::Current(), library);
}

void PlatformConfiguration::AddView(int64_t view_id,
                                    const ViewportMetrics& view_metrics) {
  auto [window_iterator, insertion_happened] = windows_.emplace(
      view_id, std::make_unique<Window>(library_, view_id, view_metrics));
  FML_DCHECK(insertion_happened);
  // Make the new window send an AddView message to Dart.
  window_iterator->second->AddView();
}

void PlatformConfiguration::RemoveView(int64_t view_id) {
  FML_DCHECK(view_id != kFlutterImplicitViewId)
      << "The implicit view #" << view_id << " should never be removed.";
  size_t erased_elements = windows_.erase(view_id);
  FML_DCHECK(erased_elements != 0) << "View #" << view_id << " doesn't exist.";
  (void)erased_elements;
  std::shared_ptr<tonic::DartState> dart_state =
      remove_view_.dart_state().lock();
  if (!dart_state) {
    return;
  }
  tonic::DartState::Scope scope(dart_state);
  tonic::CheckAndHandleError(
      tonic::DartInvoke(remove_view_.Get(), {
                                                tonic::ToDart(view_id),
                                            }));
=======
  std::shared_ptr<tonic::DartState> dart_state =
      update_window_metrics_.dart_state().lock();
  if (!dart_state) {
    return false;
  }
  tonic::DartState::Scope scope(dart_state);
  tonic::CheckAndHandleError(tonic::DartInvoke(
      update_window_metrics_.Get(),
      {
          tonic::ToDart(view_id),
          tonic::ToDart(view_metrics.device_pixel_ratio),
          tonic::ToDart(view_metrics.physical_width),
          tonic::ToDart(view_metrics.physical_height),
          tonic::ToDart(view_metrics.physical_padding_top),
          tonic::ToDart(view_metrics.physical_padding_right),
          tonic::ToDart(view_metrics.physical_padding_bottom),
          tonic::ToDart(view_metrics.physical_padding_left),
          tonic::ToDart(view_metrics.physical_view_inset_top),
          tonic::ToDart(view_metrics.physical_view_inset_right),
          tonic::ToDart(view_metrics.physical_view_inset_bottom),
          tonic::ToDart(view_metrics.physical_view_inset_left),
          tonic::ToDart(view_metrics.physical_system_gesture_inset_top),
          tonic::ToDart(view_metrics.physical_system_gesture_inset_right),
          tonic::ToDart(view_metrics.physical_system_gesture_inset_bottom),
          tonic::ToDart(view_metrics.physical_system_gesture_inset_left),
          tonic::ToDart(view_metrics.physical_touch_slop),
          tonic::ToDart(view_metrics.physical_display_features_bounds),
          tonic::ToDart(view_metrics.physical_display_features_type),
          tonic::ToDart(view_metrics.physical_display_features_state),
          tonic::ToDart(view_metrics.display_id),
      }));
  return true;
>>>>>>> e88b21b6
}

void PlatformConfiguration::UpdateDisplays(
    const std::vector<DisplayData>& displays) {
  std::vector<DisplayId> ids;
  std::vector<double> widths;
  std::vector<double> heights;
  std::vector<double> device_pixel_ratios;
  std::vector<double> refresh_rates;
  for (const auto& display : displays) {
    ids.push_back(display.id);
    widths.push_back(display.width);
    heights.push_back(display.height);
    device_pixel_ratios.push_back(display.pixel_ratio);
    refresh_rates.push_back(display.refresh_rate);
  }
  std::shared_ptr<tonic::DartState> dart_state =
      update_displays_.dart_state().lock();
  if (!dart_state) {
    return;
  }
  tonic::DartState::Scope scope(dart_state);
  tonic::CheckAndHandleError(tonic::DartInvoke(
      update_displays_.Get(),
      {
          tonic::ToDart<std::vector<DisplayId>>(ids),
          tonic::ToDart<std::vector<double>>(widths),
          tonic::ToDart<std::vector<double>>(heights),
          tonic::ToDart<std::vector<double>>(device_pixel_ratios),
          tonic::ToDart<std::vector<double>>(refresh_rates),
      }));
}

void PlatformConfiguration::UpdateLocales(
    const std::vector<std::string>& locales) {
  std::shared_ptr<tonic::DartState> dart_state =
      update_locales_.dart_state().lock();
  if (!dart_state) {
    return;
  }

  tonic::DartState::Scope scope(dart_state);
  tonic::CheckAndHandleError(
      tonic::DartInvoke(update_locales_.Get(),
                        {
                            tonic::ToDart<std::vector<std::string>>(locales),
                        }));
}

void PlatformConfiguration::UpdateUserSettingsData(const std::string& data) {
  std::shared_ptr<tonic::DartState> dart_state =
      update_user_settings_data_.dart_state().lock();
  if (!dart_state) {
    return;
  }
  tonic::DartState::Scope scope(dart_state);

  tonic::CheckAndHandleError(tonic::DartInvoke(update_user_settings_data_.Get(),
                                               {
                                                   tonic::StdStringToDart(data),
                                               }));
}

void PlatformConfiguration::UpdateInitialLifecycleState(
    const std::string& data) {
  std::shared_ptr<tonic::DartState> dart_state =
      update_initial_lifecycle_state_.dart_state().lock();
  if (!dart_state) {
    return;
  }
  tonic::DartState::Scope scope(dart_state);
  tonic::CheckAndHandleError(tonic::DartInvoke(
      update_initial_lifecycle_state_.Get(), {
                                                 tonic::StdStringToDart(data),
                                             }));
}

void PlatformConfiguration::UpdateSemanticsEnabled(bool enabled) {
  std::shared_ptr<tonic::DartState> dart_state =
      update_semantics_enabled_.dart_state().lock();
  if (!dart_state) {
    return;
  }
  tonic::DartState::Scope scope(dart_state);
  UIDartState::ThrowIfUIOperationsProhibited();

  tonic::CheckAndHandleError(tonic::DartInvoke(update_semantics_enabled_.Get(),
                                               {tonic::ToDart(enabled)}));
}

void PlatformConfiguration::UpdateAccessibilityFeatures(int32_t values) {
  std::shared_ptr<tonic::DartState> dart_state =
      update_accessibility_features_.dart_state().lock();
  if (!dart_state) {
    return;
  }
  tonic::DartState::Scope scope(dart_state);

  tonic::CheckAndHandleError(tonic::DartInvoke(
      update_accessibility_features_.Get(), {tonic::ToDart(values)}));
}

void PlatformConfiguration::DispatchPlatformMessage(
    std::unique_ptr<PlatformMessage> message) {
  std::shared_ptr<tonic::DartState> dart_state =
      dispatch_platform_message_.dart_state().lock();
  if (!dart_state) {
    FML_DLOG(WARNING)
        << "Dropping platform message for lack of DartState on channel: "
        << message->channel();
    return;
  }
  tonic::DartState::Scope scope(dart_state);
  Dart_Handle data_handle =
      (message->hasData()) ? ToByteData(message->data()) : Dart_Null();
  if (Dart_IsError(data_handle)) {
    FML_DLOG(WARNING)
        << "Dropping platform message because of a Dart error on channel: "
        << message->channel();
    return;
  }

  int response_id = 0;
  if (auto response = message->response()) {
    response_id = next_response_id_++;
    pending_responses_[response_id] = response;
  }

  tonic::CheckAndHandleError(
      tonic::DartInvoke(dispatch_platform_message_.Get(),
                        {tonic::ToDart(message->channel()), data_handle,
                         tonic::ToDart(response_id)}));
}

void PlatformConfiguration::DispatchPointerDataPacket(
    const PointerDataPacket& packet) {
  std::shared_ptr<tonic::DartState> dart_state =
      dispatch_pointer_data_packet_.dart_state().lock();
  if (!dart_state) {
    return;
  }
  tonic::DartState::Scope scope(dart_state);

  const std::vector<uint8_t>& buffer = packet.data();
  Dart_Handle data_handle =
      tonic::DartByteData::Create(buffer.data(), buffer.size());
  if (Dart_IsError(data_handle)) {
    return;
  }

  tonic::CheckAndHandleError(
      tonic::DartInvoke(dispatch_pointer_data_packet_.Get(), {data_handle}));
}

void PlatformConfiguration::DispatchSemanticsAction(int32_t node_id,
                                                    SemanticsAction action,
                                                    fml::MallocMapping args) {
  std::shared_ptr<tonic::DartState> dart_state =
      dispatch_semantics_action_.dart_state().lock();
  if (!dart_state) {
    return;
  }
  tonic::DartState::Scope scope(dart_state);

  Dart_Handle args_handle =
      (args.GetSize() <= 0) ? Dart_Null() : ToByteData(args);

  if (Dart_IsError(args_handle)) {
    return;
  }

  tonic::CheckAndHandleError(tonic::DartInvoke(
      dispatch_semantics_action_.Get(),
      {tonic::ToDart(node_id), tonic::ToDart(static_cast<int32_t>(action)),
       args_handle}));
}

void PlatformConfiguration::BeginFrame(fml::TimePoint frameTime,
                                       uint64_t frame_number) {
  std::shared_ptr<tonic::DartState> dart_state =
      begin_frame_.dart_state().lock();
  if (!dart_state) {
    return;
  }
  tonic::DartState::Scope scope(dart_state);

  int64_t microseconds = (frameTime - fml::TimePoint()).ToMicroseconds();

  tonic::CheckAndHandleError(
      tonic::DartInvoke(begin_frame_.Get(), {
                                                Dart_NewInteger(microseconds),
                                                Dart_NewInteger(frame_number),
                                            }));

  UIDartState::Current()->FlushMicrotasksNow();

  tonic::CheckAndHandleError(tonic::DartInvokeVoid(draw_frame_.Get()));
}

void PlatformConfiguration::ReportTimings(std::vector<int64_t> timings) {
  std::shared_ptr<tonic::DartState> dart_state =
      report_timings_.dart_state().lock();
  if (!dart_state) {
    return;
  }
  tonic::DartState::Scope scope(dart_state);

  Dart_Handle data_handle =
      Dart_NewTypedData(Dart_TypedData_kInt64, timings.size());

  Dart_TypedData_Type type;
  void* data = nullptr;
  intptr_t num_acquired = 0;
  FML_CHECK(!Dart_IsError(
      Dart_TypedDataAcquireData(data_handle, &type, &data, &num_acquired)));
  FML_DCHECK(num_acquired == static_cast<int>(timings.size()));

  memcpy(data, timings.data(), sizeof(int64_t) * timings.size());
  FML_CHECK(Dart_TypedDataReleaseData(data_handle));

  tonic::CheckAndHandleError(
      tonic::DartInvoke(report_timings_.Get(), {
                                                   data_handle,
                                               }));
}

const ViewportMetrics* PlatformConfiguration::GetMetrics(int view_id) {
  auto found = metrics_.find(view_id);
  if (found != metrics_.end()) {
    return &found->second;
  } else {
    return nullptr;
  }
}

void PlatformConfiguration::CompletePlatformMessageEmptyResponse(
    int response_id) {
  if (!response_id) {
    return;
  }
  auto it = pending_responses_.find(response_id);
  if (it == pending_responses_.end()) {
    return;
  }
  auto response = std::move(it->second);
  pending_responses_.erase(it);
  response->CompleteEmpty();
}

void PlatformConfiguration::CompletePlatformMessageResponse(
    int response_id,
    std::vector<uint8_t> data) {
  if (!response_id) {
    return;
  }
  auto it = pending_responses_.find(response_id);
  if (it == pending_responses_.end()) {
    return;
  }
  auto response = std::move(it->second);
  pending_responses_.erase(it);
  response->Complete(std::make_unique<fml::DataMapping>(std::move(data)));
}

void PlatformConfigurationNativeApi::Render(int64_t view_id, Scene* scene) {
  UIDartState::ThrowIfUIOperationsProhibited();
  UIDartState::Current()->platform_configuration()->client()->Render(view_id,
                                                                     scene);
}

void PlatformConfigurationNativeApi::SetNeedsReportTimings(bool value) {
  UIDartState::ThrowIfUIOperationsProhibited();
  UIDartState::Current()
      ->platform_configuration()
      ->client()
      ->SetNeedsReportTimings(value);
}

namespace {
Dart_Handle HandlePlatformMessage(
    UIDartState* dart_state,
    const std::string& name,
    Dart_Handle data_handle,
    const fml::RefPtr<PlatformMessageResponse>& response) {
  if (Dart_IsNull(data_handle)) {
    return dart_state->HandlePlatformMessage(
        std::make_unique<PlatformMessage>(name, response));
  } else {
    tonic::DartByteData data(data_handle);
    const uint8_t* buffer = static_cast<const uint8_t*>(data.data());
    return dart_state->HandlePlatformMessage(std::make_unique<PlatformMessage>(
        name, fml::MallocMapping::Copy(buffer, data.length_in_bytes()),
        response));
  }
}
}  // namespace

Dart_Handle PlatformConfigurationNativeApi::SendPlatformMessage(
    const std::string& name,
    Dart_Handle callback,
    Dart_Handle data_handle) {
  UIDartState* dart_state = UIDartState::Current();

  if (!dart_state->platform_configuration()) {
    return tonic::ToDart(
        "SendPlatformMessage only works on the root isolate, see "
        "SendPortPlatformMessage.");
  }

  fml::RefPtr<PlatformMessageResponse> response;
  if (!Dart_IsNull(callback)) {
    response = fml::MakeRefCounted<PlatformMessageResponseDart>(
        tonic::DartPersistentValue(dart_state, callback),
        dart_state->GetTaskRunners().GetUITaskRunner(), name);
  }

  return HandlePlatformMessage(dart_state, name, data_handle, response);
}

Dart_Handle PlatformConfigurationNativeApi::SendPortPlatformMessage(
    const std::string& name,
    Dart_Handle identifier,
    Dart_Handle send_port,
    Dart_Handle data_handle) {
  // This can be executed on any isolate.
  UIDartState* dart_state = UIDartState::Current();

  int64_t c_send_port = tonic::DartConverter<int64_t>::FromDart(send_port);
  if (c_send_port == ILLEGAL_PORT) {
    return tonic::ToDart("Invalid port specified");
  }

  fml::RefPtr<PlatformMessageResponse> response =
      fml::MakeRefCounted<PlatformMessageResponseDartPort>(
          c_send_port, tonic::DartConverter<int64_t>::FromDart(identifier),
          name);

  return HandlePlatformMessage(dart_state, name, data_handle, response);
}

void PlatformConfigurationNativeApi::RespondToPlatformMessage(
    int response_id,
    const tonic::DartByteData& data) {
  if (Dart_IsNull(data.dart_handle())) {
    UIDartState::Current()
        ->platform_configuration()
        ->CompletePlatformMessageEmptyResponse(response_id);
  } else {
    // TODO(engine): Avoid this copy.
    const uint8_t* buffer = static_cast<const uint8_t*>(data.data());
    UIDartState::Current()
        ->platform_configuration()
        ->CompletePlatformMessageResponse(
            response_id,
            std::vector<uint8_t>(buffer, buffer + data.length_in_bytes()));
  }
}

void PlatformConfigurationNativeApi::SetIsolateDebugName(
    const std::string& name) {
  UIDartState::ThrowIfUIOperationsProhibited();
  UIDartState::Current()->SetDebugName(name);
}

Dart_PerformanceMode PlatformConfigurationNativeApi::current_performance_mode_ =
    Dart_PerformanceMode_Default;

Dart_PerformanceMode PlatformConfigurationNativeApi::GetDartPerformanceMode() {
  return current_performance_mode_;
}

int PlatformConfigurationNativeApi::RequestDartPerformanceMode(int mode) {
  UIDartState::ThrowIfUIOperationsProhibited();
  current_performance_mode_ = static_cast<Dart_PerformanceMode>(mode);
  return Dart_SetPerformanceMode(current_performance_mode_);
}

Dart_Handle PlatformConfigurationNativeApi::GetPersistentIsolateData() {
  UIDartState::ThrowIfUIOperationsProhibited();

  auto persistent_isolate_data = UIDartState::Current()
                                     ->platform_configuration()
                                     ->client()
                                     ->GetPersistentIsolateData();

  if (!persistent_isolate_data) {
    return Dart_Null();
  }

  return tonic::DartByteData::Create(persistent_isolate_data->GetMapping(),
                                     persistent_isolate_data->GetSize());
}

void PlatformConfigurationNativeApi::ScheduleFrame() {
  UIDartState::ThrowIfUIOperationsProhibited();
  UIDartState::Current()->platform_configuration()->client()->ScheduleFrame();
}

void PlatformConfigurationNativeApi::UpdateSemantics(SemanticsUpdate* update) {
  UIDartState::ThrowIfUIOperationsProhibited();
  UIDartState::Current()->platform_configuration()->client()->UpdateSemantics(
      update);
}

Dart_Handle PlatformConfigurationNativeApi::ComputePlatformResolvedLocale(
    Dart_Handle supportedLocalesHandle) {
  UIDartState::ThrowIfUIOperationsProhibited();
  std::vector<std::string> supportedLocales =
      tonic::DartConverter<std::vector<std::string>>::FromDart(
          supportedLocalesHandle);

  std::vector<std::string> results =
      *UIDartState::Current()
           ->platform_configuration()
           ->client()
           ->ComputePlatformResolvedLocale(supportedLocales);

  return tonic::DartConverter<std::vector<std::string>>::ToDart(results);
}

std::string PlatformConfigurationNativeApi::DefaultRouteName() {
  UIDartState::ThrowIfUIOperationsProhibited();
  return UIDartState::Current()
      ->platform_configuration()
      ->client()
      ->DefaultRouteName();
}

int64_t PlatformConfigurationNativeApi::GetRootIsolateToken() {
  UIDartState* dart_state = UIDartState::Current();
  FML_DCHECK(dart_state);
  return dart_state->GetRootIsolateToken();
}

void PlatformConfigurationNativeApi::RegisterBackgroundIsolate(
    int64_t root_isolate_token) {
  UIDartState* dart_state = UIDartState::Current();
  FML_DCHECK(dart_state && !dart_state->IsRootIsolate());
  auto platform_message_handler =
      (*static_cast<std::shared_ptr<PlatformMessageHandlerStorage>*>(
          Dart_CurrentIsolateGroupData()));
  FML_DCHECK(platform_message_handler);
  auto weak_platform_message_handler =
      platform_message_handler->GetPlatformMessageHandler(root_isolate_token);
  dart_state->SetPlatformMessageHandler(weak_platform_message_handler);
}

void PlatformConfigurationNativeApi::SendChannelUpdate(const std::string& name,
                                                       bool listening) {
  UIDartState::Current()->platform_configuration()->client()->SendChannelUpdate(
      name, listening);
}

double PlatformConfigurationNativeApi::GetScaledFontSize(
    double unscaled_font_size,
    int configuration_id) {
  UIDartState::ThrowIfUIOperationsProhibited();
  return UIDartState::Current()
      ->platform_configuration()
      ->client()
      ->GetScaledFontSize(unscaled_font_size, configuration_id);
}
}  // namespace flutter<|MERGE_RESOLUTION|>--- conflicted
+++ resolved
@@ -42,10 +42,6 @@
 
   on_error_.Set(tonic::DartState::Current(),
                 Dart_GetField(library, tonic::ToDart("_onError")));
-<<<<<<< HEAD
-  remove_view_.Set(tonic::DartState::Current(),
-                   Dart_GetField(library, tonic::ToDart("_removeView")));
-=======
   add_view_.Set(tonic::DartState::Current(),
                 Dart_GetField(library, tonic::ToDart("_addView")));
   remove_view_.Set(tonic::DartState::Current(),
@@ -53,7 +49,6 @@
   update_window_metrics_.Set(
       tonic::DartState::Current(),
       Dart_GetField(library, tonic::ToDart("_updateWindowMetrics")));
->>>>>>> e88b21b6
   update_displays_.Set(
       tonic::DartState::Current(),
       Dart_GetField(library, tonic::ToDart("_updateDisplays")));
@@ -158,36 +153,6 @@
 
   found_iter->second = view_metrics;
 
-<<<<<<< HEAD
-  library_.Set(tonic::DartState::Current(), library);
-}
-
-void PlatformConfiguration::AddView(int64_t view_id,
-                                    const ViewportMetrics& view_metrics) {
-  auto [window_iterator, insertion_happened] = windows_.emplace(
-      view_id, std::make_unique<Window>(library_, view_id, view_metrics));
-  FML_DCHECK(insertion_happened);
-  // Make the new window send an AddView message to Dart.
-  window_iterator->second->AddView();
-}
-
-void PlatformConfiguration::RemoveView(int64_t view_id) {
-  FML_DCHECK(view_id != kFlutterImplicitViewId)
-      << "The implicit view #" << view_id << " should never be removed.";
-  size_t erased_elements = windows_.erase(view_id);
-  FML_DCHECK(erased_elements != 0) << "View #" << view_id << " doesn't exist.";
-  (void)erased_elements;
-  std::shared_ptr<tonic::DartState> dart_state =
-      remove_view_.dart_state().lock();
-  if (!dart_state) {
-    return;
-  }
-  tonic::DartState::Scope scope(dart_state);
-  tonic::CheckAndHandleError(
-      tonic::DartInvoke(remove_view_.Get(), {
-                                                tonic::ToDart(view_id),
-                                            }));
-=======
   std::shared_ptr<tonic::DartState> dart_state =
       update_window_metrics_.dart_state().lock();
   if (!dart_state) {
@@ -220,7 +185,6 @@
           tonic::ToDart(view_metrics.display_id),
       }));
   return true;
->>>>>>> e88b21b6
 }
 
 void PlatformConfiguration::UpdateDisplays(
