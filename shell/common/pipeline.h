// Copyright 2013 The Flutter Authors. All rights reserved.
// Use of this source code is governed by a BSD-style license that can be
// found in the LICENSE file.

#ifndef FLUTTER_SHELL_COMMON_PIPELINE_H_
#define FLUTTER_SHELL_COMMON_PIPELINE_H_

#include <deque>
#include <memory>
#include <mutex>

#include "flutter/flow/frame_timings.h"
#include "flutter/flow/layers/layer_tree.h"
#include "flutter/fml/macros.h"
#include "flutter/fml/memory/ref_counted.h"
#include "flutter/fml/synchronization/semaphore.h"
#include "flutter/fml/trace_event.h"

namespace flutter {

struct PipelineProduceResult {
  // Whether the item was successfully pushed into the pipeline.
  bool success = false;
  // Whether it is the first item of the pipeline. Only valid when 'success' is
  // 'true'.
  bool is_first_item = false;
};

enum class PipelineConsumeResult {
  NoneAvailable,
  Done,
  MoreAvailable,
};

size_t GetNextPipelineTraceID();

/// A thread-safe queue of resources for a single consumer and a single
/// producer, with a maximum queue depth.
///
/// Pipelines support two key operations: produce and consume.
///
/// The consumer calls |Consume| to wait for a resource to be produced and
/// consume it when ready.
///
/// The producer calls |Produce| to generate a `ProducerContinuation` which
/// provides a means to enqueue a resource in the pipeline, if the pipeline is
/// below its maximum depth. When the resource has been prepared, the producer
/// calls `Complete` on the continuation, which enqueues the resource and
/// signals the waiting consumer.
///
/// Pipelines generate the following tracing information:
/// * PipelineItem: async flow tracking time taken from the time a producer
///   calls |Produce| to the time a consumer consumes calls |Consume|.
/// * PipelineProduce: async flow tracking time taken from the time a producer
///   calls |Produce| to the time they complete the `ProducerContinuation` with
///   a resource.
/// * Pipeline Depth: counter of inflight resource producers.
///
/// The primary use of this class is as the frame pipeline used in Flutter's
/// animator/rasterizer.
template <class R>
class Pipeline {
 public:
  using Resource = R;
  using ResourcePtr = std::unique_ptr<Resource>;

  /// Denotes a spot in the pipeline reserved for the producer to finish
  /// preparing a completed pipeline resource.
  class ProducerContinuation {
   public:
    ProducerContinuation() : trace_id_(0) {}

    ProducerContinuation(ProducerContinuation&& other)
        : continuation_(other.continuation_), trace_id_(other.trace_id_) {
      other.continuation_ = nullptr;
      other.trace_id_ = 0;
    }

    ProducerContinuation& operator=(ProducerContinuation&& other) {
      std::swap(continuation_, other.continuation_);
      std::swap(trace_id_, other.trace_id_);
      return *this;
    }

    ~ProducerContinuation() {
      if (continuation_) {
        continuation_(nullptr, trace_id_);
        TRACE_EVENT_ASYNC_END0("flutter", "PipelineProduce", trace_id_);
        // The continuation is being dropped on the floor. End the flow.
        TRACE_FLOW_END("flutter", "PipelineItem", trace_id_);
        TRACE_EVENT_ASYNC_END0("flutter", "PipelineItem", trace_id_);
      }
    }

    /// Completes the continuation with the specified resource.
    [[nodiscard]] PipelineProduceResult Complete(ResourcePtr resource) {
      PipelineProduceResult result;
      if (continuation_) {
        result = continuation_(std::move(resource), trace_id_);
        continuation_ = nullptr;
        TRACE_EVENT_ASYNC_END0("flutter", "PipelineProduce", trace_id_);
        TRACE_FLOW_STEP("flutter", "PipelineItem", trace_id_);
      }
      return result;
    }

    explicit operator bool() const { return continuation_ != nullptr; }

   private:
    friend class Pipeline;
    using Continuation =
        std::function<PipelineProduceResult(ResourcePtr, size_t)>;

    Continuation continuation_;
    size_t trace_id_;

    ProducerContinuation(const Continuation& continuation, size_t trace_id)
        : continuation_(continuation), trace_id_(trace_id) {
      TRACE_FLOW_BEGIN("flutter", "PipelineItem", trace_id_);
      TRACE_EVENT_ASYNC_BEGIN0("flutter", "PipelineItem", trace_id_);
      TRACE_EVENT_ASYNC_BEGIN0("flutter", "PipelineProduce", trace_id_);
    }

    FML_DISALLOW_COPY_AND_ASSIGN(ProducerContinuation);
  };

  explicit Pipeline(uint32_t depth)
      : empty_(depth), available_(0), inflight_(0) {}

  ~Pipeline() = default;

  bool IsValid() const { return empty_.IsValid() && available_.IsValid(); }

  /// Creates a `ProducerContinuation` that a producer can use to add a
  /// resource to the queue.
  ///
  /// If the queue is already at its maximum depth, the `ProducerContinuation`
  /// is returned with success = false.
  ProducerContinuation Produce() {
    if (!empty_.TryWait()) {
      return {};
    }
    ++inflight_;
    FML_TRACE_COUNTER("flutter", "Pipeline Depth",
                      reinterpret_cast<int64_t>(this),      //
                      "frames in flight", inflight_.load()  //
    );

    return ProducerContinuation{
        std::bind(&Pipeline::ProducerCommit, this, std::placeholders::_1,
                  std::placeholders::_2),  // continuation
        GetNextPipelineTraceID()};         // trace id
  }

  /// Creates a `ProducerContinuation` that will only push the task if the
  /// queue is empty.
  ///
  /// Prefer using |Produce|. ProducerContinuation returned by this method
  /// doesn't guarantee that the frame will be rendered.
  ProducerContinuation ProduceIfEmpty() {
    if (!empty_.TryWait()) {
      return {};
    }
    ++inflight_;
    FML_TRACE_COUNTER("flutter", "Pipeline Depth",
                      reinterpret_cast<int64_t>(this),      //
                      "frames in flight", inflight_.load()  //
    );

    return ProducerContinuation{
        std::bind(&Pipeline::ProducerCommitIfEmpty, this, std::placeholders::_1,
                  std::placeholders::_2),  // continuation
        GetNextPipelineTraceID()};         // trace id
  }

  using Consumer = std::function<void(ResourcePtr)>;

  /// @note Procedure doesn't copy all closures.
  [[nodiscard]] PipelineConsumeResult Consume(const Consumer& consumer) {
    if (consumer == nullptr) {
      return PipelineConsumeResult::NoneAvailable;
    }

    if (!available_.TryWait()) {
      return PipelineConsumeResult::NoneAvailable;
    }

    ResourcePtr resource;
    size_t trace_id = 0;
    size_t items_count = 0;

    {
      std::scoped_lock lock(queue_mutex_);
      std::tie(resource, trace_id) = std::move(queue_.front());
      queue_.pop_front();
      items_count = queue_.size();
    }

    consumer(std::move(resource));

    empty_.Signal();
    --inflight_;

    TRACE_FLOW_END("flutter", "PipelineItem", trace_id);
    TRACE_EVENT_ASYNC_END0("flutter", "PipelineItem", trace_id);

    return items_count > 0 ? PipelineConsumeResult::MoreAvailable
                           : PipelineConsumeResult::Done;
  }

 private:
  fml::Semaphore empty_;
  fml::Semaphore available_;
  std::atomic<int> inflight_;
  std::mutex queue_mutex_;
  std::deque<std::pair<ResourcePtr, size_t>> queue_;

  /// Commits a produced resource to the queue and signals the consumer that a
  /// resource is available.
  PipelineProduceResult ProducerCommit(ResourcePtr resource, size_t trace_id) {
    bool is_first_item = false;
    {
      std::scoped_lock lock(queue_mutex_);
      is_first_item = queue_.empty();
      queue_.emplace_back(std::move(resource), trace_id);
    }

    // Ensure the queue mutex is not held as that would be a pessimization.
    available_.Signal();
    return {.success = true, .is_first_item = is_first_item};
  }

  PipelineProduceResult ProducerCommitIfEmpty(ResourcePtr resource,
                                              size_t trace_id) {
    {
      std::scoped_lock lock(queue_mutex_);
      if (!queue_.empty()) {
        // Bail if the queue is not empty, opens up spaces to produce other
        // frames.
        empty_.Signal();
        return {.success = false, .is_first_item = false};
      }
      queue_.emplace_back(std::move(resource), trace_id);
    }

    // Ensure the queue mutex is not held as that would be a pessimization.
    available_.Signal();
    return {.success = true, .is_first_item = true};
  }

  FML_DISALLOW_COPY_AND_ASSIGN(Pipeline);
};

struct LayerTreeItem {
<<<<<<< HEAD
  LayerTreeItem(int64_t view_id,
                std::shared_ptr<LayerTree> layer_tree,
=======
  LayerTreeItem(std::unique_ptr<LayerTree> layer_tree,
>>>>>>> c829f37c
                std::unique_ptr<FrameTimingsRecorder> frame_timings_recorder)
      : view_id(view_id),
        layer_tree(std::move(layer_tree)),
        frame_timings_recorder(std::move(frame_timings_recorder)) {}
<<<<<<< HEAD
  int64_t view_id;
  std::shared_ptr<LayerTree> layer_tree;
=======
  std::unique_ptr<LayerTree> layer_tree;
>>>>>>> c829f37c
  std::unique_ptr<FrameTimingsRecorder> frame_timings_recorder;
};

using LayerTreePipeline = Pipeline<LayerTreeItem>;

}  // namespace flutter

#endif  // FLUTTER_SHELL_COMMON_PIPELINE_H_<|MERGE_RESOLUTION|>--- conflicted
+++ resolved
@@ -252,22 +252,14 @@
 };
 
 struct LayerTreeItem {
-<<<<<<< HEAD
   LayerTreeItem(int64_t view_id,
-                std::shared_ptr<LayerTree> layer_tree,
-=======
-  LayerTreeItem(std::unique_ptr<LayerTree> layer_tree,
->>>>>>> c829f37c
+                std::unique_ptr<LayerTree> layer_tree,
                 std::unique_ptr<FrameTimingsRecorder> frame_timings_recorder)
       : view_id(view_id),
         layer_tree(std::move(layer_tree)),
         frame_timings_recorder(std::move(frame_timings_recorder)) {}
-<<<<<<< HEAD
   int64_t view_id;
-  std::shared_ptr<LayerTree> layer_tree;
-=======
   std::unique_ptr<LayerTree> layer_tree;
->>>>>>> c829f37c
   std::unique_ptr<FrameTimingsRecorder> frame_timings_recorder;
 };
 
