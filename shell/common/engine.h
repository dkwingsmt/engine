--- conflicted
+++ resolved
@@ -907,13 +907,9 @@
   std::string DefaultRouteName() override;
 
   // |RuntimeDelegate|
-<<<<<<< HEAD
   void Render(int64_t view_id,
-              std::unique_ptr<flutter::LayerTree> layer_tree) override;
-=======
-  void Render(std::unique_ptr<flutter::LayerTree> layer_tree,
+              std::unique_ptr<flutter::LayerTree> layer_tree,
               float device_pixel_ratio) override;
->>>>>>> 8d3a8162
 
   // |RuntimeDelegate|
   void UpdateSemantics(SemanticsNodeUpdates update,
