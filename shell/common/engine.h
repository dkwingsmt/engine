// Copyright 2013 The Flutter Authors. All rights reserved.
// Use of this source code is governed by a BSD-style license that can be
// found in the LICENSE file.

#ifndef SHELL_COMMON_ENGINE_H_
#define SHELL_COMMON_ENGINE_H_

#include <memory>
#include <string>

#include "flutter/assets/asset_manager.h"
#include "flutter/common/task_runners.h"
#include "flutter/fml/macros.h"
#include "flutter/fml/mapping.h"
#include "flutter/fml/memory/weak_ptr.h"
#include "flutter/lib/ui/painting/image_decoder.h"
#include "flutter/lib/ui/painting/image_generator_registry.h"
#include "flutter/lib/ui/semantics/custom_accessibility_action.h"
#include "flutter/lib/ui/semantics/semantics_node.h"
#include "flutter/lib/ui/snapshot_delegate.h"
#include "flutter/lib/ui/text/font_collection.h"
#include "flutter/lib/ui/volatile_path_tracker.h"
#include "flutter/lib/ui/window/platform_message.h"
#include "flutter/lib/ui/window/viewport_metrics.h"
#include "flutter/runtime/dart_vm.h"
#include "flutter/runtime/runtime_controller.h"
#include "flutter/runtime/runtime_delegate.h"
#include "flutter/shell/common/animator.h"
#include "flutter/shell/common/display_manager.h"
#include "flutter/shell/common/platform_view.h"
#include "flutter/shell/common/pointer_data_dispatcher.h"
#include "flutter/shell/common/rasterizer.h"
#include "flutter/shell/common/run_configuration.h"
#include "flutter/shell/common/shell_io_manager.h"

namespace flutter {

//------------------------------------------------------------------------------
/// The engine is a component owned by the shell that resides on the UI task
/// runner and is responsible for managing the needs of the root isolate and its
/// runtime. The engine can only be created, accessed and collected on the UI
/// task runner. Each shell owns exactly one instance of the engine.
///
/// The root isolate of Flutter application gets "window" bindings. Using these
/// bindings, the application can schedule frames, post layer-trees for
/// rendering, ask to decompress images and upload them to the GPU, etc..
/// Non-root isolates of the VM do not get any of these capabilities and are run
/// in a VM managed thread pool (so if they did have "window", the threading
/// guarantees needed for engine operation would be violated).
///
/// The engine is responsible for the entire life-cycle of the root isolate.
/// When the engine is collected, its owner assumes that the root isolate has
/// been shutdown and appropriate resources collected. While each engine
/// instance can only manage a single instance of a root isolate, it may restart
/// that isolate on request. This is how the cold-restart development scenario
/// is supported.
///
/// When the engine instance is initially created, the root isolate is created
/// but it is not in the |DartIsolate::Phase::Running| phase yet. It only moves
/// into that phase when a successful call to `Engine::Run` is made.
///
/// @see      `Shell`
///
/// @note     This name of this class is perhaps a bit unfortunate and has
///           sometimes been the cause of confusion. For a class named "Engine"
///           in the Flutter "Engine" repository, its responsibilities are
///           decidedly unremarkable. But, it does happen to be the primary
///           entry-point used by components higher up in the Flutter tech stack
///           (usually in Dart code) to peer into the lower level functionality.
///           Besides, the authors haven't been able to come up with a more apt
///           name and it does happen to be one of the older classes in the
///           repository.
///
class Engine final : public RuntimeDelegate, PointerDataDispatcher::Delegate {
 public:
  //----------------------------------------------------------------------------
  /// @brief      Indicates the result of the call to `Engine::Run`.
  ///
  enum class RunStatus {
    //--------------------------------------------------------------------------
    /// The call to |Engine::Run| was successful and the root isolate is in the
    /// `DartIsolate::Phase::Running` phase with its entry-point invocation
    /// already pending in the task queue.
    ///
    Success,

    //--------------------------------------------------------------------------
    /// The engine can only manage a single instance of a root isolate. If a
    /// previous call to run the root isolate was successful, subsequent calls
    /// to run the isolate (even if the new run configuration is different) will
    /// be rejected.
    ///
    /// It is up to the caller to decide to re-purpose the running isolate,
    /// terminate it, or use another shell to host the new isolate. This is
    /// mostly used by embedders which have a fire-and-forget strategy to root
    /// isolate launch. For example, the application may try to "launch" an
    /// isolate when the embedders launches or resumes from a paused state. That
    /// the isolate is running is not necessarily a failure condition for them.
    /// But from the engine's perspective, the run configuration was rejected.
    ///
    FailureAlreadyRunning,

    //--------------------------------------------------------------------------
    /// Used to indicate to the embedder that a root isolate was not already
    /// running but the run configuration was not valid and root isolate could
    /// not be moved into the `DartIsolate::Phase::Running` phase.
    ///
    /// The caller must attempt the run call again with a valid configuration.
    /// The set of all failure modes is massive and can originate from a variety
    /// of sub-components. The engine will attempt to log the same when
    /// possible. With the aid of logs, the common causes of failure are:
    ///
    /// * AOT assets were given to JIT/DBC mode VM's and vice-versa.
    /// * The assets could not be found in the asset manager. Callers must make
    ///   sure their run configuration asset managers have been correctly set
    ///   up.
    /// * The assets themselves were corrupt or invalid. Callers must make sure
    ///   their asset delivery mechanisms are sound.
    /// * The application entry-point or the root library of the entry-point
    ///   specified in the run configuration was invalid. Callers must make sure
    ///   that the entry-point is present in the application. If the name of the
    ///   entrypoint is not "main" in the root library, callers must also ensure
    ///   that the snapshotting process has not tree-shaken away this
    ///   entrypoint. This requires the decoration of the entrypoint with the
    ///   `@pragma('vm:entry-point')` directive. This problem will manifest in
    ///   AOT mode operation of the Dart VM.
    ///
    Failure,
  };

  //----------------------------------------------------------------------------
  /// @brief      While the engine operates entirely on the UI task runner, it
  ///             needs the capabilities of the other components to fulfill the
  ///             requirements of the root isolate. The shell is the only class
  ///             that implements this interface as no other component has
  ///             access to all components in a thread safe manner. The engine
  ///             delegates these tasks to the shell via this interface.
  ///
  class Delegate {
   public:
    //--------------------------------------------------------------------------
    /// @brief      When the accessibility tree has been updated by the Flutter
    ///             application, this new information needs to be conveyed to
    ///             the underlying platform. The engine delegates this task to
    ///             the shell via this call. The engine cannot access the
    ///             underlying platform directly because of threading
    ///             considerations. Most platform specific APIs to convey
    ///             accessibility information are only safe to access on the
    ///             platform task runner while the engine is running on the UI
    ///             task runner.
    ///
    /// @see        `SemanticsNode`, `SemanticsNodeUpdates`,
    ///             `CustomAccessibilityActionUpdates`,
    ///             `PlatformView::UpdateSemantics`
    ///
    /// @param[in]  updates  A map with the stable semantics node identifier as
    ///                      key and the node properties as the value.
    /// @param[in]  actions  A map with the stable semantics node identifier as
    ///                      key and the custom node action as the value.
    ///
    virtual void OnEngineUpdateSemantics(
        SemanticsNodeUpdates updates,
        CustomAccessibilityActionUpdates actions) = 0;

    //--------------------------------------------------------------------------
    /// @brief      When the Flutter application has a message to send to the
    ///             underlying platform, the message needs to be forwarded to
    ///             the platform on the appropriate thread (via the platform
    ///             task runner). The engine delegates this task to the shell
    ///             via this method.
    ///
    /// @see        `PlatformView::HandlePlatformMessage`
    ///
    /// @param[in]  message  The message from the Flutter application to send to
    ///                      the underlying platform.
    ///
    virtual void OnEngineHandlePlatformMessage(
        std::unique_ptr<PlatformMessage> message) = 0;

    //--------------------------------------------------------------------------
    /// @brief      Notifies the delegate that the root isolate of the
    ///             application is about to be discarded and a new isolate with
    ///             the same runtime started in its place. This should only
    ///             happen in the Flutter "debug" runtime mode in the
    ///             cold-restart scenario. The embedder may need to reset native
    ///             resource in response to the restart.
    ///
    /// @see        `PlatformView::OnPreEngineRestart`
    ///
    virtual void OnPreEngineRestart() = 0;

    //--------------------------------------------------------------------------
    /// @brief      Notifies the shell that the root isolate is created.
    ///             Currently, this information is to add to the service
    ///             protocol list of available root isolates running in the VM
    ///             and their names so that the appropriate isolate can be
    ///             selected in the tools for debugging and instrumentation.
    ///
    virtual void OnRootIsolateCreated() = 0;

    //--------------------------------------------------------------------------
    /// @brief      Notifies the shell of the name of the root isolate and its
    ///             port when that isolate is launched, restarted (in the
    ///             cold-restart scenario) or the application itself updates the
    ///             name of the root isolate (via
    ///             `PlatformDispatcher.setIsolateDebugName` in
    ///             `platform_dispatcher.dart`). The name of the isolate is
    ///             meaningless to the engine but is used in instrumentation and
    ///             tooling. Currently, this information is to update the
    ///             service protocol list of available root isolates running in
    ///             the VM and their names so that the appropriate isolate can
    ///             be selected in the tools for debugging and instrumentation.
    ///
    /// @param[in]  isolate_name  The isolate name
    /// @param[in]  isolate_port  The isolate port
    ///
    virtual void UpdateIsolateDescription(const std::string isolate_name,
                                          int64_t isolate_port) = 0;

    //--------------------------------------------------------------------------
    /// @brief      Notifies the shell that the application has an opinion about
    ///             whether its frame timings need to be reported backed to it.
    ///             Due to the asynchronous nature of rendering in Flutter, it
    ///             is not possible for the application to determine the total
    ///             time it took to render a specific frame. While the
    ///             layer-tree is constructed on the UI thread, it needs to be
    ///             rendering on the raster thread. Dart code cannot execute on
    ///             this thread. So any instrumentation about the frame times
    ///             gathered on this thread needs to be aggregated and sent back
    ///             to the UI thread for processing in Dart.
    ///
    ///             When the application indicates that frame times need to be
    ///             reported, it collects this information till a specified
    ///             number of data points are gathered. Then this information is
    ///             sent back to Dart code via `Engine::ReportTimings`.
    ///
    ///             This option is engine counterpart of the
    ///             `Window._setNeedsReportTimings` in `window.dart`.
    ///
    /// @param[in]  needs_reporting  If reporting information should be
    ///                              collected and send back to Dart.
    ///
    virtual void SetNeedsReportTimings(bool needs_reporting) = 0;

    //--------------------------------------------------------------------------
    /// @brief      Directly invokes platform-specific APIs to compute the
    ///             locale the platform would have natively resolved to.
    ///
    /// @param[in]  supported_locale_data  The vector of strings that represents
    ///                                    the locales supported by the app.
    ///                                    Each locale consists of three
    ///                                    strings: languageCode, countryCode,
    ///                                    and scriptCode in that order.
    ///
    /// @return     A vector of 3 strings languageCode, countryCode, and
    ///             scriptCode that represents the locale selected by the
    ///             platform. Empty strings mean the value was unassigned. Empty
    ///             vector represents a null locale.
    ///
    virtual std::unique_ptr<std::vector<std::string>>
    ComputePlatformResolvedLocale(
        const std::vector<std::string>& supported_locale_data) = 0;

    //--------------------------------------------------------------------------
    /// @brief      Invoked when the Dart VM requests that a deferred library
    ///             be loaded. Notifies the engine that the deferred library
    ///             identified by the specified loading unit id should be
    ///             downloaded and loaded into the Dart VM via
    ///             `LoadDartDeferredLibrary`
    ///
    ///             Upon encountering errors or otherwise failing to load a
    ///             loading unit with the specified id, the failure should be
    ///             directly reported to dart by calling
    ///             `LoadDartDeferredLibraryFailure` to ensure the waiting dart
    ///             future completes with an error.
    ///
    /// @param[in]  loading_unit_id  The unique id of the deferred library's
    ///                              loading unit. This id is to be passed
    ///                              back into LoadDartDeferredLibrary
    ///                              in order to identify which deferred
    ///                              library to load.
    ///
    virtual void RequestDartDeferredLibrary(intptr_t loading_unit_id) = 0;

    //--------------------------------------------------------------------------
    /// @brief      Returns the current fml::TimePoint.
    ///             This method is primarily provided to allow tests to control
    ///             Any methods that rely on advancing the clock.
    virtual fml::TimePoint GetCurrentTimePoint() = 0;

    //----------------------------------------------------------------------------
    /// @brief Returns the delegate object that handles PlatformMessage's from
    ///        Flutter to the host platform (and its responses).
    virtual const std::shared_ptr<PlatformMessageHandler>&
    GetPlatformMessageHandler() const = 0;
  };

  //----------------------------------------------------------------------------
  /// @brief      Creates an instance of the engine with a supplied
  ///             `RuntimeController`.  Use the other constructor except for
  ///             tests.
  ///
  Engine(Delegate& delegate,
         const PointerDataDispatcherMaker& dispatcher_maker,
         std::shared_ptr<fml::ConcurrentTaskRunner> image_decoder_task_runner,
         const TaskRunners& task_runners,
         const Settings& settings,
         std::unique_ptr<Animator> animator,
         fml::WeakPtr<IOManager> io_manager,
         const std::shared_ptr<FontCollection>& font_collection,
         std::unique_ptr<RuntimeController> runtime_controller,
         const std::shared_ptr<fml::SyncSwitch>& gpu_disabled_switch);

  //----------------------------------------------------------------------------
  /// @brief      Creates an instance of the engine. This is done by the Shell
  ///             on the UI task runner.
  ///
  /// @param      delegate           The object used by the engine to perform
  ///                                tasks that require access to components
  ///                                that cannot be safely accessed by the
  ///                                engine. This is the shell.
  /// @param      dispatcher_maker   The callback provided by `PlatformView` for
  ///                                engine to create the pointer data
  ///                                dispatcher. Similar to other engine
  ///                                resources, this dispatcher_maker and its
  ///                                returned dispatcher is only safe to be
  ///                                called from the UI thread.
  /// @param      vm                 An instance of the running Dart VM.
  /// @param[in]  isolate_snapshot   The snapshot used to create the root
  ///                                isolate. Even though the isolate is not
  ///                                `DartIsolate::Phase::Running` phase, it is
  ///                                created when the engine is created. This
  ///                                requires access to the isolate snapshot
  ///                                upfront.
  //  TODO(chinmaygarde): This is probably redundant now that the IO manager is
  //  it's own object.
  /// @param[in]  task_runners       The task runners used by the shell that
  ///                                hosts this engine.
  /// @param[in]  settings           The settings used to initialize the shell
  ///                                and the engine.
  /// @param[in]  animator           The animator used to schedule frames.
  //  TODO(chinmaygarde): Move this to `Engine::Delegate`
  /// @param[in]  snapshot_delegate  The delegate used to fulfill requests to
  ///                                snapshot a specified scene. The engine
  ///                                cannot snapshot a scene on the UI thread
  ///                                directly because the scene (described via
  ///                                a `DisplayList`) may reference resources on
  ///                                the GPU and there is no GPU context current
  ///                                on the UI thread. The delegate is a
  ///                                component that has access to all the
  ///                                requisite GPU resources.
  /// @param[in]  io_manager         The IO manager used by this root isolate to
  ///                                schedule tasks that manage resources on the
  ///                                GPU.
  ///
  Engine(Delegate& delegate,
         const PointerDataDispatcherMaker& dispatcher_maker,
         DartVM& vm,
         fml::RefPtr<const DartSnapshot> isolate_snapshot,
         const TaskRunners& task_runners,
         const PlatformData& platform_data,
         const Settings& settings,
         std::unique_ptr<Animator> animator,
         fml::WeakPtr<IOManager> io_manager,
         fml::RefPtr<SkiaUnrefQueue> unref_queue,
         fml::TaskRunnerAffineWeakPtr<SnapshotDelegate> snapshot_delegate,
         std::shared_ptr<VolatilePathTracker> volatile_path_tracker,
         const std::shared_ptr<fml::SyncSwitch>& gpu_disabled_switch);

  //----------------------------------------------------------------------------
  /// @brief      Create a Engine that shares as many resources as
  ///             possible with the calling Engine such that together
  ///             they occupy less memory and be created faster.
  /// @details    This should only be called on running Engines.
  /// @return     A new Engine with a running isolate.
  /// @see        Engine::Engine
  /// @see        DartIsolate::SpawnIsolate
  ///
  std::unique_ptr<Engine> Spawn(
      Delegate& delegate,
      const PointerDataDispatcherMaker& dispatcher_maker,
      const Settings& settings,
      std::unique_ptr<Animator> animator,
      const std::string& initial_route,
      const fml::WeakPtr<IOManager>& io_manager,
      fml::TaskRunnerAffineWeakPtr<SnapshotDelegate> snapshot_delegate,
      const std::shared_ptr<fml::SyncSwitch>& gpu_disabled_switch) const;

  //----------------------------------------------------------------------------
  /// @brief      Destroys the engine engine. Called by the shell on the UI task
  ///             runner. The running root isolate is terminated and will no
  ///             longer access the task runner after this call returns. This
  ///             allows the embedder to tear down the thread immediately if
  ///             needed.
  ///
  ~Engine() override;

  //----------------------------------------------------------------------------
  /// @return     The pointer to this instance of the engine. The engine may
  ///             only be accessed safely on the UI task runner.
  ///
  fml::WeakPtr<Engine> GetWeakPtr() const;

  //----------------------------------------------------------------------------
  /// @brief      Moves the root isolate to the `DartIsolate::Phase::Running`
  ///             phase on a successful call to this method.
  ///
  ///             The isolate itself is created when the engine is created, but
  ///             it is not yet in the running phase. This is done to amortize
  ///             initial time taken to launch the root isolate. The isolate
  ///             snapshots used to run the isolate can be fetched on another
  ///             thread while the engine itself is launched on the UI task
  ///             runner.
  ///
  ///             Repeated calls to this method after a successful run will be
  ///             rejected even if the run configuration is valid (with the
  ///             appropriate error returned).
  ///
  /// @param[in]  configuration  The configuration used to run the root isolate.
  ///                            The configuration must be valid.
  ///
  /// @return     The result of the call to run the root isolate.
  ///
  [[nodiscard]] RunStatus Run(RunConfiguration configuration);

  //----------------------------------------------------------------------------
  /// @brief      Tears down an existing root isolate, reuses the components of
  ///             that isolate and attempts to launch a new isolate using the
  ///             given the run configuration. This is only used in the
  ///             "debug" Flutter runtime mode in the cold-restart scenario.
  ///
  /// @attention  This operation must be performed with care as even a
  ///             non-successful restart will still tear down any existing root
  ///             isolate. In such cases, the engine and its shell must be
  ///             discarded.
  ///
  /// @param[in]  configuration  The configuration used to launch the new
  ///                            isolate.
  ///
  /// @return     Whether the restart was successful. If not, the engine and its
  ///             shell must be discarded.
  ///
  [[nodiscard]] bool Restart(RunConfiguration configuration);

  //----------------------------------------------------------------------------
  /// @brief      Setup default font manager according to specific platform.
  ///
  void SetupDefaultFontManager();

  //----------------------------------------------------------------------------
  /// @brief      Updates the asset manager referenced by the root isolate of a
  ///             Flutter application. This happens implicitly in the call to
  ///             `Engine::Run` and `Engine::Restart` as the asset manager is
  ///             referenced from the run configuration provided to those calls.
  ///             In addition to the `Engine::Run` and `Engine::Restart`
  ///             calls, the tooling may need to update the assets available to
  ///             the application as the user adds them to their project. For
  ///             example, these assets may be referenced by code that is newly
  ///             patched in after a hot-reload. Neither the shell or the
  ///             isolate in relaunched in such cases. The tooling usually
  ///             patches in the new assets in a temporary location and updates
  ///             the asset manager to point to that location.
  ///
  /// @param[in]  asset_manager  The new asset manager to use for the running
  ///                            root isolate.
  ///
  /// @return     If the asset manager was successfully replaced. This may fail
  ///             if the new asset manager is invalid.
  ///
  bool UpdateAssetManager(const std::shared_ptr<AssetManager>& asset_manager);

  //----------------------------------------------------------------------------
  /// @brief      Notifies the engine that it is time to begin working on a new
  ///             frame previously scheduled via a call to
  ///             `Engine::ScheduleFrame`. This call originates in the animator.
  ///
  ///             The frame time given as the argument indicates the point at
  ///             which the current frame interval began. It is very slightly
  ///             (because of scheduling overhead) in the past. If a new layer
  ///             tree is not produced and given to the raster task runner
  ///             within one frame interval from this point, the Flutter
  ///             application will jank.
  ///
  ///             If a root isolate is running, this method calls the
  ///             `::_beginFrame` method in `hooks.dart`. If a root isolate is
  ///             not running, this call does nothing.
  ///
  ///             This method encapsulates the entire UI thread frame workload.
  ///             The following (mis)behavior in the functioning of the method
  ///             will cause the jank in the Flutter application:
  ///             * The time taken by this method to create a layer-tree exceeds
  ///               one frame interval (for example, 16.66 ms on a 60Hz
  ///               display).
  ///             * The time take by this method to generate a new layer-tree
  ///               causes the current layer-tree pipeline depth to change. To
  ///               illustrate this point, note that maximum pipeline depth used
  ///               by layer tree in the engine is 2. If both the UI and GPU
  ///               task runner tasks finish within one frame interval, the
  ///               pipeline depth is one. If the UI thread happens to be
  ///               working on a frame when the raster thread is still not done
  ///               with the previous frame, the pipeline depth is 2. When the
  ///               pipeline depth changes from 1 to 2, animations and UI
  ///               interactions that cause the generation of the new layer tree
  ///               appropriate for (frame_time + one frame interval) will
  ///               actually end up at (frame_time + two frame intervals). This
  ///               is not what code running on the UI thread expected would
  ///               happen. This causes perceptible jank.
  ///
  /// @param[in]  frame_time  The point at which the current frame interval
  ///                         began. May be used by animation interpolators,
  ///                         physics simulations, etc..
  ///
  /// @param[in]  frame_number The frame number recorded by the animator. Used
  ///                          by the framework to associate frame specific
  ///                          debug information with frame timings and timeline
  ///                          events.
  void BeginFrame(fml::TimePoint frame_time, uint64_t frame_number);

  //----------------------------------------------------------------------------
  /// @brief      Notifies the engine that the UI task runner is not expected to
  ///             undertake a new frame workload till a specified timepoint. The
  ///             timepoint is measured in microseconds against the system's
  ///             monotonic clock. It is recommended that the clock be accessed
  ///             via `Dart_TimelineGetMicros` from `dart_api.h` for
  ///             consistency. In reality, the clocks used by Dart, FML and
  ///             std::steady_clock are all the same and the timepoints can be
  ///             converted from on clock type to another.
  ///
  ///             The Dart VM uses this notification to schedule book-keeping
  ///             tasks that may include a garbage collection. In this way, it
  ///             is less likely for the VM to perform such (potentially long
  ///             running) tasks in the middle of a frame workload.
  ///
  ///             This notification is advisory. That is, not providing this
  ///             notification does not mean garbage collection is postponed
  ///             till this call is made. If this notification is not provided,
  ///             garbage collection will happen based on the usual heuristics
  ///             used by the Dart VM.
  ///
  ///             Currently, this idle notification is delivered to the engine
  ///             at two points. Once, the deadline is calculated based on how
  ///             much time in the current frame interval is left on the UI task
  ///             runner. Since the next frame workload cannot begin till at
  ///             least the next callback from the vsync waiter, this period may
  ///             be used to used as a "small" idle notification. On the other
  ///             hand, if no more frames are scheduled, a large (but arbitrary)
  ///             idle notification deadline is chosen for a "big" idle
  ///             notification. Again, this notification does not guarantee
  ///             collection, just gives the Dart VM more hints about opportune
  ///             moments to perform collections.
  ///
  ///
  /// @param[in]  deadline  The deadline is used by the VM to determine if the
  ///                       corresponding sweep can be performed within the
  ///                       deadline.
  ///
  void NotifyIdle(fml::TimeDelta deadline);

  //----------------------------------------------------------------------------
  /// @brief      Notifies the engine that the attached flutter view has been
  ///             destroyed.
  ///             This enables the engine to notify the Dart VM so it can do
  ///             some cleanp activities.
  void NotifyDestroyed();

  //----------------------------------------------------------------------------
  /// @brief      Dart code cannot fully measure the time it takes for a
  ///             specific frame to be rendered. This is because Dart code only
  ///             runs on the UI task runner. That is only a small part of the
  ///             overall frame workload. The raster task runner frame workload
  ///             is executed on a thread where Dart code cannot run (and hence
  ///             instrument). Besides, due to the pipelined nature of rendering
  ///             in Flutter, there may be multiple frame workloads being
  ///             processed at any given time. However, for non-Timeline based
  ///             profiling, it is useful for trace collection and processing to
  ///             happen in Dart. To do this, the raster task runner frame
  ///             workloads need to be instrumented separately. After a set
  ///             number of these profiles have been gathered, they need to be
  ///             reported back to Dart code. The shell reports this extra
  ///             instrumentation information back to Dart code running on the
  ///             engine by invoking this method at predefined intervals.
  ///
  /// @see        `FrameTiming`
  ///
  //  TODO(chinmaygarde): The use `int64_t` is added for ease of conversion to
  //  Dart but hurts readability. The phases and the units of the timepoints are
  //  not obvious without some sleuthing. The conversion can happen at the
  //  native interface boundary instead.
  ///
  /// @param[in]  timings  Collection of `FrameTiming::kCount` * `n` timestamps
  ///                      for `n` frames whose timings have not been reported
  ///                      yet. A collection of integers is reported here for
  ///                      easier conversions to Dart objects. The timestamps
  ///                      are measured against the system monotonic clock
  ///                      measured in microseconds.
  ///
  void ReportTimings(std::vector<int64_t> timings);

  //----------------------------------------------------------------------------
  /// @brief      Gets the main port of the root isolate. Since the isolate is
  ///             created immediately in the constructor of the engine, it is
  ///             possible to get its main port immediately (even before a call
  ///             to `Run` can be made). This is useful in registering the port
  ///             in a race free manner with a port nameserver.
  ///
  /// @return     The main port of the root isolate.
  ///
  Dart_Port GetUIIsolateMainPort();

  //----------------------------------------------------------------------------
  /// @brief      Gets the debug name of the root isolate. By default, the
  ///             debug name of the isolate is derived from its advisory script
  ///             URI, advisory main entrypoint and its main port name. For
  ///             example, "main.dart$main-1234" where the script URI is
  ///             "main.dart", the entrypoint is "main" and the port name
  ///             "1234". Once launched, the isolate may re-christen itself
  ///             using a name it selects via `setIsolateDebugName` in
  ///             `platform_dispatcher.dart`. This name is purely advisory and
  ///             only used by instrumentation and reporting purposes.
  ///
  /// @return     The debug name of the root isolate.
  ///
  std::string GetUIIsolateName();

  //----------------------------------------------------------------------------
  /// @brief      It is an unexpected challenge to determine when a Dart
  ///             application is "done". The application cannot simply terminate
  ///             the native process (and perhaps return an exit code) because
  ///             it does not have that power. After all, Flutter applications
  ///             reside within a host process that may have other
  ///             responsibilities besides just running Flutter applications.
  ///             Also, the `main` entry-points are run on an event loop and
  ///             returning from "main" (unlike in C/C++ applications) does not
  ///             mean termination of the process. Besides, the return value of
  ///             the main entrypoint is discarded.
  ///
  ///             One technique used by embedders to determine "liveness" is to
  ///             count the outstanding live ports dedicated to the application.
  ///             These ports may be live as a result of pending timers,
  ///             scheduled tasks, pending IO on sockets, channels open with
  ///             other isolates, etc.. At regular intervals (sometimes as often
  ///             as after the UI task runner processes any task), embedders may
  ///             check for the "liveness" of the application and perform
  ///             teardown of the embedder when no more ports are live.
  ///
  /// @return     Check if the root isolate has any live ports.
  ///
  bool UIIsolateHasLivePorts();

  //----------------------------------------------------------------------------
  /// @brief      Errors that are unhandled on the Dart message loop are kept
  ///             for further inspection till the next unhandled error comes
  ///             along. This accessor returns the last unhandled error
  ///             encountered by the root isolate.
  ///
  /// @return     The ui isolate last error.
  ///
  tonic::DartErrorHandleType GetUIIsolateLastError();

  //----------------------------------------------------------------------------
  /// @brief      As described in the discussion for `UIIsolateHasLivePorts`,
  ///             the "done-ness" of a Dart application is tricky to ascertain
  ///             and the return value from the main entrypoint is discarded
  ///             (because the Dart isolate is still running after the main
  ///             entrypoint returns). But, the concept of an exit code akin to
  ///             those returned by native applications is still useful. Short
  ///             lived Dart applications (usually tests), emulate this by
  ///             setting a per isolate "return value" and then indicating their
  ///             "done-ness" (usually via closing all live ports). This
  ///             accessor returns that "return value" is present.
  ///
  /// @see        `UIIsolateHasLivePorts`
  ///
  /// @return     The return code (if specified) by the isolate.
  ///
  std::optional<uint32_t> GetUIIsolateReturnCode();

  //----------------------------------------------------------------------------
  /// @brief      Notify the Flutter application that a new view is available.
  ///
  ///             A view must be added before other methods can refer to it,
  ///             including the implicit view. Adding a view that already exists
  ///             triggers an assertion.
  ///
  /// @param[in]  view_id           The ID of the new view.
  /// @param[in]  viewport_metrics  The initial viewport metrics for the view.
  ///
  void AddView(int64_t view_id, const ViewportMetrics& view_metrics);

  //----------------------------------------------------------------------------
  /// @brief      Notify the Flutter application that a view is no
  ///             longer available.
  ///
  ///             Removing a view that does not exist triggers an assertion.
  ///
  ///             The implicit view (kFlutterImplicitViewId) should never be
  ///             removed. Doing so triggers an assertion.
  ///
  /// @param[in]  view_id  The ID of the view.
  ///
  void RemoveView(int64_t view_id);

  //----------------------------------------------------------------------------
  /// @brief      Updates the viewport metrics for a view. The viewport metrics
  ///             detail the size of the rendering viewport in texels as well as
  ///             edge insets if present.
  ///
  /// @see        `ViewportMetrics`
  ///
  /// @param[in]  view_id  The ID for the view that `metrics` describes.
  /// @param[in]  metrics  The metrics.
  ///
  void SetViewportMetrics(int64_t view_id, const ViewportMetrics& metrics);

  //----------------------------------------------------------------------------
  /// @brief      Updates the display metrics for the currently running Flutter
  ///             application.
  ///
  /// @param[in]  displays  A complete list of displays
  ///
  void SetDisplays(const std::vector<DisplayData>& displays);

  //----------------------------------------------------------------------------
  /// @brief      Notifies the engine that the embedder has sent it a message.
  ///             This call originates in the platform view and has been
  ///             forwarded to the engine on the UI task runner here.
  ///
  /// @param[in]  message  The message sent from the embedder to the Dart
  ///                      application.
  ///
  void DispatchPlatformMessage(std::unique_ptr<PlatformMessage> message);

  //----------------------------------------------------------------------------
  /// @brief      Notifies the engine that the embedder has sent it a pointer
  ///             data packet. A pointer data packet may contain multiple
  ///             input events. This call originates in the platform view and
  ///             the shell has forwarded the same to the engine on the UI task
  ///             runner here.
  ///
  /// @param[in]  packet         The pointer data packet containing multiple
  ///                            input events.
  /// @param[in]  trace_flow_id  The trace flow identifier associated with the
  ///                            pointer data packet. The engine uses this trace
  ///                            identifier to connect trace flows in the
  ///                            timeline from the input event to the
  ///                            frames generated due to those input events.
  ///                            These flows are tagged as "PointerEvent" in the
  ///                            timeline and allow grouping frames and input
  ///                            events into logical chunks.
  ///
  void DispatchPointerDataPacket(std::unique_ptr<PointerDataPacket> packet,
                                 uint64_t trace_flow_id);

  //----------------------------------------------------------------------------
  /// @brief      Notifies the engine that the embedder encountered an
  ///             accessibility related action on the specified node. This call
  ///             originates on the platform view and has been forwarded to the
  ///             engine here on the UI task runner by the shell.
  ///
  /// @param[in]  node_id The identifier of the accessibility node.
  /// @param[in]  action  The accessibility related action performed on the
  ///                     node of the specified ID.
  /// @param[in]  args    Optional data that applies to the specified action.
  ///
  void DispatchSemanticsAction(int node_id,
                               SemanticsAction action,
                               fml::MallocMapping args);

  //----------------------------------------------------------------------------
  /// @brief      Notifies the engine that the embedder has expressed an opinion
  ///             about whether the accessibility tree should be generated or
  ///             not. This call originates in the platform view and is
  ///             forwarded to the engine here on the UI task runner by the
  ///             shell.
  ///
  /// @param[in]  enabled  Whether the accessibility tree is enabled or
  ///                      disabled.
  ///
  void SetSemanticsEnabled(bool enabled);

  //----------------------------------------------------------------------------
  /// @brief      Notifies the engine that the embedder has expressed an opinion
  ///             about where the flags to set on the accessibility tree. This
  ///             flag originates in the platform view and is forwarded to the
  ///             engine here on the UI task runner by the shell.
  ///
  ///             The engine does not care about the accessibility feature flags
  ///             as all it does is forward this information from the embedder
  ///             to the framework. However, curious readers may refer to
  ///             `AccessibilityFeatures` in `window.dart` for currently
  ///             supported accessibility feature flags.
  ///
  /// @param[in]  flags  The features to enable in the accessibility tree.
  ///
  void SetAccessibilityFeatures(int32_t flags);

  // |RuntimeDelegate|
  void ScheduleFrame(bool regenerate_layer_tree) override;

  /// Schedule a frame with the default parameter of regenerating the layer
  /// tree.
  void ScheduleFrame() { ScheduleFrame(true); }

  // |RuntimeDelegate|
  FontCollection& GetFontCollection() override;

  // |RuntimeDelegate|
  std::shared_ptr<AssetManager> GetAssetManager() override;

  // Return the weak_ptr of ImageDecoder.
  fml::WeakPtr<ImageDecoder> GetImageDecoderWeakPtr();

  //----------------------------------------------------------------------------
  /// @brief      Get the `ImageGeneratorRegistry` associated with the current
  ///             engine.
  ///
  /// @return     The engine's `ImageGeneratorRegistry`.
  ///
  fml::WeakPtr<ImageGeneratorRegistry> GetImageGeneratorRegistry();

  // |PointerDataDispatcher::Delegate|
  void DoDispatchPacket(std::unique_ptr<PointerDataPacket> packet,
                        uint64_t trace_flow_id) override;

  // |PointerDataDispatcher::Delegate|
  void ScheduleSecondaryVsyncCallback(uintptr_t id,
                                      const fml::closure& callback) override;

  //----------------------------------------------------------------------------
  /// @brief      Get the last Entrypoint that was used in the RunConfiguration
  ///             when |Engine::Run| was called.
  ///
  const std::string& GetLastEntrypoint() const;

  //----------------------------------------------------------------------------
  /// @brief      Get the last Entrypoint Library that was used in the
  ///             RunConfiguration when |Engine::Run| was called.
  ///
  const std::string& GetLastEntrypointLibrary() const;

  //----------------------------------------------------------------------------
  /// @brief      Get the last Entrypoint Arguments that was used in the
  ///             RunConfiguration when |Engine::Run| was called.This is only
  ///             valid in debug mode.
  ///
  const std::vector<std::string>& GetLastEntrypointArgs() const;

  //----------------------------------------------------------------------------
  /// @brief      Getter for the initial route.  This can be set with a platform
  ///             message.
  ///
  const std::string& InitialRoute() const { return initial_route_; }

  //--------------------------------------------------------------------------
  /// @brief      Loads the Dart shared library into the Dart VM. When the
  ///             Dart library is loaded successfully, the Dart future
  ///             returned by the originating loadLibrary() call completes.
  ///
  ///             The Dart compiler may generate separate shared libraries
  ///             files called 'loading units' when libraries are imported
  ///             as deferred. Each of these shared libraries are identified
  ///             by a unique loading unit id. Callers should open and resolve
  ///             a SymbolMapping from the shared library. The Mappings should
  ///             be moved into this method, as ownership will be assumed by the
  ///             dart root isolate after successful loading and released after
  ///             shutdown of the root isolate. The loading unit may not be
  ///             used after isolate shutdown. If loading fails, the mappings
  ///             will be released.
  ///
  ///             This method is paired with a RequestDartDeferredLibrary
  ///             invocation that provides the embedder with the loading unit id
  ///             of the deferred library to load.
  ///
  ///
  /// @param[in]  loading_unit_id  The unique id of the deferred library's
  ///                              loading unit, as passed in by
  ///                              RequestDartDeferredLibrary.
  ///
  /// @param[in]  snapshot_data    Dart snapshot data of the loading unit's
  ///                              shared library.
  ///
  /// @param[in]  snapshot_data    Dart snapshot instructions of the loading
  ///                              unit's shared library.
  ///
  void LoadDartDeferredLibrary(
      intptr_t loading_unit_id,
      std::unique_ptr<const fml::Mapping> snapshot_data,
      std::unique_ptr<const fml::Mapping> snapshot_instructions);

  //--------------------------------------------------------------------------
  /// @brief      Indicates to the dart VM that the request to load a deferred
  ///             library with the specified loading unit id has failed.
  ///
  ///             The dart future returned by the initiating loadLibrary() call
  ///             will complete with an error.
  ///
  /// @param[in]  loading_unit_id  The unique id of the deferred library's
  ///                              loading unit, as passed in by
  ///                              RequestDartDeferredLibrary.
  ///
  /// @param[in]  error_message    The error message that will appear in the
  ///                              dart Future.
  ///
  /// @param[in]  transient        A transient error is a failure due to
  ///                              temporary conditions such as no network.
  ///                              Transient errors allow the dart VM to
  ///                              re-request the same deferred library and
  ///                              loading_unit_id again. Non-transient
  ///                              errors are permanent and attempts to
  ///                              re-request the library will instantly
  ///                              complete with an error.
  void LoadDartDeferredLibraryError(intptr_t loading_unit_id,
                                    const std::string& error_message,
                                    bool transient);

  //--------------------------------------------------------------------------
  /// @brief      Accessor for the RuntimeController.
  ///
  const RuntimeController* GetRuntimeController() const {
    return runtime_controller_.get();
  }

  const std::weak_ptr<VsyncWaiter> GetVsyncWaiter() const;

 private:
  // |RuntimeDelegate|
  std::string DefaultRouteName() override;

  // |RuntimeDelegate|
<<<<<<< HEAD
  void Render(std::vector<LayerTreeTask> tasks) override;
=======
  void Render(std::list<LayerTreeTask> render_tasks) override;
>>>>>>> eb02629e

  // |RuntimeDelegate|
  void UpdateSemantics(SemanticsNodeUpdates update,
                       CustomAccessibilityActionUpdates actions) override;

  // |RuntimeDelegate|
  void HandlePlatformMessage(std::unique_ptr<PlatformMessage> message) override;

  // |RuntimeDelegate|
  void OnRootIsolateCreated() override;

  // |RuntimeDelegate|
  void UpdateIsolateDescription(const std::string isolate_name,
                                int64_t isolate_port) override;

  // |RuntimeDelegate|
  std::unique_ptr<std::vector<std::string>> ComputePlatformResolvedLocale(
      const std::vector<std::string>& supported_locale_data) override;

  // |RuntimeDelegate|
  void RequestDartDeferredLibrary(intptr_t loading_unit_id) override;

  // |RuntimeDelegate|
  std::weak_ptr<PlatformMessageHandler> GetPlatformMessageHandler()
      const override;

  void SetNeedsReportTimings(bool value) override;

  bool HandleLifecyclePlatformMessage(PlatformMessage* message);

  bool HandleNavigationPlatformMessage(
      std::unique_ptr<PlatformMessage> message);

  bool HandleLocalizationPlatformMessage(PlatformMessage* message);

  void HandleSettingsPlatformMessage(PlatformMessage* message);

  void HandleAssetPlatformMessage(std::unique_ptr<PlatformMessage> message);

  bool GetAssetAsBuffer(const std::string& name, std::vector<uint8_t>* data);

  friend class testing::ShellTest;

  Engine::Delegate& delegate_;
  const Settings settings_;
  std::unique_ptr<Animator> animator_;
  std::unique_ptr<RuntimeController> runtime_controller_;

  // The pointer_data_dispatcher_ depends on animator_ and runtime_controller_.
  // So it should be defined after them to ensure that pointer_data_dispatcher_
  // is destructed first.
  std::unique_ptr<PointerDataDispatcher> pointer_data_dispatcher_;

  std::string last_entry_point_;
  std::string last_entry_point_library_;
  std::vector<std::string> last_entry_point_args_;
  std::string initial_route_;
  std::shared_ptr<AssetManager> asset_manager_;
  std::shared_ptr<FontCollection> font_collection_;
  const std::unique_ptr<ImageDecoder> image_decoder_;
  ImageGeneratorRegistry image_generator_registry_;
  TaskRunners task_runners_;
  fml::WeakPtrFactory<Engine> weak_factory_;  // Must be the last member.
  FML_DISALLOW_COPY_AND_ASSIGN(Engine);
};

}  // namespace flutter

#endif  // SHELL_COMMON_ENGINE_H_<|MERGE_RESOLUTION|>--- conflicted
+++ resolved
@@ -927,11 +927,7 @@
   std::string DefaultRouteName() override;
 
   // |RuntimeDelegate|
-<<<<<<< HEAD
-  void Render(std::vector<LayerTreeTask> tasks) override;
-=======
   void Render(std::list<LayerTreeTask> render_tasks) override;
->>>>>>> eb02629e
 
   // |RuntimeDelegate|
   void UpdateSemantics(SemanticsNodeUpdates update,
