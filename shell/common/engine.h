// Copyright 2013 The Flutter Authors. All rights reserved.
// Use of this source code is governed by a BSD-style license that can be
// found in the LICENSE file.

#ifndef SHELL_COMMON_ENGINE_H_
#define SHELL_COMMON_ENGINE_H_

#include <memory>
#include <string>

#include "flutter/assets/asset_manager.h"
#include "flutter/common/task_runners.h"
#include "flutter/fml/macros.h"
#include "flutter/fml/mapping.h"
#include "flutter/fml/memory/weak_ptr.h"
#include "flutter/lib/ui/painting/image_decoder.h"
#include "flutter/lib/ui/painting/image_generator_registry.h"
#include "flutter/lib/ui/semantics/custom_accessibility_action.h"
#include "flutter/lib/ui/semantics/semantics_node.h"
#include "flutter/lib/ui/snapshot_delegate.h"
#include "flutter/lib/ui/text/font_collection.h"
#include "flutter/lib/ui/volatile_path_tracker.h"
#include "flutter/lib/ui/window/platform_message.h"
#include "flutter/lib/ui/window/viewport_metrics.h"
#include "flutter/runtime/dart_vm.h"
#include "flutter/runtime/runtime_controller.h"
#include "flutter/runtime/runtime_delegate.h"
#include "flutter/shell/common/animator.h"
#include "flutter/shell/common/display_manager.h"
#include "flutter/shell/common/platform_view.h"
#include "flutter/shell/common/pointer_data_dispatcher.h"
#include "flutter/shell/common/rasterizer.h"
#include "flutter/shell/common/run_configuration.h"
#include "flutter/shell/common/shell_io_manager.h"
#include "third_party/skia/include/core/SkPicture.h"

namespace flutter {

//------------------------------------------------------------------------------
/// The engine is a component owned by the shell that resides on the UI task
/// runner and is responsible for managing the needs of the root isolate and its
/// runtime. The engine can only be created, accessed and collected on the UI
/// task runner. Each shell owns exactly one instance of the engine.
///
/// The root isolate of Flutter application gets "window" bindings. Using these
/// bindings, the application can schedule frames, post layer-trees for
/// rendering, ask to decompress images and upload them to the GPU, etc..
/// Non-root isolates of the VM do not get any of these capabilities and are run
/// in a VM managed thread pool (so if they did have "window", the threading
/// guarantees needed for engine operation would be violated).
///
/// The engine is responsible for the entire life-cycle of the root isolate.
/// When the engine is collected, its owner assumes that the root isolate has
/// been shutdown and appropriate resources collected. While each engine
/// instance can only manage a single instance of a root isolate, it may restart
/// that isolate on request. This is how the cold-restart development scenario
/// is supported.
///
/// When the engine instance is initially created, the root isolate is created
/// but it is not in the |DartIsolate::Phase::Running| phase yet. It only moves
/// into that phase when a successful call to `Engine::Run` is made.
///
/// @see      `Shell`
///
/// @note     This name of this class is perhaps a bit unfortunate and has
///           sometimes been the cause of confusion. For a class named "Engine"
///           in the Flutter "Engine" repository, its responsibilities are
///           decidedly unremarkable. But, it does happen to be the primary
///           entry-point used by components higher up in the Flutter tech stack
///           (usually in Dart code) to peer into the lower level functionality.
///           Besides, the authors haven't been able to come up with a more apt
///           name and it does happen to be one of the older classes in the
///           repository.
///
class Engine final : public RuntimeDelegate, PointerDataDispatcher::Delegate {
 public:
  //----------------------------------------------------------------------------
  /// @brief      Indicates the result of the call to `Engine::Run`.
  ///
  enum class RunStatus {
    //--------------------------------------------------------------------------
    /// The call to |Engine::Run| was successful and the root isolate is in the
    /// `DartIsolate::Phase::Running` phase with its entry-point invocation
    /// already pending in the task queue.
    ///
    Success,

    //--------------------------------------------------------------------------
    /// The engine can only manage a single instance of a root isolate. If a
    /// previous call to run the root isolate was successful, subsequent calls
    /// to run the isolate (even if the new run configuration is different) will
    /// be rejected.
    ///
    /// It is up to the caller to decide to re-purpose the running isolate,
    /// terminate it, or use another shell to host the new isolate. This is
    /// mostly used by embedders which have a fire-and-forget strategy to root
    /// isolate launch. For example, the application may try to "launch" an
    /// isolate when the embedders launches or resumes from a paused state. That
    /// the isolate is running is not necessarily a failure condition for them.
    /// But from the engine's perspective, the run configuration was rejected.
    ///
    FailureAlreadyRunning,

    //--------------------------------------------------------------------------
    /// Used to indicate to the embedder that a root isolate was not already
    /// running but the run configuration was not valid and root isolate could
    /// not be moved into the `DartIsolate::Phase::Running` phase.
    ///
    /// The caller must attempt the run call again with a valid configuration.
    /// The set of all failure modes is massive and can originate from a variety
    /// of sub-components. The engine will attempt to log the same when
    /// possible. With the aid of logs, the common causes of failure are:
    ///
    /// * AOT assets were given to JIT/DBC mode VM's and vice-versa.
    /// * The assets could not be found in the asset manager. Callers must make
    ///   sure their run configuration asset managers have been correctly set
    ///   up.
    /// * The assets themselves were corrupt or invalid. Callers must make sure
    ///   their asset delivery mechanisms are sound.
    /// * The application entry-point or the root library of the entry-point
    ///   specified in the run configuration was invalid. Callers must make sure
    ///   that the entry-point is present in the application. If the name of the
    ///   entrypoint is not "main" in the root library, callers must also ensure
    ///   that the snapshotting process has not tree-shaken away this
    ///   entrypoint. This requires the decoration of the entrypoint with the
    ///   `@pragma('vm:entry-point')` directive. This problem will manifest in
    ///   AOT mode operation of the Dart VM.
    ///
    Failure,
  };

  //----------------------------------------------------------------------------
  /// @brief      While the engine operates entirely on the UI task runner, it
  ///             needs the capabilities of the other components to fulfill the
  ///             requirements of the root isolate. The shell is the only class
  ///             that implements this interface as no other component has
  ///             access to all components in a thread safe manner. The engine
  ///             delegates these tasks to the shell via this interface.
  ///
  class Delegate {
   public:
    //--------------------------------------------------------------------------
    /// @brief      When the accessibility tree has been updated by the Flutter
    ///             application, this new information needs to be conveyed to
    ///             the underlying platform. The engine delegates this task to
    ///             the shell via this call. The engine cannot access the
    ///             underlying platform directly because of threading
    ///             considerations. Most platform specific APIs to convey
    ///             accessibility information are only safe to access on the
    ///             platform task runner while the engine is running on the UI
    ///             task runner.
    ///
    /// @see        `SemanticsNode`, `SemanticsNodeUpdates`,
    ///             `CustomAccessibilityActionUpdates`,
    ///             `PlatformView::UpdateSemantics`
    ///
    /// @param[in]  updates  A map with the stable semantics node identifier as
    ///                      key and the node properties as the value.
    /// @param[in]  actions  A map with the stable semantics node identifier as
    ///                      key and the custom node action as the value.
    ///
    virtual void OnEngineUpdateSemantics(
        SemanticsNodeUpdates updates,
        CustomAccessibilityActionUpdates actions) = 0;

    //--------------------------------------------------------------------------
    /// @brief      When the Flutter application has a message to send to the
    ///             underlying platform, the message needs to be forwarded to
    ///             the platform on the appropriate thread (via the platform
    ///             task runner). The engine delegates this task to the shell
    ///             via this method.
    ///
    /// @see        `PlatformView::HandlePlatformMessage`
    ///
    /// @param[in]  message  The message from the Flutter application to send to
    ///                      the underlying platform.
    ///
    virtual void OnEngineHandlePlatformMessage(
        std::unique_ptr<PlatformMessage> message) = 0;

    //--------------------------------------------------------------------------
    /// @brief      Notifies the delegate that the root isolate of the
    ///             application is about to be discarded and a new isolate with
    ///             the same runtime started in its place. This should only
    ///             happen in the Flutter "debug" runtime mode in the
    ///             cold-restart scenario. The embedder may need to reset native
    ///             resource in response to the restart.
    ///
    /// @see        `PlatformView::OnPreEngineRestart`
    ///
    virtual void OnPreEngineRestart() = 0;

    //--------------------------------------------------------------------------
    /// @brief      Notifies the shell that the root isolate is created.
    ///             Currently, this information is to add to the service
    ///             protocol list of available root isolates running in the VM
    ///             and their names so that the appropriate isolate can be
    ///             selected in the tools for debugging and instrumentation.
    ///
    virtual void OnRootIsolateCreated() = 0;

    //--------------------------------------------------------------------------
    /// @brief      Notifies the shell of the name of the root isolate and its
    ///             port when that isolate is launched, restarted (in the
    ///             cold-restart scenario) or the application itself updates the
    ///             name of the root isolate (via
    ///             `PlatformDispatcher.setIsolateDebugName` in
    ///             `platform_dispatcher.dart`). The name of the isolate is
    ///             meaningless to the engine but is used in instrumentation and
    ///             tooling. Currently, this information is to update the
    ///             service protocol list of available root isolates running in
    ///             the VM and their names so that the appropriate isolate can
    ///             be selected in the tools for debugging and instrumentation.
    ///
    /// @param[in]  isolate_name  The isolate name
    /// @param[in]  isolate_port  The isolate port
    ///
    virtual void UpdateIsolateDescription(const std::string isolate_name,
                                          int64_t isolate_port) = 0;

    //--------------------------------------------------------------------------
    /// @brief      Notifies the shell that the application has an opinion about
    ///             whether its frame timings need to be reported backed to it.
    ///             Due to the asynchronous nature of rendering in Flutter, it
    ///             is not possible for the application to determine the total
    ///             time it took to render a specific frame. While the
    ///             layer-tree is constructed on the UI thread, it needs to be
    ///             rendering on the raster thread. Dart code cannot execute on
    ///             this thread. So any instrumentation about the frame times
    ///             gathered on this thread needs to be aggregated and sent back
    ///             to the UI thread for processing in Dart.
    ///
    ///             When the application indicates that frame times need to be
    ///             reported, it collects this information till a specified
    ///             number of data points are gathered. Then this information is
    ///             sent back to Dart code via `Engine::ReportTimings`.
    ///
    ///             This option is engine counterpart of the
    ///             `Window._setNeedsReportTimings` in `window.dart`.
    ///
    /// @param[in]  needs_reporting  If reporting information should be
    ///                              collected and send back to Dart.
    ///
    virtual void SetNeedsReportTimings(bool needs_reporting) = 0;

    //--------------------------------------------------------------------------
    /// @brief      Directly invokes platform-specific APIs to compute the
    ///             locale the platform would have natively resolved to.
    ///
    /// @param[in]  supported_locale_data  The vector of strings that represents
    ///                                    the locales supported by the app.
    ///                                    Each locale consists of three
    ///                                    strings: languageCode, countryCode,
    ///                                    and scriptCode in that order.
    ///
    /// @return     A vector of 3 strings languageCode, countryCode, and
    ///             scriptCode that represents the locale selected by the
    ///             platform. Empty strings mean the value was unassigned. Empty
    ///             vector represents a null locale.
    ///
    virtual std::unique_ptr<std::vector<std::string>>
    ComputePlatformResolvedLocale(
        const std::vector<std::string>& supported_locale_data) = 0;

    //--------------------------------------------------------------------------
    /// @brief      Invoked when the Dart VM requests that a deferred library
    ///             be loaded. Notifies the engine that the deferred library
    ///             identified by the specified loading unit id should be
    ///             downloaded and loaded into the Dart VM via
    ///             `LoadDartDeferredLibrary`
    ///
    ///             Upon encountering errors or otherwise failing to load a
    ///             loading unit with the specified id, the failure should be
    ///             directly reported to dart by calling
    ///             `LoadDartDeferredLibraryFailure` to ensure the waiting dart
    ///             future completes with an error.
    ///
    /// @param[in]  loading_unit_id  The unique id of the deferred library's
    ///                              loading unit. This id is to be passed
    ///                              back into LoadDartDeferredLibrary
    ///                              in order to identify which deferred
    ///                              library to load.
    ///
    virtual void RequestDartDeferredLibrary(intptr_t loading_unit_id) = 0;

    //--------------------------------------------------------------------------
    /// @brief      Returns the current fml::TimePoint.
    ///             This method is primarily provided to allow tests to control
    ///             Any methods that rely on advancing the clock.
    virtual fml::TimePoint GetCurrentTimePoint() = 0;

    //----------------------------------------------------------------------------
    /// @brief Returns the delegate object that handles PlatformMessage's from
    ///        Flutter to the host platform (and its responses).
    virtual const std::shared_ptr<PlatformMessageHandler>&
    GetPlatformMessageHandler() const = 0;
  };

  //----------------------------------------------------------------------------
  /// @brief      Creates an instance of the engine with a supplied
  ///             `RuntimeController`.  Use the other constructor except for
  ///             tests.
  ///
  Engine(Delegate& delegate,
         const PointerDataDispatcherMaker& dispatcher_maker,
         std::shared_ptr<fml::ConcurrentTaskRunner> image_decoder_task_runner,
         const TaskRunners& task_runners,
         const Settings& settings,
         std::unique_ptr<Animator> animator,
         fml::WeakPtr<IOManager> io_manager,
         const std::shared_ptr<FontCollection>& font_collection,
         std::unique_ptr<RuntimeController> runtime_controller);

  //----------------------------------------------------------------------------
  /// @brief      Creates an instance of the engine. This is done by the Shell
  ///             on the UI task runner.
  ///
  /// @param      delegate           The object used by the engine to perform
  ///                                tasks that require access to components
  ///                                that cannot be safely accessed by the
  ///                                engine. This is the shell.
  /// @param      dispatcher_maker   The callback provided by `PlatformView` for
  ///                                engine to create the pointer data
  ///                                dispatcher. Similar to other engine
  ///                                resources, this dispatcher_maker and its
  ///                                returned dispatcher is only safe to be
  ///                                called from the UI thread.
  /// @param      vm                 An instance of the running Dart VM.
  /// @param[in]  isolate_snapshot   The snapshot used to create the root
  ///                                isolate. Even though the isolate is not
  ///                                `DartIsolate::Phase::Running` phase, it is
  ///                                created when the engine is created. This
  ///                                requires access to the isolate snapshot
  ///                                upfront.
  //  TODO(chinmaygarde): This is probably redundant now that the IO manager is
  //  it's own object.
  /// @param[in]  task_runners       The task runners used by the shell that
  ///                                hosts this engine.
  /// @param[in]  settings           The settings used to initialize the shell
  ///                                and the engine.
  /// @param[in]  animator           The animator used to schedule frames.
  //  TODO(chinmaygarde): Move this to `Engine::Delegate`
  /// @param[in]  snapshot_delegate  The delegate used to fulfill requests to
  ///                                snapshot a specified scene. The engine
  ///                                cannot snapshot a scene on the UI thread
  ///                                directly because the scene (described via
  ///                                an `SkPicture`) may reference resources on
  ///                                the GPU and there is no GPU context current
  ///                                on the UI thread. The delegate is a
  ///                                component that has access to all the
  ///                                requisite GPU resources.
  /// @param[in]  io_manager         The IO manager used by this root isolate to
  ///                                schedule tasks that manage resources on the
  ///                                GPU.
  ///
  Engine(Delegate& delegate,
         const PointerDataDispatcherMaker& dispatcher_maker,
         DartVM& vm,
         fml::RefPtr<const DartSnapshot> isolate_snapshot,
         const TaskRunners& task_runners,
         const PlatformData& platform_data,
         const Settings& settings,
         std::unique_ptr<Animator> animator,
         fml::WeakPtr<IOManager> io_manager,
         fml::RefPtr<SkiaUnrefQueue> unref_queue,
         fml::TaskRunnerAffineWeakPtr<SnapshotDelegate> snapshot_delegate,
         std::shared_ptr<VolatilePathTracker> volatile_path_tracker);

  //----------------------------------------------------------------------------
  /// @brief      Create a Engine that shares as many resources as
  ///             possible with the calling Engine such that together
  ///             they occupy less memory and be created faster.
  /// @details    This should only be called on running Engines.
  /// @return     A new Engine with a running isolate.
  /// @see        Engine::Engine
  /// @see        DartIsolate::SpawnIsolate
  ///
  std::unique_ptr<Engine> Spawn(
      Delegate& delegate,
      const PointerDataDispatcherMaker& dispatcher_maker,
      const Settings& settings,
      std::unique_ptr<Animator> animator,
      const std::string& initial_route,
      const fml::WeakPtr<IOManager>& io_manager,
      fml::TaskRunnerAffineWeakPtr<SnapshotDelegate> snapshot_delegate) const;

  //----------------------------------------------------------------------------
  /// @brief      Destroys the engine engine. Called by the shell on the UI task
  ///             runner. The running root isolate is terminated and will no
  ///             longer access the task runner after this call returns. This
  ///             allows the embedder to tear down the thread immediately if
  ///             needed.
  ///
  ~Engine() override;

  //----------------------------------------------------------------------------
  /// @return     The pointer to this instance of the engine. The engine may
  ///             only be accessed safely on the UI task runner.
  ///
  fml::WeakPtr<Engine> GetWeakPtr() const;

  //----------------------------------------------------------------------------
  /// @brief      Moves the root isolate to the `DartIsolate::Phase::Running`
  ///             phase on a successful call to this method.
  ///
  ///             The isolate itself is created when the engine is created, but
  ///             it is not yet in the running phase. This is done to amortize
  ///             initial time taken to launch the root isolate. The isolate
  ///             snapshots used to run the isolate can be fetched on another
  ///             thread while the engine itself is launched on the UI task
  ///             runner.
  ///
  ///             Repeated calls to this method after a successful run will be
  ///             rejected even if the run configuration is valid (with the
  ///             appropriate error returned).
  ///
  /// @param[in]  configuration  The configuration used to run the root isolate.
  ///                            The configuration must be valid.
  ///
  /// @return     The result of the call to run the root isolate.
  ///
  [[nodiscard]] RunStatus Run(RunConfiguration configuration);

  //----------------------------------------------------------------------------
  /// @brief      Tears down an existing root isolate, reuses the components of
  ///             that isolate and attempts to launch a new isolate using the
  ///             given the run configuration. This is only used in the
  ///             "debug" Flutter runtime mode in the cold-restart scenario.
  ///
  /// @attention  This operation must be performed with care as even a
  ///             non-successful restart will still tear down any existing root
  ///             isolate. In such cases, the engine and its shell must be
  ///             discarded.
  ///
  /// @param[in]  configuration  The configuration used to launch the new
  ///                            isolate.
  ///
  /// @return     Whether the restart was successful. If not, the engine and its
  ///             shell must be discarded.
  ///
  [[nodiscard]] bool Restart(RunConfiguration configuration);

  //----------------------------------------------------------------------------
  /// @brief      Setup default font manager according to specific platform.
  ///
  void SetupDefaultFontManager();

  //----------------------------------------------------------------------------
  /// @brief      Updates the asset manager referenced by the root isolate of a
  ///             Flutter application. This happens implicitly in the call to
  ///             `Engine::Run` and `Engine::Restart` as the asset manager is
  ///             referenced from the run configuration provided to those calls.
  ///             In addition to the `Engine::Run` and `Engine::Restart`
  ///             calls, the tooling may need to update the assets available to
  ///             the application as the user adds them to their project. For
  ///             example, these assets may be referenced by code that is newly
  ///             patched in after a hot-reload. Neither the shell or the
  ///             isolate in relaunched in such cases. The tooling usually
  ///             patches in the new assets in a temporary location and updates
  ///             the asset manager to point to that location.
  ///
  /// @param[in]  asset_manager  The new asset manager to use for the running
  ///                            root isolate.
  ///
  /// @return     If the asset manager was successfully replaced. This may fail
  ///             if the new asset manager is invalid.
  ///
  bool UpdateAssetManager(const std::shared_ptr<AssetManager>& asset_manager);

  //----------------------------------------------------------------------------
  /// @brief      Notifies the engine that it is time to begin working on a new
  ///             frame previously scheduled via a call to
  ///             `Engine::ScheduleFrame`. This call originates in the animator.
  ///
  ///             The frame time given as the argument indicates the point at
  ///             which the current frame interval began. It is very slightly
  ///             (because of scheduling overhead) in the past. If a new layer
  ///             tree is not produced and given to the raster task runner
  ///             within one frame interval from this point, the Flutter
  ///             application will jank.
  ///
  ///             If a root isolate is running, this method calls the
  ///             `::_beginFrame` method in `hooks.dart`. If a root isolate is
  ///             not running, this call does nothing.
  ///
  ///             This method encapsulates the entire UI thread frame workload.
  ///             The following (mis)behavior in the functioning of the method
  ///             will cause the jank in the Flutter application:
  ///             * The time taken by this method to create a layer-tree exceeds
  ///               one frame interval (for example, 16.66 ms on a 60Hz
  ///               display).
  ///             * The time take by this method to generate a new layer-tree
  ///               causes the current layer-tree pipeline depth to change. To
  ///               illustrate this point, note that maximum pipeline depth used
  ///               by layer tree in the engine is 2. If both the UI and GPU
  ///               task runner tasks finish within one frame interval, the
  ///               pipeline depth is one. If the UI thread happens to be
  ///               working on a frame when the raster thread is still not done
  ///               with the previous frame, the pipeline depth is 2. When the
  ///               pipeline depth changes from 1 to 2, animations and UI
  ///               interactions that cause the generation of the new layer tree
  ///               appropriate for (frame_time + one frame interval) will
  ///               actually end up at (frame_time + two frame intervals). This
  ///               is not what code running on the UI thread expected would
  ///               happen. This causes perceptible jank.
  ///
  /// @param[in]  frame_time  The point at which the current frame interval
  ///                         began. May be used by animation interpolators,
  ///                         physics simulations, etc..
  ///
  /// @param[in]  frame_number The frame number recorded by the animator. Used
  ///                          by the framework to associate frame specific
  ///                          debug information with frame timings and timeline
  ///                          events.
  void BeginFrame(fml::TimePoint frame_time, uint64_t frame_number);

  //----------------------------------------------------------------------------
  /// @brief      Notifies the engine that the UI task runner is not expected to
  ///             undertake a new frame workload till a specified timepoint. The
  ///             timepoint is measured in microseconds against the system's
  ///             monotonic clock. It is recommended that the clock be accessed
  ///             via `Dart_TimelineGetMicros` from `dart_api.h` for
  ///             consistency. In reality, the clocks used by Dart, FML and
  ///             std::steady_clock are all the same and the timepoints can be
  ///             converted from on clock type to another.
  ///
  ///             The Dart VM uses this notification to schedule book-keeping
  ///             tasks that may include a garbage collection. In this way, it
  ///             is less likely for the VM to perform such (potentially long
  ///             running) tasks in the middle of a frame workload.
  ///
  ///             This notification is advisory. That is, not providing this
  ///             notification does not mean garbage collection is postponed
  ///             till this call is made. If this notification is not provided,
  ///             garbage collection will happen based on the usual heuristics
  ///             used by the Dart VM.
  ///
  ///             Currently, this idle notification is delivered to the engine
  ///             at two points. Once, the deadline is calculated based on how
  ///             much time in the current frame interval is left on the UI task
  ///             runner. Since the next frame workload cannot begin till at
  ///             least the next callback from the vsync waiter, this period may
  ///             be used to used as a "small" idle notification. On the other
  ///             hand, if no more frames are scheduled, a large (but arbitrary)
  ///             idle notification deadline is chosen for a "big" idle
  ///             notification. Again, this notification does not guarantee
  ///             collection, just gives the Dart VM more hints about opportune
  ///             moments to perform collections.
  ///
  ///
  /// @param[in]  deadline  The deadline is used by the VM to determine if the
  ///                       corresponding sweep can be performed within the
  ///                       deadline.
  ///
  void NotifyIdle(fml::TimeDelta deadline);

  //----------------------------------------------------------------------------
  /// @brief      Notifies the engine that the attached flutter view has been
  ///             destroyed.
  ///             This enables the engine to notify the Dart VM so it can do
  ///             some cleanp activities.
  void NotifyDestroyed();

  //----------------------------------------------------------------------------
  /// @brief      Dart code cannot fully measure the time it takes for a
  ///             specific frame to be rendered. This is because Dart code only
  ///             runs on the UI task runner. That is only a small part of the
  ///             overall frame workload. The raster task runner frame workload
  ///             is executed on a thread where Dart code cannot run (and hence
  ///             instrument). Besides, due to the pipelined nature of rendering
  ///             in Flutter, there may be multiple frame workloads being
  ///             processed at any given time. However, for non-Timeline based
  ///             profiling, it is useful for trace collection and processing to
  ///             happen in Dart. To do this, the raster task runner frame
  ///             workloads need to be instrumented separately. After a set
  ///             number of these profiles have been gathered, they need to be
  ///             reported back to Dart code. The shell reports this extra
  ///             instrumentation information back to Dart code running on the
  ///             engine by invoking this method at predefined intervals.
  ///
  /// @see        `FrameTiming`
  ///
  //  TODO(chinmaygarde): The use `int64_t` is added for ease of conversion to
  //  Dart but hurts readability. The phases and the units of the timepoints are
  //  not obvious without some sleuthing. The conversion can happen at the
  //  native interface boundary instead.
  ///
  /// @param[in]  timings  Collection of `FrameTiming::kCount` * `n` timestamps
  ///                      for `n` frames whose timings have not been reported
  ///                      yet. A collection of integers is reported here for
  ///                      easier conversions to Dart objects. The timestamps
  ///                      are measured against the system monotonic clock
  ///                      measured in microseconds.
  ///
  void ReportTimings(std::vector<int64_t> timings);

  //----------------------------------------------------------------------------
  /// @brief      Gets the main port of the root isolate. Since the isolate is
  ///             created immediately in the constructor of the engine, it is
  ///             possible to get its main port immediately (even before a call
  ///             to `Run` can be made). This is useful in registering the port
  ///             in a race free manner with a port nameserver.
  ///
  /// @return     The main port of the root isolate.
  ///
  Dart_Port GetUIIsolateMainPort();

  //----------------------------------------------------------------------------
  /// @brief      Gets the debug name of the root isolate. By default, the
  ///             debug name of the isolate is derived from its advisory script
  ///             URI, advisory main entrypoint and its main port name. For
  ///             example, "main.dart$main-1234" where the script URI is
  ///             "main.dart", the entrypoint is "main" and the port name
  ///             "1234". Once launched, the isolate may re-christen itself
  ///             using a name it selects via `setIsolateDebugName` in
  ///             `platform_dispatcher.dart`. This name is purely advisory and
  ///             only used by instrumentation and reporting purposes.
  ///
  /// @return     The debug name of the root isolate.
  ///
  std::string GetUIIsolateName();

  //----------------------------------------------------------------------------
  /// @brief      It is an unexpected challenge to determine when a Dart
  ///             application is "done". The application cannot simply terminate
  ///             the native process (and perhaps return an exit code) because
  ///             it does not have that power. After all, Flutter applications
  ///             reside within a host process that may have other
  ///             responsibilities besides just running Flutter applications.
  ///             Also, the `main` entry-points are run on an event loop and
  ///             returning from "main" (unlike in C/C++ applications) does not
  ///             mean termination of the process. Besides, the return value of
  ///             the main entrypoint is discarded.
  ///
  ///             One technique used by embedders to determine "liveness" is to
  ///             count the outstanding live ports dedicated to the application.
  ///             These ports may be live as a result of pending timers,
  ///             scheduled tasks, pending IO on sockets, channels open with
  ///             other isolates, etc.. At regular intervals (sometimes as often
  ///             as after the UI task runner processes any task), embedders may
  ///             check for the "liveness" of the application and perform
  ///             teardown of the embedder when no more ports are live.
  ///
  /// @return     Check if the root isolate has any live ports.
  ///
  bool UIIsolateHasLivePorts();

  //----------------------------------------------------------------------------
  /// @brief      Errors that are unhandled on the Dart message loop are kept
  ///             for further inspection till the next unhandled error comes
  ///             along. This accessor returns the last unhandled error
  ///             encountered by the root isolate.
  ///
  /// @return     The ui isolate last error.
  ///
  tonic::DartErrorHandleType GetUIIsolateLastError();

  //----------------------------------------------------------------------------
  /// @brief      As described in the discussion for `UIIsolateHasLivePorts`,
  ///             the "done-ness" of a Dart application is tricky to ascertain
  ///             and the return value from the main entrypoint is discarded
  ///             (because the Dart isolate is still running after the main
  ///             entrypoint returns). But, the concept of an exit code akin to
  ///             those returned by native applications is still useful. Short
  ///             lived Dart applications (usually tests), emulate this by
  ///             setting a per isolate "return value" and then indicating their
  ///             "done-ness" (usually via closing all live ports). This
  ///             accessor returns that "return value" is present.
  ///
  /// @see        `UIIsolateHasLivePorts`
  ///
  /// @return     The return code (if specified) by the isolate.
  ///
  std::optional<uint32_t> GetUIIsolateReturnCode();

  void AddView(int64_t view_id);

  void RemoveView(int64_t view_id);

  //----------------------------------------------------------------------------
  /// @brief      Updates the viewport metrics for the currently running Flutter
  ///             application. The viewport metrics detail the size of the
  ///             rendering viewport in texels as well as edge insets if
  ///             present.
  ///
  /// @see        `ViewportMetrics`
  ///
  /// @param[in]  metrics  The metrics
  ///
  void SetViewportMetrics(int64_t view_id, const ViewportMetrics& metrics);

  //----------------------------------------------------------------------------
  /// @brief      Notifies the engine that the embedder has sent it a message.
  ///             This call originates in the platform view and has been
  ///             forwarded to the engine on the UI task runner here.
  ///
  /// @param[in]  message  The message sent from the embedder to the Dart
  ///                      application.
  ///
  void DispatchPlatformMessage(std::unique_ptr<PlatformMessage> message);

  //----------------------------------------------------------------------------
  /// @brief      Notifies the engine that the embedder has sent it a pointer
  ///             data packet. A pointer data packet may contain multiple
  ///             input events. This call originates in the platform view and
  ///             the shell has forwarded the same to the engine on the UI task
  ///             runner here.
  ///
  /// @param[in]  packet         The pointer data packet containing multiple
  ///                            input events.
  /// @param[in]  trace_flow_id  The trace flow identifier associated with the
  ///                            pointer data packet. The engine uses this trace
  ///                            identifier to connect trace flows in the
  ///                            timeline from the input event to the
  ///                            frames generated due to those input events.
  ///                            These flows are tagged as "PointerEvent" in the
  ///                            timeline and allow grouping frames and input
  ///                            events into logical chunks.
  ///
  void DispatchPointerDataPacket(std::unique_ptr<PointerDataPacket> packet,
                                 uint64_t trace_flow_id);

  //----------------------------------------------------------------------------
  /// @brief      Notifies the engine that the embedder encountered an
  ///             accessibility related action on the specified node. This call
  ///             originates on the platform view and has been forwarded to the
  ///             engine here on the UI task runner by the shell.
  ///
  /// @param[in]  node_id The identifier of the accessibility node.
  /// @param[in]  action  The accessibility related action performed on the
  ///                     node of the specified ID.
  /// @param[in]  args    Optional data that applies to the specified action.
  ///
  void DispatchSemanticsAction(int node_id,
                               SemanticsAction action,
                               fml::MallocMapping args);

  //----------------------------------------------------------------------------
  /// @brief      Notifies the engine that the embedder has expressed an opinion
  ///             about whether the accessibility tree should be generated or
  ///             not. This call originates in the platform view and is
  ///             forwarded to the engine here on the UI task runner by the
  ///             shell.
  ///
  /// @param[in]  enabled  Whether the accessibility tree is enabled or
  ///                      disabled.
  ///
  void SetSemanticsEnabled(bool enabled);

  //----------------------------------------------------------------------------
  /// @brief      Notifies the engine that the embedder has expressed an opinion
  ///             about where the flags to set on the accessibility tree. This
  ///             flag originates in the platform view and is forwarded to the
  ///             engine here on the UI task runner by the shell.
  ///
  ///             The engine does not care about the accessibility feature flags
  ///             as all it does is forward this information from the embedder
  ///             to the framework. However, curious readers may refer to
  ///             `AccessibilityFeatures` in `window.dart` for currently
  ///             supported accessibility feature flags.
  ///
  /// @param[in]  flags  The features to enable in the accessibility tree.
  ///
  void SetAccessibilityFeatures(int32_t flags);

  // |RuntimeDelegate|
  void ScheduleFrame(bool regenerate_layer_tree) override;

  /// Schedule a frame with the default parameter of regenerating the layer
  /// tree.
  void ScheduleFrame() { ScheduleFrame(true); }

  // |RuntimeDelegate|
  FontCollection& GetFontCollection() override;

  // |RuntimeDelegate|
  std::shared_ptr<AssetManager> GetAssetManager() override;

  // Return the weak_ptr of ImageDecoder.
  fml::WeakPtr<ImageDecoder> GetImageDecoderWeakPtr();

  //----------------------------------------------------------------------------
  /// @brief      Get the `ImageGeneratorRegistry` associated with the current
  ///             engine.
  ///
  /// @return     The engine's `ImageGeneratorRegistry`.
  ///
  fml::WeakPtr<ImageGeneratorRegistry> GetImageGeneratorRegistry();

  // |PointerDataDispatcher::Delegate|
  void DoDispatchPacket(std::unique_ptr<PointerDataPacket> packet,
                        uint64_t trace_flow_id) override;

  // |PointerDataDispatcher::Delegate|
  void ScheduleSecondaryVsyncCallback(uintptr_t id,
                                      const fml::closure& callback) override;

  //----------------------------------------------------------------------------
  /// @brief      Get the last Entrypoint that was used in the RunConfiguration
  ///             when |Engine::Run| was called.
  ///
  const std::string& GetLastEntrypoint() const;

  //----------------------------------------------------------------------------
  /// @brief      Get the last Entrypoint Library that was used in the
  ///             RunConfiguration when |Engine::Run| was called.
  ///
  const std::string& GetLastEntrypointLibrary() const;

  //----------------------------------------------------------------------------
  /// @brief      Get the last Entrypoint Arguments that was used in the
  ///             RunConfiguration when |Engine::Run| was called.This is only
  ///             valid in debug mode.
  ///
  const std::vector<std::string>& GetLastEntrypointArgs() const;

  //----------------------------------------------------------------------------
  /// @brief      Getter for the initial route.  This can be set with a platform
  ///             message.
  ///
  const std::string& InitialRoute() const { return initial_route_; }

  //--------------------------------------------------------------------------
  /// @brief      Loads the Dart shared library into the Dart VM. When the
  ///             Dart library is loaded successfully, the Dart future
  ///             returned by the originating loadLibrary() call completes.
  ///
  ///             The Dart compiler may generate separate shared libraries
  ///             files called 'loading units' when libraries are imported
  ///             as deferred. Each of these shared libraries are identified
  ///             by a unique loading unit id. Callers should open and resolve
  ///             a SymbolMapping from the shared library. The Mappings should
  ///             be moved into this method, as ownership will be assumed by the
  ///             dart root isolate after successful loading and released after
  ///             shutdown of the root isolate. The loading unit may not be
  ///             used after isolate shutdown. If loading fails, the mappings
  ///             will be released.
  ///
  ///             This method is paired with a RequestDartDeferredLibrary
  ///             invocation that provides the embedder with the loading unit id
  ///             of the deferred library to load.
  ///
  ///
  /// @param[in]  loading_unit_id  The unique id of the deferred library's
  ///                              loading unit, as passed in by
  ///                              RequestDartDeferredLibrary.
  ///
  /// @param[in]  snapshot_data    Dart snapshot data of the loading unit's
  ///                              shared library.
  ///
  /// @param[in]  snapshot_data    Dart snapshot instructions of the loading
  ///                              unit's shared library.
  ///
  void LoadDartDeferredLibrary(
      intptr_t loading_unit_id,
      std::unique_ptr<const fml::Mapping> snapshot_data,
      std::unique_ptr<const fml::Mapping> snapshot_instructions);

  //--------------------------------------------------------------------------
  /// @brief      Indicates to the dart VM that the request to load a deferred
  ///             library with the specified loading unit id has failed.
  ///
  ///             The dart future returned by the initiating loadLibrary() call
  ///             will complete with an error.
  ///
  /// @param[in]  loading_unit_id  The unique id of the deferred library's
  ///                              loading unit, as passed in by
  ///                              RequestDartDeferredLibrary.
  ///
  /// @param[in]  error_message    The error message that will appear in the
  ///                              dart Future.
  ///
  /// @param[in]  transient        A transient error is a failure due to
  ///                              temporary conditions such as no network.
  ///                              Transient errors allow the dart VM to
  ///                              re-request the same deferred library and
  ///                              loading_unit_id again. Non-transient
  ///                              errors are permanent and attempts to
  ///                              re-request the library will instantly
  ///                              complete with an error.
  void LoadDartDeferredLibraryError(intptr_t loading_unit_id,
                                    const std::string& error_message,
                                    bool transient);

  //--------------------------------------------------------------------------
  /// @brief      Accessor for the RuntimeController.
  ///
  const RuntimeController* GetRuntimeController() const {
    return runtime_controller_.get();
  }

  const std::weak_ptr<VsyncWaiter> GetVsyncWaiter() const;

 private:
  // |RuntimeDelegate|
  bool ImplicitViewEnabled() override;

  // |RuntimeDelegate|
  std::string DefaultRouteName() override;

  // |RuntimeDelegate|
<<<<<<< HEAD
  void Render(int64_t view_id,
              std::shared_ptr<flutter::LayerTree> layer_tree) override;
=======
  void Render(std::unique_ptr<flutter::LayerTree> layer_tree) override;
>>>>>>> c829f37c

  // |RuntimeDelegate|
  void UpdateSemantics(SemanticsNodeUpdates update,
                       CustomAccessibilityActionUpdates actions) override;

  // |RuntimeDelegate|
  void HandlePlatformMessage(std::unique_ptr<PlatformMessage> message) override;

  // |RuntimeDelegate|
  void OnRootIsolateCreated() override;

  // |RuntimeDelegate|
  void UpdateIsolateDescription(const std::string isolate_name,
                                int64_t isolate_port) override;

  // |RuntimeDelegate|
  std::unique_ptr<std::vector<std::string>> ComputePlatformResolvedLocale(
      const std::vector<std::string>& supported_locale_data) override;

  // |RuntimeDelegate|
  void RequestDartDeferredLibrary(intptr_t loading_unit_id) override;

  // |RuntimeDelegate|
  std::weak_ptr<PlatformMessageHandler> GetPlatformMessageHandler()
      const override;

  void SetNeedsReportTimings(bool value) override;

  bool HandleLifecyclePlatformMessage(PlatformMessage* message);

  bool HandleNavigationPlatformMessage(
      std::unique_ptr<PlatformMessage> message);

  bool HandleLocalizationPlatformMessage(PlatformMessage* message);

  void HandleSettingsPlatformMessage(PlatformMessage* message);

  void HandleAssetPlatformMessage(std::unique_ptr<PlatformMessage> message);

  bool GetAssetAsBuffer(const std::string& name, std::vector<uint8_t>* data);

  friend class testing::ShellTest;

  Engine::Delegate& delegate_;
  const Settings settings_;
  std::unique_ptr<Animator> animator_;
  std::unique_ptr<RuntimeController> runtime_controller_;

  // The pointer_data_dispatcher_ depends on animator_ and runtime_controller_.
  // So it should be defined after them to ensure that pointer_data_dispatcher_
  // is destructed first.
  std::unique_ptr<PointerDataDispatcher> pointer_data_dispatcher_;

  std::string last_entry_point_;
  std::string last_entry_point_library_;
  std::vector<std::string> last_entry_point_args_;
  std::string initial_route_;
  std::shared_ptr<AssetManager> asset_manager_;
  std::shared_ptr<FontCollection> font_collection_;
  const std::unique_ptr<ImageDecoder> image_decoder_;
  ImageGeneratorRegistry image_generator_registry_;
  TaskRunners task_runners_;
  fml::WeakPtrFactory<Engine> weak_factory_;  // Must be the last member.
  FML_DISALLOW_COPY_AND_ASSIGN(Engine);
};

}  // namespace flutter

#endif  // SHELL_COMMON_ENGINE_H_<|MERGE_RESOLUTION|>--- conflicted
+++ resolved
@@ -899,12 +899,8 @@
   std::string DefaultRouteName() override;
 
   // |RuntimeDelegate|
-<<<<<<< HEAD
   void Render(int64_t view_id,
-              std::shared_ptr<flutter::LayerTree> layer_tree) override;
-=======
-  void Render(std::unique_ptr<flutter::LayerTree> layer_tree) override;
->>>>>>> c829f37c
+              std::unique_ptr<flutter::LayerTree> layer_tree) override;
 
   // |RuntimeDelegate|
   void UpdateSemantics(SemanticsNodeUpdates update,
