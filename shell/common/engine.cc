--- conflicted
+++ resolved
@@ -292,7 +292,6 @@
   return runtime_controller_->GetLastError();
 }
 
-<<<<<<< HEAD
 void Engine::AddView(int64_t view_id) {
   runtime_controller_->AddView(view_id);
 }
@@ -301,13 +300,9 @@
   runtime_controller_->RemoveView(view_id);
 }
 
-void Engine::SetViewportMetrics(const ViewportMetrics& metrics) {
-  runtime_controller_->SetViewportMetrics(metrics);
-=======
 void Engine::SetViewportMetrics(int64_t view_id,
                                 const ViewportMetrics& metrics) {
   runtime_controller_->SetViewportMetrics(view_id, metrics);
->>>>>>> 958591a1
   ScheduleFrame();
 }
 
