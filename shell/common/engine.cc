--- conflicted
+++ resolved
@@ -478,8 +478,6 @@
   }
 
   animator_->Render(view_id, std::move(layer_tree), device_pixel_ratio);
-<<<<<<< HEAD
-=======
   rendered_views_during_frame_.insert(view_id);
   SubmitFrameIfEndOfFrame();
 }
@@ -497,7 +495,6 @@
     animator_->EndFrame();
     MarkAsEndOfFrame();
   }
->>>>>>> d8afe9d0
 }
 
 void Engine::UpdateSemantics(SemanticsNodeUpdates update,
