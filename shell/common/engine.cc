// Copyright 2013 The Flutter Authors. All rights reserved.
// Use of this source code is governed by a BSD-style license that can be
// found in the LICENSE file.

#include "flutter/shell/common/engine.h"

#include <cstring>
#include <memory>
#include <string>
#include <utility>
#include <vector>

#include "flutter/common/settings.h"
#include "flutter/fml/make_copyable.h"
#include "flutter/fml/trace_event.h"
#include "flutter/lib/snapshot/snapshot.h"
#include "flutter/lib/ui/text/font_collection.h"
#include "flutter/shell/common/animator.h"
#include "flutter/shell/common/platform_view.h"
#include "flutter/shell/common/shell.h"
#include "rapidjson/document.h"
#include "third_party/dart/runtime/include/dart_tools_api.h"

namespace flutter {

static constexpr char kAssetChannel[] = "flutter/assets";
static constexpr char kLifecycleChannel[] = "flutter/lifecycle";
static constexpr char kNavigationChannel[] = "flutter/navigation";
static constexpr char kLocalizationChannel[] = "flutter/localization";
static constexpr char kSettingsChannel[] = "flutter/settings";
static constexpr char kIsolateChannel[] = "flutter/isolate";

namespace {
fml::MallocMapping MakeMapping(const std::string& str) {
  return fml::MallocMapping::Copy(str.c_str(), str.length());
}
}  // namespace

Engine::Engine(
    Delegate& delegate,
    const PointerDataDispatcherMaker& dispatcher_maker,
    std::shared_ptr<fml::ConcurrentTaskRunner> image_decoder_task_runner,
    const TaskRunners& task_runners,
    const Settings& settings,
    std::unique_ptr<Animator> animator,
    fml::WeakPtr<IOManager> io_manager,
    const std::shared_ptr<FontCollection>& font_collection,
    std::unique_ptr<RuntimeController> runtime_controller,
    const std::shared_ptr<fml::SyncSwitch>& gpu_disabled_switch)
    : delegate_(delegate),
      settings_(settings),
      animator_(std::move(animator)),
      runtime_controller_(std::move(runtime_controller)),
      font_collection_(font_collection),
      image_decoder_(ImageDecoder::Make(settings_,
                                        task_runners,
                                        std::move(image_decoder_task_runner),
                                        std::move(io_manager),
                                        gpu_disabled_switch)),
      task_runners_(task_runners),
      weak_factory_(this) {
  pointer_data_dispatcher_ = dispatcher_maker(*this);
}

Engine::Engine(Delegate& delegate,
               const PointerDataDispatcherMaker& dispatcher_maker,
               DartVM& vm,
               fml::RefPtr<const DartSnapshot> isolate_snapshot,
               const TaskRunners& task_runners,
               const PlatformData& platform_data,
               const Settings& settings,
               std::unique_ptr<Animator> animator,
               fml::WeakPtr<IOManager> io_manager,
               fml::RefPtr<SkiaUnrefQueue> unref_queue,
               fml::TaskRunnerAffineWeakPtr<SnapshotDelegate> snapshot_delegate,
               std::shared_ptr<VolatilePathTracker> volatile_path_tracker,
               const std::shared_ptr<fml::SyncSwitch>& gpu_disabled_switch)
    : Engine(delegate,
             dispatcher_maker,
             vm.GetConcurrentWorkerTaskRunner(),
             task_runners,
             settings,
             std::move(animator),
             io_manager,
             std::make_shared<FontCollection>(),
             nullptr,
             gpu_disabled_switch) {
  runtime_controller_ = std::make_unique<RuntimeController>(
      *this,                                 // runtime delegate
      &vm,                                   // VM
      std::move(isolate_snapshot),           // isolate snapshot
      settings_.idle_notification_callback,  // idle notification callback
      platform_data,                         // platform data
      settings_.isolate_create_callback,     // isolate create callback
      settings_.isolate_shutdown_callback,   // isolate shutdown callback
      settings_.persistent_isolate_data,     // persistent isolate data
      UIDartState::Context{
          task_runners_,                           // task runners
          std::move(snapshot_delegate),            // snapshot delegate
          std::move(io_manager),                   // io manager
          std::move(unref_queue),                  // Skia unref queue
          image_decoder_->GetWeakPtr(),            // image decoder
          image_generator_registry_.GetWeakPtr(),  // image generator registry
          settings_.advisory_script_uri,           // advisory script uri
          settings_.advisory_script_entrypoint,    // advisory script entrypoint
          std::move(volatile_path_tracker),        // volatile path tracker
          vm.GetConcurrentWorkerTaskRunner(),      // concurrent task runner
          settings_.enable_impeller,               // enable impeller
      });
}

std::unique_ptr<Engine> Engine::Spawn(
    Delegate& delegate,
    const PointerDataDispatcherMaker& dispatcher_maker,
    const Settings& settings,
    std::unique_ptr<Animator> animator,
    const std::string& initial_route,
    const fml::WeakPtr<IOManager>& io_manager,
    fml::TaskRunnerAffineWeakPtr<SnapshotDelegate> snapshot_delegate,
    const std::shared_ptr<fml::SyncSwitch>& gpu_disabled_switch) const {
  auto result = std::make_unique<Engine>(
      /*delegate=*/delegate,
      /*dispatcher_maker=*/dispatcher_maker,
      /*image_decoder_task_runner=*/
      runtime_controller_->GetDartVM()->GetConcurrentWorkerTaskRunner(),
      /*task_runners=*/task_runners_,
      /*settings=*/settings,
      /*animator=*/std::move(animator),
      /*io_manager=*/io_manager,
      /*font_collection=*/font_collection_,
      /*runtime_controller=*/nullptr,
      /*gpu_disabled_switch=*/gpu_disabled_switch);
  result->runtime_controller_ = runtime_controller_->Spawn(
      /*p_client=*/*result,
      /*advisory_script_uri=*/settings.advisory_script_uri,
      /*advisory_script_entrypoint=*/settings.advisory_script_entrypoint,
      /*idle_notification_callback=*/settings.idle_notification_callback,
      /*isolate_create_callback=*/settings.isolate_create_callback,
      /*isolate_shutdown_callback=*/settings.isolate_shutdown_callback,
      /*persistent_isolate_data=*/settings.persistent_isolate_data,
      /*io_manager=*/io_manager,
      /*image_decoder=*/result->GetImageDecoderWeakPtr(),
      /*image_generator_registry=*/result->GetImageGeneratorRegistry(),
      /*snapshot_delegate=*/std::move(snapshot_delegate));
  result->initial_route_ = initial_route;
  return result;
}

Engine::~Engine() = default;

fml::WeakPtr<Engine> Engine::GetWeakPtr() const {
  return weak_factory_.GetWeakPtr();
}

void Engine::SetupDefaultFontManager() {
  TRACE_EVENT0("flutter", "Engine::SetupDefaultFontManager");
  font_collection_->SetupDefaultFontManager(settings_.font_initialization_data);
}

std::shared_ptr<AssetManager> Engine::GetAssetManager() {
  return asset_manager_;
}

fml::WeakPtr<ImageDecoder> Engine::GetImageDecoderWeakPtr() {
  return image_decoder_->GetWeakPtr();
}

fml::WeakPtr<ImageGeneratorRegistry> Engine::GetImageGeneratorRegistry() {
  return image_generator_registry_.GetWeakPtr();
}

bool Engine::UpdateAssetManager(
    const std::shared_ptr<AssetManager>& new_asset_manager) {
  if (asset_manager_ == new_asset_manager) {
    return false;
  }

  asset_manager_ = new_asset_manager;

  if (!asset_manager_) {
    return false;
  }

  // Using libTXT as the text engine.
  if (settings_.use_asset_fonts) {
    font_collection_->RegisterFonts(asset_manager_);
  }

  if (settings_.use_test_fonts) {
    font_collection_->RegisterTestFonts();
  }

  return true;
}

bool Engine::Restart(RunConfiguration configuration) {
  TRACE_EVENT0("flutter", "Engine::Restart");
  if (!configuration.IsValid()) {
    FML_LOG(ERROR) << "Engine run configuration was invalid.";
    return false;
  }
  delegate_.OnPreEngineRestart();
  runtime_controller_ = runtime_controller_->Clone();
  UpdateAssetManager(nullptr);
  return Run(std::move(configuration)) == Engine::RunStatus::Success;
}

Engine::RunStatus Engine::Run(RunConfiguration configuration) {
  if (!configuration.IsValid()) {
    FML_LOG(ERROR) << "Engine run configuration was invalid.";
    return RunStatus::Failure;
  }

  last_entry_point_ = configuration.GetEntrypoint();
  last_entry_point_library_ = configuration.GetEntrypointLibrary();
#if (FLUTTER_RUNTIME_MODE == FLUTTER_RUNTIME_MODE_DEBUG)
  // This is only used to support restart.
  last_entry_point_args_ = configuration.GetEntrypointArgs();
#endif

  UpdateAssetManager(configuration.GetAssetManager());

  if (runtime_controller_->IsRootIsolateRunning()) {
    return RunStatus::FailureAlreadyRunning;
  }

  // If the embedding prefetched the default font manager, then set up the
  // font manager later in the engine launch process.  This makes it less
  // likely that the setup will need to wait for the prefetch to complete.
  auto root_isolate_create_callback = [&]() {
    if (settings_.prefetched_default_font_manager) {
      SetupDefaultFontManager();
    }
  };

  if (!runtime_controller_->LaunchRootIsolate(
          settings_,                                 //
          root_isolate_create_callback,              //
          configuration.GetEntrypoint(),             //
          configuration.GetEntrypointLibrary(),      //
          configuration.GetEntrypointArgs(),         //
          configuration.TakeIsolateConfiguration())  //
  ) {
    return RunStatus::Failure;
  }

  auto service_id = runtime_controller_->GetRootIsolateServiceID();
  if (service_id.has_value()) {
    std::unique_ptr<PlatformMessage> service_id_message =
        std::make_unique<flutter::PlatformMessage>(
            kIsolateChannel, MakeMapping(service_id.value()), nullptr);
    HandlePlatformMessage(std::move(service_id_message));
  }

  return Engine::RunStatus::Success;
}

void Engine::BeginFrame(fml::TimePoint frame_time, uint64_t frame_number) {
  runtime_controller_->BeginFrame(frame_time, frame_number);
}

void Engine::ReportTimings(std::vector<int64_t> timings) {
  runtime_controller_->ReportTimings(std::move(timings));
}

void Engine::NotifyIdle(fml::TimeDelta deadline) {
  runtime_controller_->NotifyIdle(deadline);
}

void Engine::NotifyDestroyed() {
  TRACE_EVENT0("flutter", "Engine::NotifyDestroyed");
  runtime_controller_->NotifyDestroyed();
}

std::optional<uint32_t> Engine::GetUIIsolateReturnCode() {
  return runtime_controller_->GetRootIsolateReturnCode();
}

Dart_Port Engine::GetUIIsolateMainPort() {
  return runtime_controller_->GetMainPort();
}

std::string Engine::GetUIIsolateName() {
  return runtime_controller_->GetIsolateName();
}

bool Engine::UIIsolateHasLivePorts() {
  return runtime_controller_->HasLivePorts();
}

tonic::DartErrorHandleType Engine::GetUIIsolateLastError() {
  return runtime_controller_->GetLastError();
}

void Engine::AddView(int64_t view_id, const ViewportMetrics& view_metrics) {
  runtime_controller_->AddView(view_id, view_metrics);
}

void Engine::RemoveView(int64_t view_id) {
  runtime_controller_->RemoveView(view_id);
}

void Engine::SetViewportMetrics(int64_t view_id,
                                const ViewportMetrics& metrics) {
  runtime_controller_->SetViewportMetrics(view_id, metrics);
  ScheduleFrame();
}

void Engine::DispatchPlatformMessage(std::unique_ptr<PlatformMessage> message) {
  std::string channel = message->channel();
  if (channel == kLifecycleChannel) {
    if (HandleLifecyclePlatformMessage(message.get())) {
      return;
    }
  } else if (channel == kLocalizationChannel) {
    if (HandleLocalizationPlatformMessage(message.get())) {
      return;
    }
  } else if (channel == kSettingsChannel) {
    HandleSettingsPlatformMessage(message.get());
    return;
  } else if (!runtime_controller_->IsRootIsolateRunning() &&
             channel == kNavigationChannel) {
    // If there's no runtime_, we may still need to set the initial route.
    HandleNavigationPlatformMessage(std::move(message));
    return;
  }

  if (runtime_controller_->IsRootIsolateRunning() &&
      runtime_controller_->DispatchPlatformMessage(std::move(message))) {
    return;
  }

  FML_DLOG(WARNING) << "Dropping platform message on channel: " << channel;
}

bool Engine::HandleLifecyclePlatformMessage(PlatformMessage* message) {
  const auto& data = message->data();
  std::string state(reinterpret_cast<const char*>(data.GetMapping()),
                    data.GetSize());

  // Always schedule a frame when the app does become active as per API
  // recommendation
  // https://developer.apple.com/documentation/uikit/uiapplicationdelegate/1622956-applicationdidbecomeactive?language=objc
  if (state == "AppLifecycleState.resumed" ||
      state == "AppLifecycleState.inactive") {
    ScheduleFrame();
  }
  runtime_controller_->SetInitialLifecycleState(state);
  // Always forward these messages to the framework by returning false.
  return false;
}

bool Engine::HandleNavigationPlatformMessage(
    std::unique_ptr<PlatformMessage> message) {
  const auto& data = message->data();

  rapidjson::Document document;
  document.Parse(reinterpret_cast<const char*>(data.GetMapping()),
                 data.GetSize());
  if (document.HasParseError() || !document.IsObject()) {
    return false;
  }
  auto root = document.GetObject();
  auto method = root.FindMember("method");
  if (method->value != "setInitialRoute") {
    return false;
  }
  auto route = root.FindMember("args");
  initial_route_ = route->value.GetString();
  return true;
}

bool Engine::HandleLocalizationPlatformMessage(PlatformMessage* message) {
  const auto& data = message->data();

  rapidjson::Document document;
  document.Parse(reinterpret_cast<const char*>(data.GetMapping()),
                 data.GetSize());
  if (document.HasParseError() || !document.IsObject()) {
    return false;
  }
  auto root = document.GetObject();
  auto method = root.FindMember("method");
  if (method == root.MemberEnd()) {
    return false;
  }
  const size_t strings_per_locale = 4;
  if (method->value == "setLocale") {
    // Decode and pass the list of locale data onwards to dart.
    auto args = root.FindMember("args");
    if (args == root.MemberEnd() || !args->value.IsArray()) {
      return false;
    }

    if (args->value.Size() % strings_per_locale != 0) {
      return false;
    }
    std::vector<std::string> locale_data;
    for (size_t locale_index = 0; locale_index < args->value.Size();
         locale_index += strings_per_locale) {
      if (!args->value[locale_index].IsString() ||
          !args->value[locale_index + 1].IsString()) {
        return false;
      }
      locale_data.push_back(args->value[locale_index].GetString());
      locale_data.push_back(args->value[locale_index + 1].GetString());
      locale_data.push_back(args->value[locale_index + 2].GetString());
      locale_data.push_back(args->value[locale_index + 3].GetString());
    }

    return runtime_controller_->SetLocales(locale_data);
  }
  return false;
}

void Engine::HandleSettingsPlatformMessage(PlatformMessage* message) {
  const auto& data = message->data();
  std::string jsonData(reinterpret_cast<const char*>(data.GetMapping()),
                       data.GetSize());
  if (runtime_controller_->SetUserSettingsData(jsonData)) {
    ScheduleFrame();
  }
}

void Engine::DispatchPointerDataPacket(
    std::unique_ptr<PointerDataPacket> packet,
    uint64_t trace_flow_id) {
  TRACE_EVENT0_WITH_FLOW_IDS("flutter", "Engine::DispatchPointerDataPacket",
                             /*flow_id_count=*/1,
                             /*flow_ids=*/&trace_flow_id);
  TRACE_FLOW_STEP("flutter", "PointerEvent", trace_flow_id);
  pointer_data_dispatcher_->DispatchPacket(std::move(packet), trace_flow_id);
}

void Engine::DispatchSemanticsAction(int node_id,
                                     SemanticsAction action,
                                     fml::MallocMapping args) {
  runtime_controller_->DispatchSemanticsAction(node_id, action,
                                               std::move(args));
}

void Engine::SetSemanticsEnabled(bool enabled) {
  runtime_controller_->SetSemanticsEnabled(enabled);
}

void Engine::SetAccessibilityFeatures(int32_t flags) {
  runtime_controller_->SetAccessibilityFeatures(flags);
}

std::string Engine::DefaultRouteName() {
  if (!initial_route_.empty()) {
    return initial_route_;
  }
  return "/";
}

void Engine::ScheduleFrame(bool regenerate_layer_tree) {
  animator_->RequestFrame(regenerate_layer_tree);
}

void Engine::Render(int64_t view_id,
                    std::unique_ptr<flutter::LayerTree> layer_tree,
                    float device_pixel_ratio) {
<<<<<<< HEAD
=======
  if (!layer_tree) {
    return;
  }

  // Ensure frame dimensions are sane.
  if (layer_tree->frame_size().isEmpty() || device_pixel_ratio <= 0.0f) {
    return;
  }

>>>>>>> 29aea0af
  animator_->Render(view_id, std::move(layer_tree), device_pixel_ratio);
}

void Engine::UpdateSemantics(SemanticsNodeUpdates update,
                             CustomAccessibilityActionUpdates actions) {
  delegate_.OnEngineUpdateSemantics(std::move(update), std::move(actions));
}

void Engine::HandlePlatformMessage(std::unique_ptr<PlatformMessage> message) {
  if (message->channel() == kAssetChannel) {
    HandleAssetPlatformMessage(std::move(message));
  } else {
    delegate_.OnEngineHandlePlatformMessage(std::move(message));
  }
}

void Engine::OnRootIsolateCreated() {
  delegate_.OnRootIsolateCreated();
}

void Engine::UpdateIsolateDescription(const std::string isolate_name,
                                      int64_t isolate_port) {
  delegate_.UpdateIsolateDescription(isolate_name, isolate_port);
}

std::unique_ptr<std::vector<std::string>> Engine::ComputePlatformResolvedLocale(
    const std::vector<std::string>& supported_locale_data) {
  return delegate_.ComputePlatformResolvedLocale(supported_locale_data);
}

double Engine::GetScaledFontSize(double unscaled_font_size,
                                 int configuration_id) const {
  return delegate_.GetScaledFontSize(unscaled_font_size, configuration_id);
}

void Engine::SetNeedsReportTimings(bool needs_reporting) {
  delegate_.SetNeedsReportTimings(needs_reporting);
}

FontCollection& Engine::GetFontCollection() {
  return *font_collection_;
}

void Engine::DoDispatchPacket(std::unique_ptr<PointerDataPacket> packet,
                              uint64_t trace_flow_id) {
  animator_->EnqueueTraceFlowId(trace_flow_id);
  if (runtime_controller_) {
    runtime_controller_->DispatchPointerDataPacket(*packet);
  }
}

void Engine::ScheduleSecondaryVsyncCallback(uintptr_t id,
                                            const fml::closure& callback) {
  animator_->ScheduleSecondaryVsyncCallback(id, callback);
}

void Engine::HandleAssetPlatformMessage(
    std::unique_ptr<PlatformMessage> message) {
  fml::RefPtr<PlatformMessageResponse> response = message->response();
  if (!response) {
    return;
  }
  const auto& data = message->data();
  std::string asset_name(reinterpret_cast<const char*>(data.GetMapping()),
                         data.GetSize());

  if (asset_manager_) {
    std::unique_ptr<fml::Mapping> asset_mapping =
        asset_manager_->GetAsMapping(asset_name);
    if (asset_mapping) {
      response->Complete(std::move(asset_mapping));
      return;
    }
  }

  response->CompleteEmpty();
}

const std::string& Engine::GetLastEntrypoint() const {
  return last_entry_point_;
}

const std::string& Engine::GetLastEntrypointLibrary() const {
  return last_entry_point_library_;
}

const std::vector<std::string>& Engine::GetLastEntrypointArgs() const {
  return last_entry_point_args_;
}

// |RuntimeDelegate|
void Engine::RequestDartDeferredLibrary(intptr_t loading_unit_id) {
  return delegate_.RequestDartDeferredLibrary(loading_unit_id);
}

std::weak_ptr<PlatformMessageHandler> Engine::GetPlatformMessageHandler()
    const {
  return delegate_.GetPlatformMessageHandler();
}

void Engine::SendChannelUpdate(std::string name, bool listening) {
  delegate_.OnEngineChannelUpdate(std::move(name), listening);
}

void Engine::LoadDartDeferredLibrary(
    intptr_t loading_unit_id,
    std::unique_ptr<const fml::Mapping> snapshot_data,
    std::unique_ptr<const fml::Mapping> snapshot_instructions) {
  if (runtime_controller_->IsRootIsolateRunning()) {
    runtime_controller_->LoadDartDeferredLibrary(
        loading_unit_id, std::move(snapshot_data),
        std::move(snapshot_instructions));
  } else {
    LoadDartDeferredLibraryError(loading_unit_id, "No running root isolate.",
                                 true);
  }
}

void Engine::LoadDartDeferredLibraryError(intptr_t loading_unit_id,
                                          const std::string& error_message,
                                          bool transient) {
  if (runtime_controller_->IsRootIsolateRunning()) {
    runtime_controller_->LoadDartDeferredLibraryError(loading_unit_id,
                                                      error_message, transient);
  }
}

const std::weak_ptr<VsyncWaiter> Engine::GetVsyncWaiter() const {
  return animator_->GetVsyncWaiter();
}

void Engine::SetDisplays(const std::vector<DisplayData>& displays) {
  runtime_controller_->SetDisplays(displays);
  ScheduleFrame();
}

}  // namespace flutter<|MERGE_RESOLUTION|>--- conflicted
+++ resolved
@@ -462,8 +462,6 @@
 void Engine::Render(int64_t view_id,
                     std::unique_ptr<flutter::LayerTree> layer_tree,
                     float device_pixel_ratio) {
-<<<<<<< HEAD
-=======
   if (!layer_tree) {
     return;
   }
@@ -473,7 +471,6 @@
     return;
   }
 
->>>>>>> 29aea0af
   animator_->Render(view_id, std::move(layer_tree), device_pixel_ratio);
 }
 
