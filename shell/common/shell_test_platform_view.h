--- conflicted
+++ resolved
@@ -15,11 +15,7 @@
 class ShellTestPlatformView : public PlatformView {
  public:
   enum class BackendType {
-<<<<<<< HEAD
-    kDefaultBackend = 0,  // Default value
-=======
     kDefaultBackend = 0,
->>>>>>> a84de69b
     kGLBackend,
     kVulkanBackend,
     kMetalBackend,
@@ -56,6 +52,9 @@
         shell_test_external_view_embedder = nullptr;
     ShellTestPlatformView::BackendType rendering_backend =
         ShellTestPlatformView::BackendType::kDefaultBackend;
+    // Whether the platform supports dynamic thread merging.
+    // See PlatformView::SupportsDynamicThreadMerging
+    bool support_thread_merging = false;
   };
 
   ShellTestPlatformViewBuilder(Config config);
