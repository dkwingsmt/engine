// Copyright 2013 The Flutter Authors. All rights reserved.
// Use of this source code is governed by a BSD-style license that can be
// found in the LICENSE file.

#ifndef FLUTTER_SHELL_COMMON_SNAPSHOT_CONTROLLER_H_
#define FLUTTER_SHELL_COMMON_SNAPSHOT_CONTROLLER_H_

#include "flutter/common/settings.h"
#include "flutter/display_list/image/dl_image.h"
#include "flutter/flow/studio.h"
#include "flutter/flow/surface.h"
#include "flutter/fml/synchronization/sync_switch.h"
#include "flutter/lib/ui/snapshot_delegate.h"
#include "flutter/shell/common/snapshot_surface_producer.h"

namespace impeller {
class AiksContext;
}

namespace flutter {

class SnapshotController {
 public:
  class Delegate {
   public:
    virtual ~Delegate() = default;
<<<<<<< HEAD
    virtual Studio* GetStudio() const = 0;
=======
    virtual const std::unique_ptr<Surface>& GetSurface() const = 0;
    virtual std::shared_ptr<impeller::AiksContext> GetAiksContext() const = 0;
>>>>>>> a9186ec8
    virtual const std::unique_ptr<SnapshotSurfaceProducer>&
    GetSnapshotSurfaceProducer() const = 0;
    virtual std::shared_ptr<const fml::SyncSwitch> GetIsGpuDisabledSyncSwitch()
        const = 0;
  };

  static std::unique_ptr<SnapshotController> Make(const Delegate& delegate,
                                                  const Settings& settings);

  virtual ~SnapshotController() = default;

  // Note that this image is not guaranteed to be UIThreadSafe and must
  // be converted to a DlImageGPU if it is to be handed back to the UI
  // thread.
  virtual sk_sp<DlImage> MakeRasterSnapshot(sk_sp<DisplayList> display_list,
                                            SkISize size) = 0;

  virtual sk_sp<SkImage> ConvertToRasterImage(sk_sp<SkImage> image) = 0;

 protected:
  explicit SnapshotController(const Delegate& delegate);
  const Delegate& GetDelegate() { return delegate_; }

 private:
  const Delegate& delegate_;

  FML_DISALLOW_COPY_AND_ASSIGN(SnapshotController);
};

}  // namespace flutter

#endif  // FLUTTER_SHELL_COMMON_SNAPSHOT_CONTROLLER_H_<|MERGE_RESOLUTION|>--- conflicted
+++ resolved
@@ -24,12 +24,8 @@
   class Delegate {
    public:
     virtual ~Delegate() = default;
-<<<<<<< HEAD
     virtual Studio* GetStudio() const = 0;
-=======
-    virtual const std::unique_ptr<Surface>& GetSurface() const = 0;
     virtual std::shared_ptr<impeller::AiksContext> GetAiksContext() const = 0;
->>>>>>> a9186ec8
     virtual const std::unique_ptr<SnapshotSurfaceProducer>&
     GetSnapshotSurfaceProducer() const = 0;
     virtual std::shared_ptr<const fml::SyncSwitch> GetIsGpuDisabledSyncSwitch()
