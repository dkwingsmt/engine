--- conflicted
+++ resolved
@@ -7,7 +7,6 @@
 
 #include <memory>
 #include <optional>
-#include <unordered_map>
 
 #include "flutter/common/settings.h"
 #include "flutter/common/task_runners.h"
@@ -258,12 +257,6 @@
 
   std::shared_ptr<flutter::TextureRegistry> GetTextureRegistry() override;
 
-<<<<<<< HEAD
-  using LayerTreeDiscardCallback =
-      std::function<bool(int64_t, flutter::LayerTree&)>;
-
-=======
->>>>>>> 29aea0af
   //----------------------------------------------------------------------------
   /// @brief      Takes the next item from the layer tree pipeline and executes
   ///             the raster thread frame workload for that pipeline item to
@@ -607,12 +600,6 @@
 
   void FireNextFrameCallbackIfPresent();
 
-<<<<<<< HEAD
-  static bool NoDiscard(int64_t view_id, const flutter::LayerTree& layer_tree) {
-    return false;
-  }
-=======
->>>>>>> 29aea0af
   static bool ShouldResubmitFrame(const RasterStatus& raster_status);
 
   Delegate& delegate_;
@@ -624,14 +611,6 @@
   // This is the last successfully rasterized layer tree.
   std::unique_ptr<flutter::LayerTree> last_layer_tree_;
   float last_device_pixel_ratio_;
-<<<<<<< HEAD
-  // Set when we need attempt to rasterize the layer tree again. This layer_tree
-  // has not successfully rasterized. This can happen due to the change in the
-  // thread configuration. This will be inserted to the front of the pipeline.
-  std::list<LayerTreeTask> resubmitted_tasks_;
-  std::unique_ptr<FrameTimingsRecorder> resubmitted_recorder_;
-=======
->>>>>>> 29aea0af
   fml::closure next_frame_callback_;
   bool user_override_resource_cache_bytes_;
   std::optional<size_t> max_cache_bytes_;
