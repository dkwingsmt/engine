// Copyright 2013 The Flutter Authors. All rights reserved.
// Use of this source code is governed by a BSD-style license that can be
// found in the LICENSE file.

#ifndef SHELL_COMMON_RASTERIZER_H_
#define SHELL_COMMON_RASTERIZER_H_

#include <memory>
#include <optional>
#include <unordered_map>

#include "flutter/common/settings.h"
#include "flutter/common/task_runners.h"
#include "flutter/display_list/image/dl_image.h"
#include "flutter/flow/compositor_context.h"
#include "flutter/flow/embedded_views.h"
#include "flutter/flow/frame_timings.h"
#include "flutter/flow/layers/layer_tree.h"
#include "flutter/flow/surface.h"
#include "flutter/fml/closure.h"
#include "flutter/fml/memory/weak_ptr.h"
#include "flutter/fml/raster_thread_merger.h"
#include "flutter/fml/synchronization/sync_switch.h"
#include "flutter/fml/synchronization/waitable_event.h"
#include "flutter/fml/time/time_delta.h"
#include "flutter/fml/time/time_point.h"
#if IMPELLER_SUPPORTS_RENDERING
// GN is having trouble understanding how this works in the Fuchsia builds.
#include "flutter/impeller/aiks/aiks_context.h"  // nogncheck
#include "flutter/impeller/renderer/context.h"   // nogncheck
#endif                                           // IMPELLER_SUPPORTS_RENDERING
#include "flutter/lib/ui/snapshot_delegate.h"
#include "flutter/shell/common/pipeline.h"
#include "flutter/shell/common/snapshot_controller.h"
#include "flutter/shell/common/snapshot_surface_producer.h"
#include "third_party/skia/include/core/SkData.h"
#include "third_party/skia/include/core/SkImage.h"
#include "third_party/skia/include/core/SkRect.h"
#include "third_party/skia/include/core/SkRefCnt.h"
#include "third_party/skia/include/gpu/GrDirectContext.h"

#if !IMPELLER_SUPPORTS_RENDERING
namespace impeller {
class Context;
class AiksContext;
}  // namespace impeller
#endif  // !IMPELLER_SUPPORTS_RENDERING

namespace flutter {

//------------------------------------------------------------------------------
/// The rasterizer is a component owned by the shell that resides on the raster
/// task runner. Each shell owns exactly one instance of a rasterizer. The
/// rasterizer may only be created, used and collected on the raster task
/// runner.
///
/// The rasterizer owns the instance of the currently active on-screen render
/// surface. On this surface, it renders the contents of layer trees submitted
/// to it by the `Engine` (which lives on the UI task runner).
///
/// The primary components owned by the rasterizer are the compositor context
/// and the on-screen render surface. The compositor context has all the GPU
/// state necessary to render frames to the render surface.
///
class Rasterizer final : public SnapshotDelegate,
                         public Stopwatch::RefreshRateUpdater,
                         public SnapshotController::Delegate {
 public:
  //----------------------------------------------------------------------------
  /// @brief      Used to forward events from the rasterizer to interested
  ///             subsystems. Currently, the shell sets itself up as the
  ///             rasterizer delegate to listen for frame rasterization events.
  ///             It can then forward these events to the engine.
  ///
  ///             Like all rasterizer operation, the rasterizer delegate call
  ///             are made on the raster task runner. Any delegate must ensure
  ///             that they can handle the threading implications.
  ///
  class Delegate {
   public:
    //--------------------------------------------------------------------------
    /// @brief      Notifies the delegate that a frame has been rendered. The
    ///             rasterizer collects profiling information for each part of
    ///             the frame workload. This profiling information is made
    ///             available to the delegate for forwarding to subsystems
    ///             interested in collecting such profiles. Currently, the shell
    ///             (the delegate) forwards this to the engine where Dart code
    ///             can react to this information.
    ///
    /// @see        `FrameTiming`
    ///
    /// @param[in]  frame_timing  Instrumentation information for each phase of
    ///                           the frame workload.
    ///
    virtual void OnFrameRasterized(const FrameTiming& frame_timing) = 0;

    /// Time limit for a smooth frame.
    ///
    /// See: `DisplayManager::GetMainDisplayRefreshRate`.
    virtual fml::Milliseconds GetFrameBudget() = 0;

    /// Target time for the latest frame. See also `Shell::OnAnimatorBeginFrame`
    /// for when this time gets updated.
    virtual fml::TimePoint GetLatestFrameTargetTime() const = 0;

    /// Task runners used by the shell.
    virtual const TaskRunners& GetTaskRunners() const = 0;

    /// The raster thread merger from parent shell's rasterizer.
    virtual const fml::RefPtr<fml::RasterThreadMerger>
    GetParentRasterThreadMerger() const = 0;

    /// Accessor for the shell's GPU sync switch, which determines whether GPU
    /// operations are allowed on the current thread.
    ///
    /// For example, on some platforms when the application is backgrounded it
    /// is critical that GPU operations are not processed.
    virtual std::shared_ptr<const fml::SyncSwitch> GetIsGpuDisabledSyncSwitch()
        const = 0;

    virtual const Settings& GetSettings() const = 0;
  };

  //----------------------------------------------------------------------------
  /// @brief     How to handle calls to MakeSkiaGpuImage.
  enum class MakeGpuImageBehavior {
    /// MakeSkiaGpuImage returns a GPU resident image, if possible.
    kGpu,
    /// MakeSkiaGpuImage returns a checkerboard bitmap. This is useful in test
    /// contexts where no GPU surface is available.
    kBitmap,
  };

  //----------------------------------------------------------------------------
  /// @brief      Creates a new instance of a rasterizer. Rasterizers may only
  ///             be created on the raster task runner. Rasterizers are
  ///             currently only created by the shell (which also sets itself up
  ///             as the rasterizer delegate).
  ///
  /// @param[in]  delegate                   The rasterizer delegate.
  /// @param[in]  gpu_image_behavior         How to handle calls to
  ///                                        MakeSkiaGpuImage.
  ///
  explicit Rasterizer(
      Delegate& delegate,
      MakeGpuImageBehavior gpu_image_behavior = MakeGpuImageBehavior::kGpu);

  //----------------------------------------------------------------------------
  /// @brief      Destroys the rasterizer. This must happen on the raster task
  ///             runner. All GPU resources are collected before this call
  ///             returns. Any context set up by the embedder to hold these
  ///             resources can be immediately collected as well.
  ///
  ~Rasterizer();

  void SetImpellerContext(std::weak_ptr<impeller::Context> impeller_context);

  //----------------------------------------------------------------------------
  /// @brief      Rasterizers may be created well before an on-screen surface is
  ///             available for rendering. Shells usually create a rasterizer in
  ///             their constructors. Once an on-screen surface is available
  ///             however, one may be provided to the rasterizer using this
  ///             call. No rendering may occur before this call. The surface is
  ///             held till the balancing call to `Rasterizer::Teardown` is
  ///             made. Calling a setup before tearing down the previous surface
  ///             (if this is not the first time the surface has been set up) is
  ///             user error.
  ///
  /// @see        `Rasterizer::Teardown`
  ///
  /// @param[in]  surface  The on-screen render surface.
  ///
  void Setup(std::unique_ptr<Surface> surface);

  //----------------------------------------------------------------------------
  /// @brief      Releases the previously set up on-screen render surface and
  ///             collects associated resources. No more rendering may occur
  ///             till the next call to `Rasterizer::Setup` with a new render
  ///             surface. Calling a teardown without a setup is user error.
  ///
  void Teardown();

  //----------------------------------------------------------------------------
  /// @brief      Releases any resource used by the external view embedder.
  ///             For example, overlay surfaces or Android views.
  ///             On Android, this method post a task to the platform thread,
  ///             and waits until it completes.
  void TeardownExternalViewEmbedder();

  //----------------------------------------------------------------------------
  /// @brief      Notifies the rasterizer that there is a low memory situation
  ///             and it must purge as many unnecessary resources as possible.
  ///             Currently, the Skia context associated with onscreen rendering
  ///             is told to free GPU resources.
  ///
  void NotifyLowMemoryWarning() const;

  //----------------------------------------------------------------------------
  /// @brief      Gets a weak pointer to the rasterizer. The rasterizer may only
  ///             be accessed on the raster task runner.
  ///
  /// @return     The weak pointer to the rasterizer.
  ///
  fml::TaskRunnerAffineWeakPtr<Rasterizer> GetWeakPtr() const;

  fml::TaskRunnerAffineWeakPtr<SnapshotDelegate> GetSnapshotDelegate() const;

  //----------------------------------------------------------------------------
<<<<<<< HEAD
  /// @brief      Add a surface, implicit or not.
  void AddView(int64_t view_id);

  void RemoveSurface(int64_t view_id);

  //----------------------------------------------------------------------------
=======
  /// @brief      Add a view, implicit or not.
  void AddView(int64_t view_id);

  //----------------------------------------------------------------------------
  /// @brief      Remove a view, implicit or not.
  void RemoveSurface(int64_t view_id);

  //----------------------------------------------------------------------------
  /// @brief      Sometimes, it may be necessary to render the same frame again
  ///             without having to wait for the framework to build a whole new
  ///             layer tree describing the same contents. One such case is when
  ///             external textures (video or camera streams for example) are
  ///             updated in an otherwise static layer tree. To support this use
  ///             case, the rasterizer holds onto the last rendered layer tree.
>>>>>>> 752a0a4a
  ///
  /// @bug        https://github.com/flutter/flutter/issues/33939
  ///
  /// @return     A pointer to the last layer or `nullptr` if this rasterizer
  ///             has never rendered a frame.
  ///
  bool HasLastLayerTree() const;

  //----------------------------------------------------------------------------
  /// @brief      Draws to all render surfaces their last layer trees. This may
  ///             seem entirely redundant at first glance. After all, on surface
  ///             loss and re-acquisition, the framework generates a new layer
  ///             tree. Otherwise, why render the same contents to the screen
  ///             again? This is used as an optimization in cases where there
  ///             are external textures (video or camera streams for example) in
  ///             referenced in the layer tree. These textures may be updated at
  ///             a cadence different from that of the Flutter application.
  ///             Flutter can re-render the layer tree with just the updated
  ///             textures instead of waiting for the framework to do the work
  ///             to generate the layer tree describing the same contents.
  ///
  /// @return     The number of surfaces that are drawn this way.
  int DrawLastLayerTree(
      std::unique_ptr<FrameTimingsRecorder> frame_timings_recorder,
      bool enable_leaf_layer_tracing = false);

  // |SnapshotDelegate|
  GrDirectContext* GetGrContext() override;

  std::shared_ptr<flutter::TextureRegistry> GetTextureRegistry() override;

  using LayerTreeDiscardCallback =
      std::function<bool(int64_t, flutter::LayerTree&)>;

  //----------------------------------------------------------------------------
  /// @brief      Takes the next item from the layer tree pipeline and executes
  ///             the raster thread frame workload for that pipeline item to
  ///             render a frame on the on-screen surface.
  ///
  ///             Why does the draw call take a layer tree pipeline and not the
  ///             layer tree directly?
  ///
  ///             The pipeline is the way book-keeping of frame workloads
  ///             distributed across the multiple threads is managed. The
  ///             rasterizer deals with the pipelines directly (instead of layer
  ///             trees which is what it actually renders) because the pipeline
  ///             consumer's workload must be accounted for within the pipeline
  ///             itself. If the rasterizer took the layer tree directly, it
  ///             would have to be taken out of the pipeline. That would signal
  ///             the end of the frame workload and the pipeline would be ready
  ///             for new frames. But the last frame has not been rendered by
  ///             the frame yet! On the other hand, the pipeline must own the
  ///             layer tree it renders because it keeps a reference to the last
  ///             layer tree around till a new frame is rendered. So a simple
  ///             reference wont work either. The `Rasterizer::DoDraw` method
  ///             actually performs the GPU operations within the layer tree
  ///             pipeline.
  ///
  /// @see        `Rasterizer::DoDraw`
  ///
  /// @param[in]  pipeline  The layer tree pipeline to take the next layer tree
  ///                       to render from.
  /// @param[in]  discard_callback if specified and returns true, the layer tree
  ///                             is discarded instead of being rendered
  ///
  RasterStatus Draw(const std::shared_ptr<LayerTreePipeline>& pipeline,
                    LayerTreeDiscardCallback discard_callback = NoDiscard);

  //----------------------------------------------------------------------------
  /// @brief      The type of the screenshot to obtain of the previously
  ///             rendered layer tree.
  ///
  enum class ScreenshotType {
    //--------------------------------------------------------------------------
    /// A format used to denote a Skia picture. A Skia picture is a serialized
    /// representation of an `SkPicture` that can be used to introspect the
    /// series of commands used to draw that picture.
    ///
    /// Skia pictures are typically stored as files with the .skp extension on
    /// disk. These files may be viewed in an interactive debugger available at
    /// https://debugger.skia.org/
    ///
    SkiaPicture,

    //--------------------------------------------------------------------------
    /// A format used to denote uncompressed image data. This format
    /// is 32 bits per pixel, 8 bits per component and
    /// denoted by the `kN32_SkColorType ` Skia color type.
    ///
    UncompressedImage,

    //--------------------------------------------------------------------------
    /// A format used to denote compressed image data. The PNG compressed
    /// container is used.
    ///
    CompressedImage,

    //--------------------------------------------------------------------------
    /// Reads the data directly from the Rasterizer's surface. The pixel format
    /// is determined from the surface. This is the only way to read wide gamut
    /// color data, but isn't supported everywhere.
    SurfaceData,
  };

  //----------------------------------------------------------------------------
  /// @brief      A POD type used to return the screenshot data along with the
  ///             size of the frame.
  ///
  struct Screenshot {
    //--------------------------------------------------------------------------
    /// The data used to describe the screenshot. The data format depends on the
    /// type of screenshot taken and any further encoding done to the same.
    ///
    /// @see      `ScreenshotType`
    ///
    sk_sp<SkData> data;

    //--------------------------------------------------------------------------
    /// The size of the screenshot in texels.
    ///
    SkISize frame_size = SkISize::MakeEmpty();

    //--------------------------------------------------------------------------
    /// Characterization of the format of the data in `data`.
    ///
    std::string format;

    //--------------------------------------------------------------------------
    /// @brief      Creates an empty screenshot
    ///
    Screenshot();

    //--------------------------------------------------------------------------
    /// @brief      Creates a screenshot with the specified data and size.
    ///
    /// @param[in]  p_data  The screenshot data
    /// @param[in]  p_size  The screenshot size.
    /// @param[in]  p_format  The screenshot format.
    ///
    Screenshot(sk_sp<SkData> p_data,
               SkISize p_size,
               const std::string& p_format);

    //--------------------------------------------------------------------------
    /// @brief      The copy constructor for a screenshot.
    ///
    /// @param[in]  other  The screenshot to copy from.
    ///
    Screenshot(const Screenshot& other);

    //--------------------------------------------------------------------------
    /// @brief      Destroys the screenshot object and releases underlying data.
    ///
    ~Screenshot();
  };

  //----------------------------------------------------------------------------
  /// @brief      Screenshots the last layer tree to one of the supported
  ///             screenshot types and optionally Base 64 encodes that data for
  ///             easier transmission and packaging (usually over the service
  ///             protocol for instrumentation tools running on the host).
  ///
  /// @param[in]  type           The type of the screenshot to gather.
  /// @param[in]  base64_encode  Whether Base 64 encoding must be applied to the
  ///                            data after a screenshot has been captured.
  ///
  /// @return     A non-empty screenshot if one could be captured. A screenshot
  ///             capture may fail if there were no layer trees previously
  ///             rendered by this rasterizer, or, due to an unspecified
  ///             internal error. Internal error will be logged to the console.
  ///
  Screenshot ScreenshotLastLayerTree(ScreenshotType type, bool base64_encode);

  //----------------------------------------------------------------------------
  /// @brief      Sets a callback that will be executed when the next layer tree
  ///             in rendered to the on-screen surface. This is used by
  ///             embedders to listen for one time operations like listening for
  ///             when the first frame is rendered so that they may hide splash
  ///             screens.
  ///
  ///             The callback is only executed once and dropped on the GPU
  ///             thread when executed (lambda captures must be able to deal
  ///             with the threading repercussions of this behavior).
  ///
  /// @param[in]  callback  The callback to execute when the next layer tree is
  ///                       rendered on-screen.
  ///
  void SetNextFrameCallback(const fml::closure& callback);

  //----------------------------------------------------------------------------
  /// @brief Set the External View Embedder. This is done on shell
  ///        initialization. This is non-null on platforms that support
  ///        embedding externally composited views.
  ///
  /// @param[in] view_embedder The external view embedder object.
  ///
  void SetExternalViewEmbedder(
      const std::shared_ptr<ExternalViewEmbedder>& view_embedder);

  //----------------------------------------------------------------------------
  /// @brief Set the snapshot surface producer. This is done on shell
  ///        initialization. This is non-null on platforms that support taking
  ///        GPU accelerated raster snapshots in the background.
  ///
  /// @param[in]  producer  A surface producer for raster snapshotting when the
  ///                       onscreen surface is not available.
  ///
  void SetSnapshotSurfaceProducer(
      std::unique_ptr<SnapshotSurfaceProducer> producer);

  //----------------------------------------------------------------------------
  /// @brief      Returns a pointer to the compositor context used by this
  ///             rasterizer. This pointer will never be `nullptr`.
  ///
  /// @return     The compositor context used by this rasterizer.
  ///
  flutter::CompositorContext* compositor_context() {
    return compositor_context_.get();
  }

  //----------------------------------------------------------------------------
  /// @brief      Returns the raster thread merger used by this rasterizer.
  ///             This may be `nullptr`.
  ///
  /// @return     The raster thread merger used by this rasterizer.
  ///
  fml::RefPtr<fml::RasterThreadMerger> GetRasterThreadMerger();

  //----------------------------------------------------------------------------
  /// @brief      Skia has no notion of time. To work around the performance
  ///             implications of this, it may cache GPU resources to reference
  ///             them from one frame to the next. Using this call, embedders
  ///             may set the maximum bytes cached by Skia in its caches
  ///             dedicated to on-screen rendering.
  ///
  /// @attention  This cache setting will be invalidated when the surface is
  ///             torn down via `Rasterizer::Teardown`. This call must be made
  ///             again with new limits after surface re-acquisition.
  ///
  /// @attention  This cache does not describe the entirety of GPU resources
  ///             that may be cached. The `RasterCache` also holds very large
  ///             GPU resources.
  ///
  /// @see        `RasterCache`
  ///
  /// @param[in]  max_bytes  The maximum byte size of resource that may be
  ///                        cached for GPU rendering.
  /// @param[in]  from_user  Whether this request was from user code, e.g. via
  ///                        the flutter/skia message channel, in which case
  ///                        it should not be overridden by the platform.
  ///
  void SetResourceCacheMaxBytes(size_t max_bytes, bool from_user);

  //----------------------------------------------------------------------------
  /// @brief      The current value of Skia's resource cache size, if a surface
  ///             is present.
  ///
  /// @attention  This cache does not describe the entirety of GPU resources
  ///             that may be cached. The `RasterCache` also holds very large
  ///             GPU resources.
  ///
  /// @see        `RasterCache`
  ///
  /// @return     The size of Skia's resource cache, if available.
  ///
  std::optional<size_t> GetResourceCacheMaxBytes() const;

  //----------------------------------------------------------------------------
  /// @brief      Enables the thread merger if the external view embedder
  ///             supports dynamic thread merging.
  ///
  /// @attention  This method is thread-safe. When the thread merger is enabled,
  ///             the raster task queue can run in the platform thread at any
  ///             time.
  ///
  /// @see        `ExternalViewEmbedder`
  ///
  void EnableThreadMergerIfNeeded();

  //----------------------------------------------------------------------------
  /// @brief      Disables the thread merger if the external view embedder
  ///             supports dynamic thread merging.
  ///
  /// @attention  This method is thread-safe. When the thread merger is
  ///             disabled, the raster task queue will continue to run in the
  ///             same thread until |EnableThreadMergerIfNeeded| is called.
  ///
  /// @see        `ExternalViewEmbedder`
  ///
  void DisableThreadMergerIfNeeded();

 private:
  // The result of `DoDraw`.
  //
  // Normally `DoDraw` returns simply a raster status. However, sometimes we
  // need to attempt to rasterize the layer tree again. This happens when
  // layer_tree has not successfully rasterized due to changes in the thread
  // configuration, in which case the resubmitted task will be inserted to the
  // front of the pipeline.
  struct DoDrawResult {
    RasterStatus raster_status = RasterStatus::kFailed;
    // int64_t view_id;
    std::unique_ptr<LayerTreeItem> resubmitted_layer_tree_item;
  };

  struct ViewRecord {
    ViewRecord(int64_t view_id) : view_id(view_id) {}

    int64_t view_id;

    // This is the information for the last successfully drawing.
    //
    // Sometimes, it may be necessary to render the same frame again without
    // having to wait for the framework to build a whole new layer tree
    // describing the same contents. One such case is when external textures
    // (video or camera streams for example) are updated in an otherwise static
    // layer tree. To support this use case, the rasterizer holds onto the last
    // rendered layer tree.
    std::shared_ptr<flutter::LayerTree> last_tree;
    float last_pixel_ratio;
  };

  ViewRecord* GetViewRecord(int64_t view_id) {
    auto found_surface = view_records_.find(view_id);
    if (found_surface == view_records_.end()) {
      return nullptr;
    }
    return &found_surface->second;
  }

  ViewRecord* GetFirstViewRecord() {
    // TODO(dkwingsmt)
    return GetViewRecord(0ll);
  }

  // |SnapshotDelegate|
  std::unique_ptr<GpuImageResult> MakeSkiaGpuImage(
      sk_sp<DisplayList> display_list,
      const SkImageInfo& image_info) override;

  // |SnapshotDelegate|
  sk_sp<DlImage> MakeRasterSnapshot(sk_sp<DisplayList> display_list,
                                    SkISize picture_size) override;

  // |SnapshotDelegate|
  sk_sp<SkImage> ConvertToRasterImage(sk_sp<SkImage> image) override;

  // |Stopwatch::Delegate|
  /// Time limit for a smooth frame.
  ///
  /// See: `DisplayManager::GetMainDisplayRefreshRate`.
  fml::Milliseconds GetFrameBudget() const override;

  // |SnapshotController::Delegate|
  const std::unique_ptr<Surface>& GetSurface() const override {
    return surface_;
  }

  // |SnapshotController::Delegate|
  std::shared_ptr<impeller::AiksContext> GetAiksContext() const override {
#if IMPELLER_SUPPORTS_RENDERING
    if (surface_) {
      return surface_->GetAiksContext();
    }
    if (auto context = impeller_context_.lock()) {
      return std::make_shared<impeller::AiksContext>(context);
    }
#endif
    return nullptr;
  }

  // |SnapshotController::Delegate|
  const std::unique_ptr<SnapshotSurfaceProducer>& GetSnapshotSurfaceProducer()
      const override {
    return snapshot_surface_producer_;
  }

  // |SnapshotController::Delegate|
  std::shared_ptr<const fml::SyncSwitch> GetIsGpuDisabledSyncSwitch()
      const override {
    return delegate_.GetIsGpuDisabledSyncSwitch();
  }

  sk_sp<SkData> ScreenshotLayerTreeAsImage(
      flutter::LayerTree* tree,
      flutter::CompositorContext& compositor_context,
      GrDirectContext* surface_context,
      bool compressed);

  DoDrawResult DoDraw(int64_t view_id,
                      FrameTimingsRecorder& frame_timings_recorder,
                      std::unique_ptr<flutter::LayerTree> layer_tree,
                      float device_pixel_ratio);

  RasterStatus DrawToSurface(FrameTimingsRecorder& frame_timings_recorder,
                             flutter::LayerTree* layer_tree,
                             float device_pixel_ratio,
                             ViewRecord* view_record);

  RasterStatus DrawToSurfaceUnsafe(FrameTimingsRecorder& frame_timings_recorder,
                                   flutter::LayerTree* layer_tree,
                                   float device_pixel_ratio,
                                   ViewRecord* view_record);

  Screenshot ScreenshotLayerTree(ScreenshotType type,
                                 bool base64_encode,
                                 ViewRecord& view_record);

  void FireNextFrameCallbackIfPresent();

  static bool NoDiscard(int64_t view_id, const flutter::LayerTree& layer_tree) {
    return false;
  }
  static bool ShouldResubmitFrame(const RasterStatus& raster_status);

  Delegate& delegate_;
  MakeGpuImageBehavior gpu_image_behavior_;
  std::weak_ptr<impeller::Context> impeller_context_;
  std::unique_ptr<Surface> surface_;
  std::unordered_map<int64_t, ViewRecord> view_records_;
  std::unique_ptr<SnapshotSurfaceProducer> snapshot_surface_producer_;
  std::unique_ptr<flutter::CompositorContext> compositor_context_;
  fml::closure next_frame_callback_;
  bool user_override_resource_cache_bytes_;
  std::optional<size_t> max_cache_bytes_;
  fml::RefPtr<fml::RasterThreadMerger> raster_thread_merger_;
  std::shared_ptr<ExternalViewEmbedder> external_view_embedder_;
  std::unique_ptr<SnapshotController> snapshot_controller_;

  // WeakPtrFactory must be the last member.
  fml::TaskRunnerAffineWeakPtrFactory<Rasterizer> weak_factory_;
  FML_DISALLOW_COPY_AND_ASSIGN(Rasterizer);
};

}  // namespace flutter

#endif  // SHELL_COMMON_RASTERIZER_H_<|MERGE_RESOLUTION|>--- conflicted
+++ resolved
@@ -206,14 +206,6 @@
   fml::TaskRunnerAffineWeakPtr<SnapshotDelegate> GetSnapshotDelegate() const;
 
   //----------------------------------------------------------------------------
-<<<<<<< HEAD
-  /// @brief      Add a surface, implicit or not.
-  void AddView(int64_t view_id);
-
-  void RemoveSurface(int64_t view_id);
-
-  //----------------------------------------------------------------------------
-=======
   /// @brief      Add a view, implicit or not.
   void AddView(int64_t view_id);
 
@@ -228,7 +220,6 @@
   ///             external textures (video or camera streams for example) are
   ///             updated in an otherwise static layer tree. To support this use
   ///             case, the rasterizer holds onto the last rendered layer tree.
->>>>>>> 752a0a4a
   ///
   /// @bug        https://github.com/flutter/flutter/issues/33939
   ///
