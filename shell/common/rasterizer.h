// Copyright 2013 The Flutter Authors. All rights reserved.
// Use of this source code is governed by a BSD-style license that can be
// found in the LICENSE file.

#ifndef SHELL_COMMON_RASTERIZER_H_
#define SHELL_COMMON_RASTERIZER_H_

#include <memory>
#include <optional>
#include <unordered_map>

#include "flutter/common/settings.h"
#include "flutter/common/task_runners.h"
#include "flutter/display_list/image/dl_image.h"
#include "flutter/flow/compositor_context.h"
#include "flutter/flow/embedded_views.h"
#include "flutter/flow/frame_timings.h"
#include "flutter/flow/layers/layer_tree.h"
#include "flutter/flow/surface.h"
#include "flutter/fml/closure.h"
#include "flutter/fml/memory/weak_ptr.h"
#include "flutter/fml/raster_thread_merger.h"
#include "flutter/fml/synchronization/sync_switch.h"
#include "flutter/fml/synchronization/waitable_event.h"
#include "flutter/fml/time/time_delta.h"
#include "flutter/fml/time/time_point.h"
#if IMPELLER_SUPPORTS_RENDERING
// GN is having trouble understanding how this works in the Fuchsia builds.
#include "flutter/impeller/aiks/aiks_context.h"  // nogncheck
#include "flutter/impeller/renderer/context.h"   // nogncheck
#endif                                           // IMPELLER_SUPPORTS_RENDERING
#include "flutter/lib/ui/snapshot_delegate.h"
#include "flutter/shell/common/pipeline.h"
#include "flutter/shell/common/snapshot_controller.h"
#include "flutter/shell/common/snapshot_surface_producer.h"
#include "third_party/skia/include/core/SkData.h"
#include "third_party/skia/include/core/SkImage.h"
#include "third_party/skia/include/core/SkRect.h"
#include "third_party/skia/include/core/SkRefCnt.h"
#include "third_party/skia/include/gpu/GrDirectContext.h"

#if !IMPELLER_SUPPORTS_RENDERING
namespace impeller {
class Context;
class AiksContext;
}  // namespace impeller
#endif  // !IMPELLER_SUPPORTS_RENDERING

namespace flutter {

//------------------------------------------------------------------------------
/// The rasterizer is a component owned by the shell that resides on the raster
/// task runner. Each shell owns exactly one instance of a rasterizer. The
/// rasterizer may only be created, used and collected on the raster task
/// runner.
///
/// The rasterizer owns the instance of the currently active on-screen render
/// surface. On this surface, it renders the contents of layer trees submitted
/// to it by the `Engine` (which lives on the UI task runner).
///
/// The primary components owned by the rasterizer are the compositor context
/// and the on-screen render surface. The compositor context has all the GPU
/// state necessary to render frames to the render surface.
///
class Rasterizer final : public SnapshotDelegate,
                         public Stopwatch::RefreshRateUpdater,
                         public SnapshotController::Delegate {
 public:
  //----------------------------------------------------------------------------
  /// @brief      Used to forward events from the rasterizer to interested
  ///             subsystems. Currently, the shell sets itself up as the
  ///             rasterizer delegate to listen for frame rasterization events.
  ///             It can then forward these events to the engine.
  ///
  ///             Like all rasterizer operation, the rasterizer delegate call
  ///             are made on the raster task runner. Any delegate must ensure
  ///             that they can handle the threading implications.
  ///
  class Delegate {
   public:
    //--------------------------------------------------------------------------
    /// @brief      Notifies the delegate that a frame has been rendered. The
    ///             rasterizer collects profiling information for each part of
    ///             the frame workload. This profiling information is made
    ///             available to the delegate for forwarding to subsystems
    ///             interested in collecting such profiles. Currently, the shell
    ///             (the delegate) forwards this to the engine where Dart code
    ///             can react to this information.
    ///
    /// @see        `FrameTiming`
    ///
    /// @param[in]  frame_timing  Instrumentation information for each phase of
    ///                           the frame workload.
    ///
    virtual void OnFrameRasterized(const FrameTiming& frame_timing) = 0;

    /// Time limit for a smooth frame.
    ///
    /// See: `DisplayManager::GetMainDisplayRefreshRate`.
    virtual fml::Milliseconds GetFrameBudget() = 0;

    /// Target time for the latest frame. See also `Shell::OnAnimatorBeginFrame`
    /// for when this time gets updated.
    virtual fml::TimePoint GetLatestFrameTargetTime() const = 0;

    /// Task runners used by the shell.
    virtual const TaskRunners& GetTaskRunners() const = 0;

    /// The raster thread merger from parent shell's rasterizer.
    virtual const fml::RefPtr<fml::RasterThreadMerger>
    GetParentRasterThreadMerger() const = 0;

    /// Accessor for the shell's GPU sync switch, which determines whether GPU
    /// operations are allowed on the current thread.
    ///
    /// For example, on some platforms when the application is backgrounded it
    /// is critical that GPU operations are not processed.
    virtual std::shared_ptr<const fml::SyncSwitch> GetIsGpuDisabledSyncSwitch()
        const = 0;

    virtual const Settings& GetSettings() const = 0;
  };

  //----------------------------------------------------------------------------
  /// @brief     How to handle calls to MakeSkiaGpuImage.
  enum class MakeGpuImageBehavior {
    /// MakeSkiaGpuImage returns a GPU resident image, if possible.
    kGpu,
    /// MakeSkiaGpuImage returns a checkerboard bitmap. This is useful in test
    /// contexts where no GPU surface is available.
    kBitmap,
  };

  //----------------------------------------------------------------------------
  /// @brief      Creates a new instance of a rasterizer. Rasterizers may only
  ///             be created on the raster task runner. Rasterizers are
  ///             currently only created by the shell (which also sets itself up
  ///             as the rasterizer delegate).
  ///
  /// @param[in]  delegate                   The rasterizer delegate.
  /// @param[in]  gpu_image_behavior         How to handle calls to
  ///                                        MakeSkiaGpuImage.
  ///
  explicit Rasterizer(
      Delegate& delegate,
      MakeGpuImageBehavior gpu_image_behavior = MakeGpuImageBehavior::kGpu);

  //----------------------------------------------------------------------------
  /// @brief      Destroys the rasterizer. This must happen on the raster task
  ///             runner. All GPU resources are collected before this call
  ///             returns. Any context set up by the embedder to hold these
  ///             resources can be immediately collected as well.
  ///
  ~Rasterizer();

  void SetImpellerContext(std::weak_ptr<impeller::Context> impeller_context);

  //----------------------------------------------------------------------------
  /// @brief      Rasterizers may be created well before an on-screen surface is
  ///             available for rendering. Shells usually create a rasterizer in
  ///             their constructors. Once an on-screen surface is available
  ///             however, one may be provided to the rasterizer using this
  ///             call. No rendering may occur before this call. The surface is
  ///             held till the balancing call to `Rasterizer::Teardown` is
  ///             made. Calling a setup before tearing down the previous surface
  ///             (if this is not the first time the surface has been set up) is
  ///             user error.
  ///
  /// @see        `Rasterizer::Teardown`
  ///
  /// @param[in]  surface  The on-screen render surface.
  ///
  void Setup(std::unique_ptr<Surface> surface);

  //----------------------------------------------------------------------------
  /// @brief      Releases the previously set up on-screen render surface and
  ///             collects associated resources. No more rendering may occur
  ///             till the next call to `Rasterizer::Setup` with a new render
  ///             surface. Calling a teardown without a setup is user error.
  ///
  void Teardown();

  //----------------------------------------------------------------------------
  /// @brief      Releases any resource used by the external view embedder.
  ///             For example, overlay surfaces or Android views.
  ///             On Android, this method post a task to the platform thread,
  ///             and waits until it completes.
  void TeardownExternalViewEmbedder();

  //----------------------------------------------------------------------------
  /// @brief      Notifies the rasterizer that there is a low memory situation
  ///             and it must purge as many unnecessary resources as possible.
  ///             Currently, the Skia context associated with onscreen rendering
  ///             is told to free GPU resources.
  ///
  void NotifyLowMemoryWarning() const;

  //----------------------------------------------------------------------------
  /// @brief      Gets a weak pointer to the rasterizer. The rasterizer may only
  ///             be accessed on the raster task runner.
  ///
  /// @return     The weak pointer to the rasterizer.
  ///
  fml::TaskRunnerAffineWeakPtr<Rasterizer> GetWeakPtr() const;

  fml::TaskRunnerAffineWeakPtr<SnapshotDelegate> GetSnapshotDelegate() const;

  //----------------------------------------------------------------------------
  /// @brief      Deallocate the resources for displaying a view.
  ///
  ///             This method should be called when a view is removed.
  ///
  ///             The rasterizer don't need views to be registered. Last-frame
  ///             states for views are recorded when layer trees are rasterized
  ///             to the view and used during `Rasterizer::DrawLastLayerTree`.
  ///
  /// @param[in]  view_id  The ID of the view.
  ///
  void CollectView(int64_t view_id);

  //----------------------------------------------------------------------------
  /// @brief      Sometimes, it may be necessary to render the same frame again
  ///             without having to wait for the framework to build a whole new
  ///             layer tree describing the same contents. One such case is when
  ///             external textures (video or camera streams for example) are
  ///             updated in an otherwise static layer tree. To support this use
  ///             case, the rasterizer holds onto the last rendered layer tree.
  ///
  /// @bug        https://github.com/flutter/flutter/issues/33939
  ///
  /// @return     A pointer to the last layer or `nullptr` if this rasterizer
  ///             has never rendered a frame.
  ///
  bool HasLastLayerTree() const;

  //----------------------------------------------------------------------------
  /// @brief      Draws to all render surfaces their last layer trees. This may
  ///             seem entirely redundant at first glance. After all, on surface
  ///             loss and re-acquisition, the framework generates a new layer
  ///             tree. Otherwise, why render the same contents to the screen
  ///             again? This is used as an optimization in cases where there
  ///             are external textures (video or camera streams for example) in
  ///             referenced in the layer tree. These textures may be updated at
  ///             a cadence different from that of the Flutter application.
  ///             Flutter can re-render the layer tree with just the updated
  ///             textures instead of waiting for the framework to do the work
  ///             to generate the layer tree describing the same contents.
  ///
  /// @return     The number of surfaces that are drawn this way.
  int DrawLastLayerTree(
      std::unique_ptr<FrameTimingsRecorder> frame_timings_recorder,
      bool enable_leaf_layer_tracing = false);

  // |SnapshotDelegate|
  GrDirectContext* GetGrContext() override;

  std::shared_ptr<flutter::TextureRegistry> GetTextureRegistry() override;

  using LayerTreeDiscardCallback =
      std::function<bool(int64_t, flutter::LayerTree&)>;

  //----------------------------------------------------------------------------
  /// @brief      Takes the next item from the layer tree pipeline and executes
  ///             the raster thread frame workload for that pipeline item to
  ///             render a frame on the on-screen surface.
  ///
  ///             Why does the draw call take a layer tree pipeline and not the
  ///             layer tree directly?
  ///
  ///             The pipeline is the way book-keeping of frame workloads
  ///             distributed across the multiple threads is managed. The
  ///             rasterizer deals with the pipelines directly (instead of layer
  ///             trees which is what it actually renders) because the pipeline
  ///             consumer's workload must be accounted for within the pipeline
  ///             itself. If the rasterizer took the layer tree directly, it
  ///             would have to be taken out of the pipeline. That would signal
  ///             the end of the frame workload and the pipeline would be ready
  ///             for new frames. But the last frame has not been rendered by
  ///             the frame yet! On the other hand, the pipeline must own the
  ///             layer tree it renders because it keeps a reference to the last
  ///             layer tree around till a new frame is rendered. So a simple
  ///             reference wont work either. The `Rasterizer::DoDraw` method
  ///             actually performs the GPU operations within the layer tree
  ///             pipeline.
  ///
  /// @see        `Rasterizer::DoDraw`
  ///
  /// @param[in]  pipeline  The layer tree pipeline to take the next layer tree
  ///                       to render from.
  /// @param[in]  discard_callback if specified and returns true, the layer tree
  ///                             is discarded instead of being rendered
  ///
  RasterStatus Draw(const std::shared_ptr<LayerTreePipeline>& pipeline,
                    LayerTreeDiscardCallback discard_callback = NoDiscard);

  //----------------------------------------------------------------------------
  /// @brief      The type of the screenshot to obtain of the previously
  ///             rendered layer tree.
  ///
  enum class ScreenshotType {
    //--------------------------------------------------------------------------
    /// A format used to denote a Skia picture. A Skia picture is a serialized
    /// representation of an `SkPicture` that can be used to introspect the
    /// series of commands used to draw that picture.
    ///
    /// Skia pictures are typically stored as files with the .skp extension on
    /// disk. These files may be viewed in an interactive debugger available at
    /// https://debugger.skia.org/
    ///
    SkiaPicture,

    //--------------------------------------------------------------------------
    /// A format used to denote uncompressed image data. This format
    /// is 32 bits per pixel, 8 bits per component and
    /// denoted by the `kN32_SkColorType ` Skia color type.
    ///
    UncompressedImage,

    //--------------------------------------------------------------------------
    /// A format used to denote compressed image data. The PNG compressed
    /// container is used.
    ///
    CompressedImage,

    //--------------------------------------------------------------------------
    /// Reads the data directly from the Rasterizer's surface. The pixel format
    /// is determined from the surface. This is the only way to read wide gamut
    /// color data, but isn't supported everywhere.
    SurfaceData,
  };

  //----------------------------------------------------------------------------
  /// @brief      A POD type used to return the screenshot data along with the
  ///             size of the frame.
  ///
  struct Screenshot {
    //--------------------------------------------------------------------------
    /// The data used to describe the screenshot. The data format depends on the
    /// type of screenshot taken and any further encoding done to the same.
    ///
    /// @see      `ScreenshotType`
    ///
    sk_sp<SkData> data;

    //--------------------------------------------------------------------------
    /// The size of the screenshot in texels.
    ///
    SkISize frame_size = SkISize::MakeEmpty();

    //--------------------------------------------------------------------------
    /// Characterization of the format of the data in `data`.
    ///
    std::string format;

    //--------------------------------------------------------------------------
    /// @brief      Creates an empty screenshot
    ///
    Screenshot();

    //--------------------------------------------------------------------------
    /// @brief      Creates a screenshot with the specified data and size.
    ///
    /// @param[in]  p_data  The screenshot data
    /// @param[in]  p_size  The screenshot size.
    /// @param[in]  p_format  The screenshot format.
    ///
    Screenshot(sk_sp<SkData> p_data,
               SkISize p_size,
               const std::string& p_format);

    //--------------------------------------------------------------------------
    /// @brief      The copy constructor for a screenshot.
    ///
    /// @param[in]  other  The screenshot to copy from.
    ///
    Screenshot(const Screenshot& other);

    //--------------------------------------------------------------------------
    /// @brief      Destroys the screenshot object and releases underlying data.
    ///
    ~Screenshot();
  };

  //----------------------------------------------------------------------------
  /// @brief      Screenshots the last layer tree to one of the supported
  ///             screenshot types and optionally Base 64 encodes that data for
  ///             easier transmission and packaging (usually over the service
  ///             protocol for instrumentation tools running on the host).
  ///
  /// @param[in]  type           The type of the screenshot to gather.
  /// @param[in]  base64_encode  Whether Base 64 encoding must be applied to the
  ///                            data after a screenshot has been captured.
  ///
  /// @return     A non-empty screenshot if one could be captured. A screenshot
  ///             capture may fail if there were no layer trees previously
  ///             rendered by this rasterizer, or, due to an unspecified
  ///             internal error. Internal error will be logged to the console.
  ///
  Screenshot ScreenshotLastLayerTree(ScreenshotType type, bool base64_encode);

  //----------------------------------------------------------------------------
  /// @brief      Sets a callback that will be executed when the next layer tree
  ///             in rendered to the on-screen surface. This is used by
  ///             embedders to listen for one time operations like listening for
  ///             when the first frame is rendered so that they may hide splash
  ///             screens.
  ///
  ///             The callback is only executed once and dropped on the GPU
  ///             thread when executed (lambda captures must be able to deal
  ///             with the threading repercussions of this behavior).
  ///
  /// @param[in]  callback  The callback to execute when the next layer tree is
  ///                       rendered on-screen.
  ///
  void SetNextFrameCallback(const fml::closure& callback);

  //----------------------------------------------------------------------------
  /// @brief Set the External View Embedder. This is done on shell
  ///        initialization. This is non-null on platforms that support
  ///        embedding externally composited views.
  ///
  /// @param[in] view_embedder The external view embedder object.
  ///
  void SetExternalViewEmbedder(
      const std::shared_ptr<ExternalViewEmbedder>& view_embedder);

  //----------------------------------------------------------------------------
  /// @brief Set the snapshot surface producer. This is done on shell
  ///        initialization. This is non-null on platforms that support taking
  ///        GPU accelerated raster snapshots in the background.
  ///
  /// @param[in]  producer  A surface producer for raster snapshotting when the
  ///                       onscreen surface is not available.
  ///
  void SetSnapshotSurfaceProducer(
      std::unique_ptr<SnapshotSurfaceProducer> producer);

  //----------------------------------------------------------------------------
  /// @brief      Returns a pointer to the compositor context used by this
  ///             rasterizer. This pointer will never be `nullptr`.
  ///
  /// @return     The compositor context used by this rasterizer.
  ///
  flutter::CompositorContext* compositor_context() {
    return compositor_context_.get();
  }

  //----------------------------------------------------------------------------
  /// @brief      Returns the raster thread merger used by this rasterizer.
  ///             This may be `nullptr`.
  ///
  /// @return     The raster thread merger used by this rasterizer.
  ///
  fml::RefPtr<fml::RasterThreadMerger> GetRasterThreadMerger();

  //----------------------------------------------------------------------------
  /// @brief      Skia has no notion of time. To work around the performance
  ///             implications of this, it may cache GPU resources to reference
  ///             them from one frame to the next. Using this call, embedders
  ///             may set the maximum bytes cached by Skia in its caches
  ///             dedicated to on-screen rendering.
  ///
  /// @attention  This cache setting will be invalidated when the surface is
  ///             torn down via `Rasterizer::Teardown`. This call must be made
  ///             again with new limits after surface re-acquisition.
  ///
  /// @attention  This cache does not describe the entirety of GPU resources
  ///             that may be cached. The `RasterCache` also holds very large
  ///             GPU resources.
  ///
  /// @see        `RasterCache`
  ///
  /// @param[in]  max_bytes  The maximum byte size of resource that may be
  ///                        cached for GPU rendering.
  /// @param[in]  from_user  Whether this request was from user code, e.g. via
  ///                        the flutter/skia message channel, in which case
  ///                        it should not be overridden by the platform.
  ///
  void SetResourceCacheMaxBytes(size_t max_bytes, bool from_user);

  //----------------------------------------------------------------------------
  /// @brief      The current value of Skia's resource cache size, if a surface
  ///             is present.
  ///
  /// @attention  This cache does not describe the entirety of GPU resources
  ///             that may be cached. The `RasterCache` also holds very large
  ///             GPU resources.
  ///
  /// @see        `RasterCache`
  ///
  /// @return     The size of Skia's resource cache, if available.
  ///
  std::optional<size_t> GetResourceCacheMaxBytes() const;

  //----------------------------------------------------------------------------
  /// @brief      Enables the thread merger if the external view embedder
  ///             supports dynamic thread merging.
  ///
  /// @attention  This method is thread-safe. When the thread merger is enabled,
  ///             the raster task queue can run in the platform thread at any
  ///             time.
  ///
  /// @see        `ExternalViewEmbedder`
  ///
  void EnableThreadMergerIfNeeded();

  //----------------------------------------------------------------------------
  /// @brief      Disables the thread merger if the external view embedder
  ///             supports dynamic thread merging.
  ///
  /// @attention  This method is thread-safe. When the thread merger is
  ///             disabled, the raster task queue will continue to run in the
  ///             same thread until |EnableThreadMergerIfNeeded| is called.
  ///
  /// @see        `ExternalViewEmbedder`
  ///
  void DisableThreadMergerIfNeeded();

 private:
  struct ViewRecord {
    ViewRecord(int64_t view_id) : view_id(view_id) {}

    int64_t view_id;

    // This is the information for the last successfully drawing.
    //
    // Sometimes, it may be necessary to render the same frame again without
    // having to wait for the framework to build a whole new layer tree
    // describing the same contents. One such case is when external textures
    // (video or camera streams for example) are updated in an otherwise static
    // layer tree. To support this use case, the rasterizer holds onto the last
    // rendered layer tree.
    std::shared_ptr<flutter::LayerTree> last_tree;
    float last_pixel_ratio;
  };

  ViewRecord& InitViewRecordIfNecessary(int64_t view_id);

  ViewRecord* GetFirstViewRecord();

  // |SnapshotDelegate|
  std::unique_ptr<GpuImageResult> MakeSkiaGpuImage(
      sk_sp<DisplayList> display_list,
      const SkImageInfo& image_info) override;

  // |SnapshotDelegate|
  sk_sp<DlImage> MakeRasterSnapshot(sk_sp<DisplayList> display_list,
                                    SkISize picture_size) override;

  // |SnapshotDelegate|
  sk_sp<SkImage> ConvertToRasterImage(sk_sp<SkImage> image) override;

  // |Stopwatch::Delegate|
  /// Time limit for a smooth frame.
  ///
  /// See: `DisplayManager::GetMainDisplayRefreshRate`.
  fml::Milliseconds GetFrameBudget() const override;

  // |SnapshotController::Delegate|
  const std::unique_ptr<Surface>& GetSurface() const override {
    return surface_;
  }

  // |SnapshotController::Delegate|
  std::shared_ptr<impeller::AiksContext> GetAiksContext() const override {
#if IMPELLER_SUPPORTS_RENDERING
    if (surface_) {
      return surface_->GetAiksContext();
    }
    if (auto context = impeller_context_.lock()) {
      return std::make_shared<impeller::AiksContext>(context);
    }
#endif
    return nullptr;
  }

  // |SnapshotController::Delegate|
  const std::unique_ptr<SnapshotSurfaceProducer>& GetSnapshotSurfaceProducer()
      const override {
    return snapshot_surface_producer_;
  }

  // |SnapshotController::Delegate|
  std::shared_ptr<const fml::SyncSwitch> GetIsGpuDisabledSyncSwitch()
      const override {
    return delegate_.GetIsGpuDisabledSyncSwitch();
  }

  sk_sp<SkData> ScreenshotLayerTreeAsImage(
      flutter::LayerTree* tree,
      flutter::CompositorContext& compositor_context,
      GrDirectContext* surface_context,
      bool compressed);

  RasterStatus DoDraw(std::unique_ptr<FrameItem> item,
                      LayerTreeDiscardCallback discard_callback);

  RasterStatus DrawToSurface(FrameTimingsRecorder& frame_timings_recorder,
                             flutter::LayerTree& layer_tree,
                             float device_pixel_ratio,
                             ViewRecord* view_record);

  RasterStatus DrawToSurfaceUnsafe(FrameTimingsRecorder& frame_timings_recorder,
                                   flutter::LayerTree& layer_tree,
                                   float device_pixel_ratio,
                                   ViewRecord* view_record);

  Screenshot ScreenshotLayerTree(ScreenshotType type,
                                 bool base64_encode,
                                 ViewRecord& view_record);

  void FireNextFrameCallbackIfPresent();

  static bool NoDiscard(int64_t view_id, const flutter::LayerTree& layer_tree) {
    return false;
  }
  static bool ShouldResubmitFrame(const RasterStatus& raster_status);

  Delegate& delegate_;
  MakeGpuImageBehavior gpu_image_behavior_;
  std::weak_ptr<impeller::Context> impeller_context_;
  std::unique_ptr<Surface> surface_;
  std::unordered_map<int64_t, ViewRecord> view_records_;
  std::unique_ptr<SnapshotSurfaceProducer> snapshot_surface_producer_;
  std::unique_ptr<flutter::CompositorContext> compositor_context_;
  // Set when we need attempt to rasterize the layer tree again. This layer_tree
  // has not successfully rasterized. This can happen due to the change in the
  // thread configuration. This will be inserted to the front of the pipeline.
<<<<<<< HEAD
  std::vector<LayerTreeTask> resubmitted_tasks_;
=======
  std::list<LayerTreeTask> resubmitted_tasks_;
>>>>>>> eb02629e
  std::unique_ptr<FrameTimingsRecorder> resubmitted_recorder_;
  fml::closure next_frame_callback_;
  bool user_override_resource_cache_bytes_;
  std::optional<size_t> max_cache_bytes_;
  fml::RefPtr<fml::RasterThreadMerger> raster_thread_merger_;
  std::shared_ptr<ExternalViewEmbedder> external_view_embedder_;
  std::unique_ptr<SnapshotController> snapshot_controller_;

  // WeakPtrFactory must be the last member.
  fml::TaskRunnerAffineWeakPtrFactory<Rasterizer> weak_factory_;
  FML_DISALLOW_COPY_AND_ASSIGN(Rasterizer);
};

}  // namespace flutter

#endif  // SHELL_COMMON_RASTERIZER_H_<|MERGE_RESOLUTION|>--- conflicted
+++ resolved
@@ -626,11 +626,7 @@
   // Set when we need attempt to rasterize the layer tree again. This layer_tree
   // has not successfully rasterized. This can happen due to the change in the
   // thread configuration. This will be inserted to the front of the pipeline.
-<<<<<<< HEAD
-  std::vector<LayerTreeTask> resubmitted_tasks_;
-=======
   std::list<LayerTreeTask> resubmitted_tasks_;
->>>>>>> eb02629e
   std::unique_ptr<FrameTimingsRecorder> resubmitted_recorder_;
   fml::closure next_frame_callback_;
   bool user_override_resource_cache_bytes_;
