--- conflicted
+++ resolved
@@ -545,11 +545,6 @@
     kRetry,
     // Failed to rasterize the frame.
     kFailed,
-<<<<<<< HEAD
-    // Layer tree was discarded due to LayerTreeDiscardCallback.
-    kDiscarded,
-=======
->>>>>>> 209ebee7
     // Layer tree was discarded due to inability to access the GPU.
     kGpuUnavailable,
   };
@@ -580,7 +575,6 @@
     kGpuUnavailable,
   };
 
-<<<<<<< HEAD
   // The result of `DoDraw`.
   //
   // Normally `DoDraw` returns simply a raster status. However, sometimes we
@@ -594,8 +588,6 @@
     std::unique_ptr<LayerTreeItem> resubmitted_layer_tree_item;
   };
 
-=======
->>>>>>> 209ebee7
   // |SnapshotDelegate|
   std::unique_ptr<GpuImageResult> MakeSkiaGpuImage(
       sk_sp<DisplayList> display_list,
@@ -651,11 +643,7 @@
       GrDirectContext* surface_context,
       bool compressed);
 
-<<<<<<< HEAD
   DoDrawResult DoDraw(
-=======
-  DoDrawStatus DoDraw(
->>>>>>> 209ebee7
       std::unique_ptr<FrameTimingsRecorder> frame_timings_recorder,
       std::unique_ptr<flutter::LayerTree> layer_tree,
       float device_pixel_ratio);
@@ -671,11 +659,8 @@
 
   void FireNextFrameCallbackIfPresent();
 
-<<<<<<< HEAD
-=======
   static DrawStatus ToDrawStatus(DoDrawStatus do_draw_status);
 
->>>>>>> 209ebee7
   Delegate& delegate_;
   MakeGpuImageBehavior gpu_image_behavior_;
   std::weak_ptr<impeller::Context> impeller_context_;
