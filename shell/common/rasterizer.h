--- conflicted
+++ resolved
@@ -512,6 +512,7 @@
     // the pipeline.
     std::unique_ptr<flutter::LayerTree> resubmitted_layer_tree;
     std::unique_ptr<FrameTimingsRecorder> resubmitted_recorder;
+    float resubmitted_pixel_ratio;
   };
 
   struct SurfaceRecord {
@@ -530,6 +531,7 @@
     // layer tree. To support this use case, the rasterizer holds onto the last
     // rendered layer tree.
     std::shared_ptr<flutter::LayerTree> last_tree;
+    float last_pixel_ratio;
   };
 
   SurfaceRecord* GetSurface(int64_t view_id) {
@@ -600,32 +602,22 @@
   DoDrawResult DoDraw(
       int64_t view_id,
       std::unique_ptr<FrameTimingsRecorder> frame_timings_recorder,
-<<<<<<< HEAD
-      std::unique_ptr<flutter::LayerTree> layer_tree);
+      std::unique_ptr<flutter::LayerTree> layer_tree,
+      float device_pixel_ratio);
 
   RasterStatus DrawToSurface(FrameTimingsRecorder& frame_timings_recorder,
                              flutter::LayerTree* layer_tree,
+                             float device_pixel_ratio,
                              SurfaceRecord* surface_record);
 
   RasterStatus DrawToSurfaceUnsafe(FrameTimingsRecorder& frame_timings_recorder,
                                    flutter::LayerTree* layer_tree,
+                                   float device_pixel_ratio,
                                    SurfaceRecord* surface_record);
 
   Screenshot ScreenshotLayerTree(ScreenshotType type,
                                  bool base64_encode,
                                  SurfaceRecord& surface_record);
-=======
-      std::unique_ptr<flutter::LayerTree> layer_tree,
-      float device_pixel_ratio);
-
-  RasterStatus DrawToSurface(FrameTimingsRecorder& frame_timings_recorder,
-                             flutter::LayerTree& layer_tree,
-                             float device_pixel_ratio);
-
-  RasterStatus DrawToSurfaceUnsafe(FrameTimingsRecorder& frame_timings_recorder,
-                                   flutter::LayerTree& layer_tree,
-                                   float device_pixel_ratio);
->>>>>>> 8d3a8162
 
   void FireNextFrameCallbackIfPresent();
 
@@ -641,18 +633,6 @@
   std::unordered_map<int64_t, SurfaceRecord> surfaces_;
   std::unique_ptr<SnapshotSurfaceProducer> snapshot_surface_producer_;
   std::unique_ptr<flutter::CompositorContext> compositor_context_;
-  // This is the last successfully rasterized layer tree.
-  std::unique_ptr<flutter::LayerTree> last_layer_tree_;
-<<<<<<< HEAD
-=======
-  float last_device_pixel_ratio_;
->>>>>>> 8d3a8162
-  // Set when we need attempt to rasterize the layer tree again. This layer_tree
-  // has not successfully rasterized. This can happen due to the change in the
-  // thread configuration. This will be inserted to the front of the pipeline.
-  std::unique_ptr<flutter::LayerTree> resubmitted_layer_tree_;
-  std::unique_ptr<FrameTimingsRecorder> resubmitted_recorder_;
-  float resubmitted_pixel_ratio_;
   fml::closure next_frame_callback_;
   bool user_override_resource_cache_bytes_;
   std::optional<size_t> max_cache_bytes_;
