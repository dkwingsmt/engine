// Copyright 2013 The Flutter Authors. All rights reserved.
// Use of this source code is governed by a BSD-style license that can be
// found in the LICENSE file.

#ifndef SHELL_COMMON_RASTERIZER_H_
#define SHELL_COMMON_RASTERIZER_H_

#include <memory>
#include <optional>
#include <unordered_map>

#include "flutter/common/settings.h"
#include "flutter/common/task_runners.h"
#include "flutter/display_list/image/dl_image.h"
#include "flutter/flow/compositor_context.h"
#include "flutter/flow/embedded_views.h"
#include "flutter/flow/frame_timings.h"
#include "flutter/flow/layers/layer_tree.h"
#include "flutter/flow/surface.h"
#include "flutter/fml/closure.h"
#include "flutter/fml/memory/weak_ptr.h"
#include "flutter/fml/raster_thread_merger.h"
#include "flutter/fml/synchronization/sync_switch.h"
#include "flutter/fml/synchronization/waitable_event.h"
#include "flutter/fml/time/time_delta.h"
#include "flutter/fml/time/time_point.h"
#if IMPELLER_SUPPORTS_RENDERING
// GN is having trouble understanding how this works in the Fuchsia builds.
#include "impeller/aiks/aiks_context.h"  // nogncheck
#include "impeller/renderer/context.h"   // nogncheck
#include "impeller/typographer/backends/skia/typographer_context_skia.h"  // nogncheck
#endif  // IMPELLER_SUPPORTS_RENDERING
#include "flutter/lib/ui/snapshot_delegate.h"
#include "flutter/shell/common/pipeline.h"
#include "flutter/shell/common/snapshot_controller.h"
#include "flutter/shell/common/snapshot_surface_producer.h"
#include "third_party/skia/include/core/SkData.h"
#include "third_party/skia/include/core/SkImage.h"
#include "third_party/skia/include/core/SkRect.h"
#include "third_party/skia/include/core/SkRefCnt.h"
#include "third_party/skia/include/gpu/GrDirectContext.h"

#if !IMPELLER_SUPPORTS_RENDERING
namespace impeller {
class Context;
class AiksContext;
}  // namespace impeller
#endif  // !IMPELLER_SUPPORTS_RENDERING

namespace flutter {

// The result status of Rasterizer::Draw. This is only used for unit tests.
enum class DrawStatus {
  // The drawing was done without any specified status.
  kDone,
  // Failed to rasterize the frame because the Rasterizer is not set up.
  kNotSetUp,
  // Nothing was done, because the call was not on the raster thread. Yielded to
  // let this frame be serviced on the right thread.
  kYielded,
<<<<<<< HEAD
  // Nothing was done, because pipeline was empty.
  kPipelineEmpty,
  // Nothing was done, because GPU was unavailable.
=======
  // Nothing was done, because the pipeline was empty.
  kPipelineEmpty,
  // Nothing was done, because the GPU was unavailable.
>>>>>>> ea275c3d
  kGpuUnavailable,
};

// The result status of drawing to a view. This is only used for unit tests.
enum class DrawSurfaceStatus {
  // The layer tree was successfully rasterized.
  kSuccess,
<<<<<<< HEAD
  // The layer tree should be submitted again.
=======
  // The layer tree must be submitted again.
>>>>>>> ea275c3d
  //
  // This can occur on Android when switching the background surface to
  // FlutterImageView.  On Android, the first frame doesn't make the image
  // available to the ImageReader right away. The second frame does.
  // TODO(egarciad): https://github.com/flutter/flutter/issues/65652
  //
  // This can also occur when the frame is dropped to wait for the thread
  // merger to merge the raster and platform threads.
  kRetry,
  // Failed to rasterize the frame.
  kFailed,
  // Layer tree was discarded because its size does not match the view size.
  // This typically occurs during resizing.
  kDiscarded,
};

// The information to draw to all views of a frame.
struct FrameItem {
<<<<<<< HEAD
  FrameItem(std::list<LayerTreeTask> tasks,
            std::unique_ptr<FrameTimingsRecorder> frame_timings_recorder)
      : layer_tree_tasks(std::move(tasks)),
        frame_timings_recorder(std::move(frame_timings_recorder)) {}
  std::list<LayerTreeTask> layer_tree_tasks;
=======
  FrameItem(std::vector<std::unique_ptr<LayerTreeTask>> tasks,
            std::unique_ptr<FrameTimingsRecorder> frame_timings_recorder)
      : layer_tree_tasks(std::move(tasks)),
        frame_timings_recorder(std::move(frame_timings_recorder)) {}
  std::vector<std::unique_ptr<LayerTreeTask>> layer_tree_tasks;
>>>>>>> ea275c3d
  std::unique_ptr<FrameTimingsRecorder> frame_timings_recorder;
};

using FramePipeline = Pipeline<FrameItem>;

//------------------------------------------------------------------------------
/// The rasterizer is a component owned by the shell that resides on the raster
/// task runner. Each shell owns exactly one instance of a rasterizer. The
/// rasterizer may only be created, used and collected on the raster task
/// runner.
///
/// The rasterizer owns the instance of the currently active on-screen render
/// surface. On this surface, it renders the contents of layer trees submitted
/// to it by the `Engine` (which lives on the UI task runner).
///
/// The primary components owned by the rasterizer are the compositor context
/// and the on-screen render surface. The compositor context has all the GPU
/// state necessary to render frames to the render surface.
///
class Rasterizer final : public SnapshotDelegate,
                         public Stopwatch::RefreshRateUpdater,
                         public SnapshotController::Delegate {
 public:
  //----------------------------------------------------------------------------
  /// @brief      Used to forward events from the rasterizer to interested
  ///             subsystems. Currently, the shell sets itself up as the
  ///             rasterizer delegate to listen for frame rasterization events.
  ///             It can then forward these events to the engine.
  ///
  ///             Like all rasterizer operation, the rasterizer delegate call
  ///             are made on the raster task runner. Any delegate must ensure
  ///             that they can handle the threading implications.
  ///
  class Delegate {
   public:
    //--------------------------------------------------------------------------
    /// @brief      Notifies the delegate that a frame has been rendered. The
    ///             rasterizer collects profiling information for each part of
    ///             the frame workload. This profiling information is made
    ///             available to the delegate for forwarding to subsystems
    ///             interested in collecting such profiles. Currently, the shell
    ///             (the delegate) forwards this to the engine where Dart code
    ///             can react to this information.
    ///
    /// @see        `FrameTiming`
    ///
    /// @param[in]  frame_timing  Instrumentation information for each phase of
    ///                           the frame workload.
    ///
    virtual void OnFrameRasterized(const FrameTiming& frame_timing) = 0;

    /// Time limit for a smooth frame.
    ///
    /// See: `DisplayManager::GetMainDisplayRefreshRate`.
    virtual fml::Milliseconds GetFrameBudget() = 0;

    /// Target time for the latest frame. See also `Shell::OnAnimatorBeginFrame`
    /// for when this time gets updated.
    virtual fml::TimePoint GetLatestFrameTargetTime() const = 0;

    /// Task runners used by the shell.
    virtual const TaskRunners& GetTaskRunners() const = 0;

    /// The raster thread merger from parent shell's rasterizer.
    virtual const fml::RefPtr<fml::RasterThreadMerger>
    GetParentRasterThreadMerger() const = 0;

    /// Accessor for the shell's GPU sync switch, which determines whether GPU
    /// operations are allowed on the current thread.
    ///
    /// For example, on some platforms when the application is backgrounded it
    /// is critical that GPU operations are not processed.
    virtual std::shared_ptr<const fml::SyncSwitch> GetIsGpuDisabledSyncSwitch()
        const = 0;

    virtual const Settings& GetSettings() const = 0;

    virtual bool ShouldDiscardLayerTree(int64_t view_id,
                                        const flutter::LayerTree& tree) = 0;
  };

  //----------------------------------------------------------------------------
  /// @brief     How to handle calls to MakeSkiaGpuImage.
  enum class MakeGpuImageBehavior {
    /// MakeSkiaGpuImage returns a GPU resident image, if possible.
    kGpu,
    /// MakeSkiaGpuImage returns a checkerboard bitmap. This is useful in test
    /// contexts where no GPU surface is available.
    kBitmap,
  };

  //----------------------------------------------------------------------------
  /// @brief      Creates a new instance of a rasterizer. Rasterizers may only
  ///             be created on the raster task runner. Rasterizers are
  ///             currently only created by the shell (which also sets itself up
  ///             as the rasterizer delegate).
  ///
  /// @param[in]  delegate                   The rasterizer delegate.
  /// @param[in]  gpu_image_behavior         How to handle calls to
  ///                                        MakeSkiaGpuImage.
  ///
  explicit Rasterizer(
      Delegate& delegate,
      MakeGpuImageBehavior gpu_image_behavior = MakeGpuImageBehavior::kGpu);

  //----------------------------------------------------------------------------
  /// @brief      Destroys the rasterizer. This must happen on the raster task
  ///             runner. All GPU resources are collected before this call
  ///             returns. Any context set up by the embedder to hold these
  ///             resources can be immediately collected as well.
  ///
  ~Rasterizer();

  void SetImpellerContext(std::weak_ptr<impeller::Context> impeller_context);

  //----------------------------------------------------------------------------
  /// @brief      Rasterizers may be created well before an on-screen surface is
  ///             available for rendering. Shells usually create a rasterizer in
  ///             their constructors. Once an on-screen surface is available
  ///             however, one may be provided to the rasterizer using this
  ///             call. No rendering may occur before this call. The surface is
  ///             held till the balancing call to `Rasterizer::Teardown` is
  ///             made. Calling a setup before tearing down the previous surface
  ///             (if this is not the first time the surface has been set up) is
  ///             user error.
  ///
  /// @see        `Rasterizer::Teardown`
  ///
  /// @param[in]  surface  The on-screen render surface.
  ///
  void Setup(std::unique_ptr<Surface> surface);

  //----------------------------------------------------------------------------
  /// @brief      Releases the previously set up on-screen render surface and
  ///             collects associated resources. No more rendering may occur
  ///             till the next call to `Rasterizer::Setup` with a new render
  ///             surface. Calling a teardown without a setup is user error.
<<<<<<< HEAD
  ///             Calling this method for multiple times is safe.
=======
  ///             Calling this method multiple times is safe.
>>>>>>> ea275c3d
  ///
  void Teardown();

  //----------------------------------------------------------------------------
  /// @brief      Releases any resource used by the external view embedder.
  ///             For example, overlay surfaces or Android views.
  ///             On Android, this method post a task to the platform thread,
  ///             and waits until it completes.
  void TeardownExternalViewEmbedder();

  //----------------------------------------------------------------------------
  /// @brief      Notifies the rasterizer that there is a low memory situation
  ///             and it must purge as many unnecessary resources as possible.
  ///             Currently, the Skia context associated with onscreen rendering
  ///             is told to free GPU resources.
  ///
  void NotifyLowMemoryWarning() const;

  //----------------------------------------------------------------------------
  /// @brief      Gets a weak pointer to the rasterizer. The rasterizer may only
  ///             be accessed on the raster task runner.
  ///
  /// @return     The weak pointer to the rasterizer.
  ///
  fml::TaskRunnerAffineWeakPtr<Rasterizer> GetWeakPtr() const;

  fml::TaskRunnerAffineWeakPtr<SnapshotDelegate> GetSnapshotDelegate() const;

  //----------------------------------------------------------------------------
  /// @brief      Deallocate the resources for displaying a view.
  ///
  ///             This method must be called when a view is removed.
  ///
  ///             The rasterizer don't need views to be registered. Last-frame
  ///             states for views are recorded when layer trees are rasterized
  ///             to the view and used during `Rasterizer::DrawLastLayerTrees`.
  ///
  /// @param[in]  view_id  The ID of the view.
  ///
  void CollectView(int64_t view_id);

  //----------------------------------------------------------------------------
  /// @brief      Returns the last successfully drawn layer tree for the given
  ///             view, or nullptr if there isn't any. This is useful during
  ///             `DrawLastLayerTrees` and computing frame damage.
  ///
  /// @bug        https://github.com/flutter/flutter/issues/33939
  ///
  /// @return     A pointer to the last layer or `nullptr` if this rasterizer
  ///             has never rendered a frame to the given view.
  ///
  flutter::LayerTree* GetLastLayerTree(int64_t view_id);

  //----------------------------------------------------------------------------
  /// @brief      Draws the last layer trees with their last configuration. This
  ///             may seem entirely redundant at first glance. After all, on
  ///             surface loss and re-acquisition, the framework generates a new
  ///             layer tree. Otherwise, why render the same contents to the
  ///             screen again? This is used as an optimization in cases where
  ///             there are external textures (video or camera streams for
  ///             example) in referenced in the layer tree. These textures may
  ///             be updated at a cadence different from that of the Flutter
  ///             application. Flutter can re-render the layer tree with just
  ///             the updated textures instead of waiting for the framework to
  ///             do the work to generate the layer tree describing the same
  ///             contents.
  ///
  ///             Calling this method clears all last layer trees
  ///             (GetLastLayerTree).
  ///
  void DrawLastLayerTrees(
      std::unique_ptr<FrameTimingsRecorder> frame_timings_recorder);

  // |SnapshotDelegate|
  GrDirectContext* GetGrContext() override;

  std::shared_ptr<flutter::TextureRegistry> GetTextureRegistry() override;

  //----------------------------------------------------------------------------
  /// @brief      Takes the next item from the layer tree pipeline and executes
  ///             the raster thread frame workload for that pipeline item to
  ///             render a frame on the on-screen surface.
  ///
  ///             Why does the draw call take a layer tree pipeline and not the
  ///             layer tree directly?
  ///
  ///             The pipeline is the way book-keeping of frame workloads
  ///             distributed across the multiple threads is managed. The
  ///             rasterizer deals with the pipelines directly (instead of layer
  ///             trees which is what it actually renders) because the pipeline
  ///             consumer's workload must be accounted for within the pipeline
  ///             itself. If the rasterizer took the layer tree directly, it
  ///             would have to be taken out of the pipeline. That would signal
  ///             the end of the frame workload and the pipeline would be ready
  ///             for new frames. But the last frame has not been rendered by
  ///             the frame yet! On the other hand, the pipeline must own the
  ///             layer tree it renders because it keeps a reference to the last
  ///             layer tree around till a new frame is rendered. So a simple
  ///             reference wont work either. The `Rasterizer::DoDraw` method
  ///             actually performs the GPU operations within the layer tree
  ///             pipeline.
  ///
  /// @see        `Rasterizer::DoDraw`
  ///
  /// @param[in]  pipeline  The layer tree pipeline to take the next layer tree
  ///                       to render from.
  ///
  DrawStatus Draw(const std::shared_ptr<FramePipeline>& pipeline);

  //----------------------------------------------------------------------------
  /// @brief      The type of the screenshot to obtain of the previously
  ///             rendered layer tree.
  ///
  enum class ScreenshotType {
    //--------------------------------------------------------------------------
    /// A format used to denote a Skia picture. A Skia picture is a serialized
    /// representation of an `SkPicture` that can be used to introspect the
    /// series of commands used to draw that picture.
    ///
    /// Skia pictures are typically stored as files with the .skp extension on
    /// disk. These files may be viewed in an interactive debugger available at
    /// https://debugger.skia.org/
    ///
    SkiaPicture,

    //--------------------------------------------------------------------------
    /// A format used to denote uncompressed image data. This format
    /// is 32 bits per pixel, 8 bits per component and
    /// denoted by the `kN32_SkColorType ` Skia color type.
    ///
    UncompressedImage,

    //--------------------------------------------------------------------------
    /// A format used to denote compressed image data. The PNG compressed
    /// container is used.
    ///
    CompressedImage,

    //--------------------------------------------------------------------------
    /// Reads the data directly from the Rasterizer's surface. The pixel format
    /// is determined from the surface. This is the only way to read wide gamut
    /// color data, but isn't supported everywhere.
    SurfaceData,
  };

  //----------------------------------------------------------------------------
  /// @brief      A POD type used to return the screenshot data along with the
  ///             size of the frame.
  ///
  struct Screenshot {
    //--------------------------------------------------------------------------
    /// The data used to describe the screenshot. The data format depends on the
    /// type of screenshot taken and any further encoding done to the same.
    ///
    /// @see      `ScreenshotType`
    ///
    sk_sp<SkData> data;

    //--------------------------------------------------------------------------
    /// The size of the screenshot in texels.
    ///
    SkISize frame_size = SkISize::MakeEmpty();

    //--------------------------------------------------------------------------
    /// Characterization of the format of the data in `data`.
    ///
    std::string format;

    //--------------------------------------------------------------------------
    /// @brief      Creates an empty screenshot
    ///
    Screenshot();

    //--------------------------------------------------------------------------
    /// @brief      Creates a screenshot with the specified data and size.
    ///
    /// @param[in]  p_data  The screenshot data
    /// @param[in]  p_size  The screenshot size.
    /// @param[in]  p_format  The screenshot format.
    ///
    Screenshot(sk_sp<SkData> p_data,
               SkISize p_size,
               const std::string& p_format);

    //--------------------------------------------------------------------------
    /// @brief      The copy constructor for a screenshot.
    ///
    /// @param[in]  other  The screenshot to copy from.
    ///
    Screenshot(const Screenshot& other);

    //--------------------------------------------------------------------------
    /// @brief      Destroys the screenshot object and releases underlying data.
    ///
    ~Screenshot();
  };

  //----------------------------------------------------------------------------
  /// @brief      Screenshots the last layer tree to one of the supported
  ///             screenshot types and optionally Base 64 encodes that data for
  ///             easier transmission and packaging (usually over the service
  ///             protocol for instrumentation tools running on the host).
  ///
  /// @param[in]  type           The type of the screenshot to gather.
  /// @param[in]  base64_encode  Whether Base 64 encoding must be applied to the
  ///                            data after a screenshot has been captured.
  ///
  /// @return     A non-empty screenshot if one could be captured. A screenshot
  ///             capture may fail if there were no layer trees previously
  ///             rendered by this rasterizer, or, due to an unspecified
  ///             internal error. Internal error will be logged to the console.
  ///
  Screenshot ScreenshotLastLayerTree(ScreenshotType type, bool base64_encode);

  //----------------------------------------------------------------------------
  /// @brief      Sets a callback that will be executed when the next layer tree
  ///             in rendered to the on-screen surface. This is used by
  ///             embedders to listen for one time operations like listening for
  ///             when the first frame is rendered so that they may hide splash
  ///             screens.
  ///
  ///             The callback is only executed once and dropped on the GPU
  ///             thread when executed (lambda captures must be able to deal
  ///             with the threading repercussions of this behavior).
  ///
  /// @param[in]  callback  The callback to execute when the next layer tree is
  ///                       rendered on-screen.
  ///
  void SetNextFrameCallback(const fml::closure& callback);

  //----------------------------------------------------------------------------
  /// @brief Set the External View Embedder. This is done on shell
  ///        initialization. This is non-null on platforms that support
  ///        embedding externally composited views.
  ///
  /// @param[in] view_embedder The external view embedder object.
  ///
  void SetExternalViewEmbedder(
      const std::shared_ptr<ExternalViewEmbedder>& view_embedder);

  //----------------------------------------------------------------------------
  /// @brief Set the snapshot surface producer. This is done on shell
  ///        initialization. This is non-null on platforms that support taking
  ///        GPU accelerated raster snapshots in the background.
  ///
  /// @param[in]  producer  A surface producer for raster snapshotting when the
  ///                       onscreen surface is not available.
  ///
  void SetSnapshotSurfaceProducer(
      std::unique_ptr<SnapshotSurfaceProducer> producer);

  //----------------------------------------------------------------------------
  /// @brief      Returns a pointer to the compositor context used by this
  ///             rasterizer. This pointer will never be `nullptr`.
  ///
  /// @return     The compositor context used by this rasterizer.
  ///
  flutter::CompositorContext* compositor_context() {
    return compositor_context_.get();
  }

  //----------------------------------------------------------------------------
  /// @brief      Returns the raster thread merger used by this rasterizer.
  ///             This may be `nullptr`.
  ///
  /// @return     The raster thread merger used by this rasterizer.
  ///
  fml::RefPtr<fml::RasterThreadMerger> GetRasterThreadMerger();

  //----------------------------------------------------------------------------
  /// @brief      Skia has no notion of time. To work around the performance
  ///             implications of this, it may cache GPU resources to reference
  ///             them from one frame to the next. Using this call, embedders
  ///             may set the maximum bytes cached by Skia in its caches
  ///             dedicated to on-screen rendering.
  ///
  /// @attention  This cache setting will be invalidated when the surface is
  ///             torn down via `Rasterizer::Teardown`. This call must be made
  ///             again with new limits after surface re-acquisition.
  ///
  /// @attention  This cache does not describe the entirety of GPU resources
  ///             that may be cached. The `RasterCache` also holds very large
  ///             GPU resources.
  ///
  /// @see        `RasterCache`
  ///
  /// @param[in]  max_bytes  The maximum byte size of resource that may be
  ///                        cached for GPU rendering.
  /// @param[in]  from_user  Whether this request was from user code, e.g. via
  ///                        the flutter/skia message channel, in which case
  ///                        it should not be overridden by the platform.
  ///
  void SetResourceCacheMaxBytes(size_t max_bytes, bool from_user);

  //----------------------------------------------------------------------------
  /// @brief      The current value of Skia's resource cache size, if a surface
  ///             is present.
  ///
  /// @attention  This cache does not describe the entirety of GPU resources
  ///             that may be cached. The `RasterCache` also holds very large
  ///             GPU resources.
  ///
  /// @see        `RasterCache`
  ///
  /// @return     The size of Skia's resource cache, if available.
  ///
  std::optional<size_t> GetResourceCacheMaxBytes() const;

  //----------------------------------------------------------------------------
  /// @brief      Enables the thread merger if the external view embedder
  ///             supports dynamic thread merging.
  ///
  /// @attention  This method is thread-safe. When the thread merger is enabled,
  ///             the raster task queue can run in the platform thread at any
  ///             time.
  ///
  /// @see        `ExternalViewEmbedder`
  ///
  void EnableThreadMergerIfNeeded();

  //----------------------------------------------------------------------------
  /// @brief      Disables the thread merger if the external view embedder
  ///             supports dynamic thread merging.
  ///
  /// @attention  This method is thread-safe. When the thread merger is
  ///             disabled, the raster task queue will continue to run in the
  ///             same thread until |EnableThreadMergerIfNeeded| is called.
  ///
  /// @see        `ExternalViewEmbedder`
  ///
  void DisableThreadMergerIfNeeded();

  //----------------------------------------------------------------------------
  /// @brief      Returns whether TearDown has been called.
  ///
<<<<<<< HEAD
  ///             This method is only used only in unit tests.
=======
  ///             This method is used only in unit tests.
>>>>>>> ea275c3d
  ///
  bool IsTornDown();

  //----------------------------------------------------------------------------
  /// @brief      Returns the last status of drawing the specific view.
  ///
<<<<<<< HEAD
  ///             This method is only used only in unit tests.
=======
  ///             This method is used only in unit tests.
>>>>>>> ea275c3d
  ///
  std::optional<DrawSurfaceStatus> GetLastDrawStatus(int64_t view_id);

 private:
  // The result status of DoDraw, DrawToSurfaces, and DrawToSurfacesUnsafe.
  enum class DoDrawStatus {
    // The drawing was done without any specified status.
    kDone,
    // Frame has been successfully rasterized, but there are additional items
    // in the pipeline waiting to be consumed. This is currently only used when
    // thread configuration change occurs.
    kEnqueuePipeline,
    // Failed to rasterize the frame because the Rasterizer is not set up.
    kNotSetUp,
    // Nothing was done, because GPU was unavailable.
    kGpuUnavailable,
  };

<<<<<<< HEAD
  // The result of `DoDraw`.
  //
  // Normally `DoDraw` simply returns a status. However, sometimes we need to
  // attempt to rasterize the layer tree again. See RasterStatus::kResubmit and
  // kSkipAndRetry for when it happens.  In such cases, `resubmitted_item` will
  // not be null and its `tasks` will not be empty.
  struct DoDrawResult {
    DoDrawStatus status = DoDrawStatus::kDone;

    std::unique_ptr<FrameItem> resubmitted_item;
=======
  // The result of DoDraw.
  struct DoDrawResult {
    // The overall status of the drawing process.
    //
    // The status of drawing a specific view is available at GetLastDrawStatus.
    DoDrawStatus status = DoDrawStatus::kDone;

    // The frame item that needs to be submitted again.
    //
    // See RasterStatus::kResubmit and kSkipAndRetry for when it happens.
    //
    // If `resubmitted_item` is not null, its `tasks` is guaranteed to be
    // non-empty.
    std::unique_ptr<FrameItem> resubmitted_item;
  };

  struct ViewRecord {
    std::unique_ptr<LayerTreeTask> last_successful_task;
    std::optional<DrawSurfaceStatus> last_draw_status;
>>>>>>> ea275c3d
  };

  // |SnapshotDelegate|
  std::unique_ptr<GpuImageResult> MakeSkiaGpuImage(
      sk_sp<DisplayList> display_list,
      const SkImageInfo& image_info) override;

  // |SnapshotDelegate|
  sk_sp<DlImage> MakeRasterSnapshot(sk_sp<DisplayList> display_list,
                                    SkISize picture_size) override;

  // |SnapshotDelegate|
  sk_sp<SkImage> ConvertToRasterImage(sk_sp<SkImage> image) override;

  // |Stopwatch::Delegate|
  /// Time limit for a smooth frame.
  ///
  /// See: `DisplayManager::GetMainDisplayRefreshRate`.
  fml::Milliseconds GetFrameBudget() const override;

  // |SnapshotController::Delegate|
  const std::unique_ptr<Surface>& GetSurface() const override {
    return surface_;
  }

  // |SnapshotController::Delegate|
  std::shared_ptr<impeller::AiksContext> GetAiksContext() const override {
#if IMPELLER_SUPPORTS_RENDERING
    if (surface_) {
      return surface_->GetAiksContext();
    }
    if (auto context = impeller_context_.lock()) {
      return std::make_shared<impeller::AiksContext>(
          context, impeller::TypographerContextSkia::Make());
    }
#endif
    return nullptr;
  }

  // |SnapshotController::Delegate|
  const std::unique_ptr<SnapshotSurfaceProducer>& GetSnapshotSurfaceProducer()
      const override {
    return snapshot_surface_producer_;
  }

  // |SnapshotController::Delegate|
  std::shared_ptr<const fml::SyncSwitch> GetIsGpuDisabledSyncSwitch()
      const override {
    return delegate_.GetIsGpuDisabledSyncSwitch();
  }

  sk_sp<SkData> ScreenshotLayerTreeAsImage(
      flutter::LayerTree* tree,
      flutter::CompositorContext& compositor_context,
      GrDirectContext* surface_context,
      bool compressed);

  // This method starts with the frame timing recorder at build end. This
  // method might push it to raster end and get the recorded time, or abort in
  // the middle and not get the recorded time.
  DoDrawResult DoDraw(
      std::unique_ptr<FrameTimingsRecorder> frame_timings_recorder,
<<<<<<< HEAD
      std::list<LayerTreeTask> tasks);

  // This method pushes the frame timing recorder from build end to raster end.
  DoDrawResult DrawToSurfaces(FrameTimingsRecorder& frame_timings_recorder,
                              std::list<LayerTreeTask> tasks);

=======
      std::vector<std::unique_ptr<LayerTreeTask>> tasks);

  // This method pushes the frame timing recorder from build end to raster end.
  DoDrawResult DrawToSurfaces(
      FrameTimingsRecorder& frame_timings_recorder,
      std::vector<std::unique_ptr<LayerTreeTask>> tasks);

>>>>>>> ea275c3d
  // Draws the specified layer trees to views, assuming we have access to the
  // GPU.
  //
  // If any layer trees need resubmitting, this method returns the frame item to
  // be resubmitted. Otherwise, it returns nullptr.
  //
  // Unsafe because it assumes we have access to the GPU which isn't the case
  // when iOS is backgrounded, for example.
  //
  // This method pushes the frame timing recorder from build end to raster end.
  std::unique_ptr<FrameItem> DrawToSurfacesUnsafe(
      FrameTimingsRecorder& frame_timings_recorder,
<<<<<<< HEAD
      std::list<LayerTreeTask> tasks);

  // Draws the layer tree to the specified view, assuming we have access to the
  // GPU.
  //
  // This method is not affiliated with the frame timing recorder, but should be
  // included between the RasterStart and RasterEnd.
  DrawSurfaceStatus DrawToSurfaceUnsafe(
      int64_t view_id,
      flutter::LayerTree& layer_tree,
      float device_pixel_ratio,
      std::optional<fml::TimePoint> presentation_time);
=======
      std::vector<std::unique_ptr<LayerTreeTask>> tasks);

  // Draws the layer tree to the specified view, assuming we have access to the
  // GPU.
  //
  // This method is not affiliated with the frame timing recorder, but must be
  // included between the RasterStart and RasterEnd.
  DrawSurfaceStatus DrawToSurfaceUnsafe(
      int64_t view_id,
      flutter::LayerTree& layer_tree,
      float device_pixel_ratio,
      std::optional<fml::TimePoint> presentation_time);

  ViewRecord& EnsureViewRecord(int64_t view_id);
>>>>>>> ea275c3d

  void FireNextFrameCallbackIfPresent();

  static bool ShouldResubmitFrame(const DoDrawResult& result);
  static DrawStatus ToDrawStatus(DoDrawStatus status);

  bool is_torn_down_;
  Delegate& delegate_;
  MakeGpuImageBehavior gpu_image_behavior_;
  std::weak_ptr<impeller::Context> impeller_context_;
  std::unique_ptr<Surface> surface_;
  std::unique_ptr<SnapshotSurfaceProducer> snapshot_surface_producer_;
  std::unique_ptr<flutter::CompositorContext> compositor_context_;
<<<<<<< HEAD
  // TODO(dkwingsmt): Probably merge them.
  std::unordered_map<int64_t, LayerTreeTask> last_successful_tasks_;
  std::unordered_map<int64_t, DrawSurfaceStatus> last_draw_statuses_;
=======
  std::unordered_map<int64_t, ViewRecord> view_records_;
>>>>>>> ea275c3d
  fml::closure next_frame_callback_;
  bool user_override_resource_cache_bytes_;
  std::optional<size_t> max_cache_bytes_;
  fml::RefPtr<fml::RasterThreadMerger> raster_thread_merger_;
  std::shared_ptr<ExternalViewEmbedder> external_view_embedder_;
  std::unique_ptr<SnapshotController> snapshot_controller_;

  // WeakPtrFactory must be the last member.
  fml::TaskRunnerAffineWeakPtrFactory<Rasterizer> weak_factory_;
  FML_DISALLOW_COPY_AND_ASSIGN(Rasterizer);
};

}  // namespace flutter

#endif  // SHELL_COMMON_RASTERIZER_H_<|MERGE_RESOLUTION|>--- conflicted
+++ resolved
@@ -58,15 +58,9 @@
   // Nothing was done, because the call was not on the raster thread. Yielded to
   // let this frame be serviced on the right thread.
   kYielded,
-<<<<<<< HEAD
-  // Nothing was done, because pipeline was empty.
-  kPipelineEmpty,
-  // Nothing was done, because GPU was unavailable.
-=======
   // Nothing was done, because the pipeline was empty.
   kPipelineEmpty,
   // Nothing was done, because the GPU was unavailable.
->>>>>>> ea275c3d
   kGpuUnavailable,
 };
 
@@ -74,11 +68,7 @@
 enum class DrawSurfaceStatus {
   // The layer tree was successfully rasterized.
   kSuccess,
-<<<<<<< HEAD
-  // The layer tree should be submitted again.
-=======
   // The layer tree must be submitted again.
->>>>>>> ea275c3d
   //
   // This can occur on Android when switching the background surface to
   // FlutterImageView.  On Android, the first frame doesn't make the image
@@ -97,19 +87,11 @@
 
 // The information to draw to all views of a frame.
 struct FrameItem {
-<<<<<<< HEAD
-  FrameItem(std::list<LayerTreeTask> tasks,
-            std::unique_ptr<FrameTimingsRecorder> frame_timings_recorder)
-      : layer_tree_tasks(std::move(tasks)),
-        frame_timings_recorder(std::move(frame_timings_recorder)) {}
-  std::list<LayerTreeTask> layer_tree_tasks;
-=======
   FrameItem(std::vector<std::unique_ptr<LayerTreeTask>> tasks,
             std::unique_ptr<FrameTimingsRecorder> frame_timings_recorder)
       : layer_tree_tasks(std::move(tasks)),
         frame_timings_recorder(std::move(frame_timings_recorder)) {}
   std::vector<std::unique_ptr<LayerTreeTask>> layer_tree_tasks;
->>>>>>> ea275c3d
   std::unique_ptr<FrameTimingsRecorder> frame_timings_recorder;
 };
 
@@ -247,11 +229,7 @@
   ///             collects associated resources. No more rendering may occur
   ///             till the next call to `Rasterizer::Setup` with a new render
   ///             surface. Calling a teardown without a setup is user error.
-<<<<<<< HEAD
-  ///             Calling this method for multiple times is safe.
-=======
   ///             Calling this method multiple times is safe.
->>>>>>> ea275c3d
   ///
   void Teardown();
 
@@ -587,22 +565,14 @@
   //----------------------------------------------------------------------------
   /// @brief      Returns whether TearDown has been called.
   ///
-<<<<<<< HEAD
-  ///             This method is only used only in unit tests.
-=======
   ///             This method is used only in unit tests.
->>>>>>> ea275c3d
   ///
   bool IsTornDown();
 
   //----------------------------------------------------------------------------
   /// @brief      Returns the last status of drawing the specific view.
   ///
-<<<<<<< HEAD
-  ///             This method is only used only in unit tests.
-=======
   ///             This method is used only in unit tests.
->>>>>>> ea275c3d
   ///
   std::optional<DrawSurfaceStatus> GetLastDrawStatus(int64_t view_id);
 
@@ -621,18 +591,6 @@
     kGpuUnavailable,
   };
 
-<<<<<<< HEAD
-  // The result of `DoDraw`.
-  //
-  // Normally `DoDraw` simply returns a status. However, sometimes we need to
-  // attempt to rasterize the layer tree again. See RasterStatus::kResubmit and
-  // kSkipAndRetry for when it happens.  In such cases, `resubmitted_item` will
-  // not be null and its `tasks` will not be empty.
-  struct DoDrawResult {
-    DoDrawStatus status = DoDrawStatus::kDone;
-
-    std::unique_ptr<FrameItem> resubmitted_item;
-=======
   // The result of DoDraw.
   struct DoDrawResult {
     // The overall status of the drawing process.
@@ -652,7 +610,6 @@
   struct ViewRecord {
     std::unique_ptr<LayerTreeTask> last_successful_task;
     std::optional<DrawSurfaceStatus> last_draw_status;
->>>>>>> ea275c3d
   };
 
   // |SnapshotDelegate|
@@ -715,14 +672,6 @@
   // the middle and not get the recorded time.
   DoDrawResult DoDraw(
       std::unique_ptr<FrameTimingsRecorder> frame_timings_recorder,
-<<<<<<< HEAD
-      std::list<LayerTreeTask> tasks);
-
-  // This method pushes the frame timing recorder from build end to raster end.
-  DoDrawResult DrawToSurfaces(FrameTimingsRecorder& frame_timings_recorder,
-                              std::list<LayerTreeTask> tasks);
-
-=======
       std::vector<std::unique_ptr<LayerTreeTask>> tasks);
 
   // This method pushes the frame timing recorder from build end to raster end.
@@ -730,7 +679,6 @@
       FrameTimingsRecorder& frame_timings_recorder,
       std::vector<std::unique_ptr<LayerTreeTask>> tasks);
 
->>>>>>> ea275c3d
   // Draws the specified layer trees to views, assuming we have access to the
   // GPU.
   //
@@ -743,20 +691,6 @@
   // This method pushes the frame timing recorder from build end to raster end.
   std::unique_ptr<FrameItem> DrawToSurfacesUnsafe(
       FrameTimingsRecorder& frame_timings_recorder,
-<<<<<<< HEAD
-      std::list<LayerTreeTask> tasks);
-
-  // Draws the layer tree to the specified view, assuming we have access to the
-  // GPU.
-  //
-  // This method is not affiliated with the frame timing recorder, but should be
-  // included between the RasterStart and RasterEnd.
-  DrawSurfaceStatus DrawToSurfaceUnsafe(
-      int64_t view_id,
-      flutter::LayerTree& layer_tree,
-      float device_pixel_ratio,
-      std::optional<fml::TimePoint> presentation_time);
-=======
       std::vector<std::unique_ptr<LayerTreeTask>> tasks);
 
   // Draws the layer tree to the specified view, assuming we have access to the
@@ -771,7 +705,6 @@
       std::optional<fml::TimePoint> presentation_time);
 
   ViewRecord& EnsureViewRecord(int64_t view_id);
->>>>>>> ea275c3d
 
   void FireNextFrameCallbackIfPresent();
 
@@ -785,13 +718,7 @@
   std::unique_ptr<Surface> surface_;
   std::unique_ptr<SnapshotSurfaceProducer> snapshot_surface_producer_;
   std::unique_ptr<flutter::CompositorContext> compositor_context_;
-<<<<<<< HEAD
-  // TODO(dkwingsmt): Probably merge them.
-  std::unordered_map<int64_t, LayerTreeTask> last_successful_tasks_;
-  std::unordered_map<int64_t, DrawSurfaceStatus> last_draw_statuses_;
-=======
   std::unordered_map<int64_t, ViewRecord> view_records_;
->>>>>>> ea275c3d
   fml::closure next_frame_callback_;
   bool user_override_resource_cache_bytes_;
   std::optional<size_t> max_cache_bytes_;
