--- conflicted
+++ resolved
@@ -668,18 +668,12 @@
       FrameTimingsRecorder& frame_timings_recorder,
       std::list<LayerTreeTask> tasks);
 
-<<<<<<< HEAD
+  // Draws the layer tree to the specified view, assuming we have access to the
+  // GPU.
+  //
   // This method is not affiliated with the frame timing recorder, but should be
   // included within the raster phase.
   DrawSurfaceStatus DrawToSurfaceUnsafe(
-=======
-  // Draws the layer tree to the specified view, assuming we have access to the
-  // GPU.
-  //
-  // This method pushes the frame timing recorder from build end to raster end.
-  DrawSurfaceStatus DrawToSurfaceUnsafe(
-      FrameTimingsRecorder& frame_timings_recorder,
->>>>>>> 2fd98461
       int64_t view_id,
       flutter::LayerTree& layer_tree,
       float device_pixel_ratio,
