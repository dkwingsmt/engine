--- conflicted
+++ resolved
@@ -258,12 +258,6 @@
 
   std::shared_ptr<flutter::TextureRegistry> GetTextureRegistry() override;
 
-<<<<<<< HEAD
-  using LayerTreeDiscardCallback =
-      std::function<bool(int64_t, flutter::LayerTree&)>;
-
-=======
->>>>>>> e88b21b6
   //----------------------------------------------------------------------------
   /// @brief      Takes the next item from the layer tree pipeline and executes
   ///             the raster thread frame workload for that pipeline item to
@@ -529,7 +523,7 @@
   struct DoDrawResult {
     RasterStatus raster_status = RasterStatus::kFailed;
 
-    std::unique_ptr<LayerTreeItem> resubmitted_layer_tree_item;
+    std::unique_ptr<FrameItem> resubmitted_item;
   };
 
   // |SnapshotDelegate|
@@ -607,12 +601,6 @@
 
   void FireNextFrameCallbackIfPresent();
 
-<<<<<<< HEAD
-  static bool NoDiscard(int64_t view_id, const flutter::LayerTree& layer_tree) {
-    return false;
-  }
-=======
->>>>>>> e88b21b6
   static bool ShouldResubmitFrame(const RasterStatus& raster_status);
 
   Delegate& delegate_;
@@ -624,14 +612,6 @@
   // This is the last successfully rasterized layer tree.
   std::unique_ptr<flutter::LayerTree> last_layer_tree_;
   float last_device_pixel_ratio_;
-<<<<<<< HEAD
-  // Set when we need attempt to rasterize the layer tree again. This layer_tree
-  // has not successfully rasterized. This can happen due to the change in the
-  // thread configuration. This will be inserted to the front of the pipeline.
-  std::list<LayerTreeTask> resubmitted_tasks_;
-  std::unique_ptr<FrameTimingsRecorder> resubmitted_recorder_;
-=======
->>>>>>> e88b21b6
   fml::closure next_frame_callback_;
   bool user_override_resource_cache_bytes_;
   std::optional<size_t> max_cache_bytes_;
