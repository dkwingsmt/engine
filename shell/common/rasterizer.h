--- conflicted
+++ resolved
@@ -510,7 +510,7 @@
     // layer_tree has not successfully rasterized. This can happen due to the
     // change in the thread configuration. This will be inserted to the front of
     // the pipeline.
-    std::shared_ptr<flutter::LayerTree> resubmitted_layer_tree;
+    std::unique_ptr<flutter::LayerTree> resubmitted_layer_tree;
     std::unique_ptr<FrameTimingsRecorder> resubmitted_recorder;
   };
 
@@ -628,11 +628,6 @@
   std::unordered_map<int64_t, SurfaceRecord> surfaces_;
   std::unique_ptr<SnapshotSurfaceProducer> snapshot_surface_producer_;
   std::unique_ptr<flutter::CompositorContext> compositor_context_;
-<<<<<<< HEAD
-  // Set when we need attempt to rasterize the layer tree again. This layer_tree
-  // has not successfully rasterized. This can happen due to the change in the
-  // thread configuration. This will be inserted to the front of the pipeline.
-=======
   // This is the last successfully rasterized layer tree.
   std::unique_ptr<flutter::LayerTree> last_layer_tree_;
   // Set when we need attempt to rasterize the layer tree again. This layer_tree
@@ -640,7 +635,6 @@
   // thread configuration. This will be inserted to the front of the pipeline.
   std::unique_ptr<flutter::LayerTree> resubmitted_layer_tree_;
   std::unique_ptr<FrameTimingsRecorder> resubmitted_recorder_;
->>>>>>> c829f37c
   fml::closure next_frame_callback_;
   bool user_override_resource_cache_bytes_;
   std::optional<size_t> max_cache_bytes_;
