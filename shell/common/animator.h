--- conflicted
+++ resolved
@@ -100,17 +100,13 @@
   std::shared_ptr<VsyncWaiter> waiter_;
 
   std::unique_ptr<FrameTimingsRecorder> frame_timings_recorder_;
-  std::list<LayerTreeTask> layer_trees_tasks_;
+  std::vector<std::unique_ptr<LayerTreeTask>> layer_trees_tasks_;
   uint64_t frame_request_number_ = 1;
   fml::TimeDelta dart_frame_deadline_;
   std::shared_ptr<FramePipeline> layer_tree_pipeline_;
   fml::Semaphore pending_frame_semaphore_;
   FramePipeline::ProducerContinuation producer_continuation_;
-<<<<<<< HEAD
-  bool regenerate_layer_tree_ = false;
-=======
   bool regenerate_layer_trees_ = false;
->>>>>>> 88a234b8
   bool frame_scheduled_ = false;
   std::deque<uint64_t> trace_flow_ids_;
   bool has_rendered_ = false;
