// Copyright 2013 The Flutter Authors. All rights reserved.
// Use of this source code is governed by a BSD-style license that can be
// found in the LICENSE file.

#ifndef FLUTTER_SHELL_COMMON_ANIMATOR_H_
#define FLUTTER_SHELL_COMMON_ANIMATOR_H_

#include <deque>

#include "flutter/common/task_runners.h"
#include "flutter/flow/frame_timings.h"
#include "flutter/fml/memory/ref_ptr.h"
#include "flutter/fml/memory/weak_ptr.h"
#include "flutter/fml/synchronization/semaphore.h"
#include "flutter/fml/time/time_point.h"
#include "flutter/shell/common/pipeline.h"
#include "flutter/shell/common/rasterizer.h"
#include "flutter/shell/common/vsync_waiter.h"

namespace flutter {

namespace testing {
class ShellTest;
}

/// Executor of animations.
///
/// In conjunction with the |VsyncWaiter| it allows callers (typically Dart
/// code) to schedule work that ends up generating a |LayerTree|.
class Animator final {
 public:
  class Delegate {
   public:
    virtual void OnAnimatorBeginFrame(fml::TimePoint frame_target_time,
                                      uint64_t frame_number) = 0;

    virtual void OnAnimatorNotifyIdle(fml::TimeDelta deadline) = 0;

    virtual void OnAnimatorUpdateLatestFrameTargetTime(
        fml::TimePoint frame_target_time) = 0;

    virtual void OnAnimatorDraw(std::shared_ptr<FramePipeline> pipeline) = 0;

    virtual void OnAnimatorDrawLastLayerTrees(
        std::unique_ptr<FrameTimingsRecorder> frame_timings_recorder) = 0;
  };

  Animator(Delegate& delegate,
           const TaskRunners& task_runners,
           std::unique_ptr<VsyncWaiter> waiter);

  ~Animator();

  void RequestFrame(bool regenerate_layer_trees = true);

  void Render(std::unique_ptr<flutter::LayerTree> layer_tree,
              float device_pixel_ratio);

  const std::weak_ptr<VsyncWaiter> GetVsyncWaiter() const;

  //--------------------------------------------------------------------------
  /// @brief    Schedule a secondary callback to be executed right after the
  ///           main `VsyncWaiter::AsyncWaitForVsync` callback (which is added
  ///           by `Animator::RequestFrame`).
  ///
  ///           Like the callback in `AsyncWaitForVsync`, this callback is
  ///           only scheduled to be called once, and it's supposed to be
  ///           called in the UI thread. If there is no AsyncWaitForVsync
  ///           callback (`Animator::RequestFrame` is not called), this
  ///           secondary callback will still be executed at vsync.
  ///
  ///           This callback is used to provide the vsync signal needed by
  ///           `SmoothPointerDataDispatcher`, and for our own flow events.
  ///
  /// @see      `PointerDataDispatcher::ScheduleSecondaryVsyncCallback`.
  void ScheduleSecondaryVsyncCallback(uintptr_t id,
                                      const fml::closure& callback);

  // Enqueue |trace_flow_id| into |trace_flow_ids_|.  The flow event will be
  // ended at either the next frame, or the next vsync interval with no active
  // rendering.
  void EnqueueTraceFlowId(uint64_t trace_flow_id);

 private:
  void BeginFrame(std::unique_ptr<FrameTimingsRecorder> frame_timings_recorder);

  bool CanReuseLastLayerTrees();

  void DrawLastLayerTrees(
      std::unique_ptr<FrameTimingsRecorder> frame_timings_recorder);

  void AwaitVSync();

  // Clear |trace_flow_ids_| if |frame_scheduled_| is false.
  void ScheduleMaybeClearTraceFlowIds();

  Delegate& delegate_;
  TaskRunners task_runners_;
  std::shared_ptr<VsyncWaiter> waiter_;

  std::unique_ptr<FrameTimingsRecorder> frame_timings_recorder_;
  uint64_t frame_request_number_ = 1;
  fml::TimeDelta dart_frame_deadline_;
  std::shared_ptr<FramePipeline> layer_tree_pipeline_;
  fml::Semaphore pending_frame_semaphore_;
  FramePipeline::ProducerContinuation producer_continuation_;
<<<<<<< HEAD
  bool regenerate_layer_tree_ = false;
=======
  bool regenerate_layer_trees_ = false;
>>>>>>> ea275c3d
  bool frame_scheduled_ = false;
  std::deque<uint64_t> trace_flow_ids_;
  bool has_rendered_ = false;

  fml::WeakPtrFactory<Animator> weak_factory_;

  friend class testing::ShellTest;

  FML_DISALLOW_COPY_AND_ASSIGN(Animator);
};

}  // namespace flutter

#endif  // FLUTTER_SHELL_COMMON_ANIMATOR_H_<|MERGE_RESOLUTION|>--- conflicted
+++ resolved
@@ -104,11 +104,7 @@
   std::shared_ptr<FramePipeline> layer_tree_pipeline_;
   fml::Semaphore pending_frame_semaphore_;
   FramePipeline::ProducerContinuation producer_continuation_;
-<<<<<<< HEAD
-  bool regenerate_layer_tree_ = false;
-=======
   bool regenerate_layer_trees_ = false;
->>>>>>> ea275c3d
   bool frame_scheduled_ = false;
   std::deque<uint64_t> trace_flow_ids_;
   bool has_rendered_ = false;
