// Copyright 2013 The Flutter Authors. All rights reserved.
// Use of this source code is governed by a BSD-style license that can be
// found in the LICENSE file.

#ifndef FLUTTER_SHELL_COMMON_ANIMATOR_H_
#define FLUTTER_SHELL_COMMON_ANIMATOR_H_

#include <deque>

#include "flutter/common/task_runners.h"
#include "flutter/flow/frame_timings.h"
#include "flutter/fml/memory/ref_ptr.h"
#include "flutter/fml/memory/weak_ptr.h"
#include "flutter/fml/synchronization/semaphore.h"
#include "flutter/fml/time/time_point.h"
#include "flutter/shell/common/pipeline.h"
#include "flutter/shell/common/rasterizer.h"
#include "flutter/shell/common/vsync_waiter.h"

namespace flutter {

namespace testing {
class ShellTest;
}

/// Executor of animations.
///
/// In conjunction with the |VsyncWaiter| it allows callers (typically Dart
/// code) to schedule work that ends up generating a |LayerTree|.
class Animator final {
 public:
  class Delegate {
   public:
    virtual void OnAnimatorBeginFrame(fml::TimePoint frame_target_time,
                                      uint64_t frame_number) = 0;

    virtual void OnAnimatorNotifyIdle(fml::TimeDelta deadline) = 0;

    virtual void OnAnimatorUpdateLatestFrameTargetTime(
        fml::TimePoint frame_target_time) = 0;

    virtual void OnAnimatorDraw(
        std::shared_ptr<LayerTreePipeline> pipeline) = 0;

    virtual void OnAnimatorDrawLastLayerTree(
        std::unique_ptr<FrameTimingsRecorder> frame_timings_recorder) = 0;
  };

  Animator(Delegate& delegate,
           const TaskRunners& task_runners,
           std::unique_ptr<VsyncWaiter> waiter);

  ~Animator();

  void RequestFrame(bool regenerate_layer_tree = true);

<<<<<<< HEAD
  void Render(std::vector<LayerTreeTask> tasks);
=======
  void Render(std::list<LayerTreeTask> render_tasks);
>>>>>>> eb02629e

  const std::weak_ptr<VsyncWaiter> GetVsyncWaiter() const;

  //--------------------------------------------------------------------------
  /// @brief    Schedule a secondary callback to be executed right after the
  ///           main `VsyncWaiter::AsyncWaitForVsync` callback (which is added
  ///           by `Animator::RequestFrame`).
  ///
  ///           Like the callback in `AsyncWaitForVsync`, this callback is
  ///           only scheduled to be called once, and it's supposed to be
  ///           called in the UI thread. If there is no AsyncWaitForVsync
  ///           callback (`Animator::RequestFrame` is not called), this
  ///           secondary callback will still be executed at vsync.
  ///
  ///           This callback is used to provide the vsync signal needed by
  ///           `SmoothPointerDataDispatcher`, and for our own flow events.
  ///
  /// @see      `PointerDataDispatcher::ScheduleSecondaryVsyncCallback`.
  void ScheduleSecondaryVsyncCallback(uintptr_t id,
                                      const fml::closure& callback);

  // Enqueue |trace_flow_id| into |trace_flow_ids_|.  The flow event will be
  // ended at either the next frame, or the next vsync interval with no active
  // rendering.
  void EnqueueTraceFlowId(uint64_t trace_flow_id);

 private:
  void BeginFrame(std::unique_ptr<FrameTimingsRecorder> frame_timings_recorder);

  bool CanReuseLastLayerTree();

  void DrawLastLayerTree(
      std::unique_ptr<FrameTimingsRecorder> frame_timings_recorder);

  void AwaitVSync();

  // Clear |trace_flow_ids_| if |frame_scheduled_| is false.
  void ScheduleMaybeClearTraceFlowIds();

  Delegate& delegate_;
  TaskRunners task_runners_;
  std::shared_ptr<VsyncWaiter> waiter_;

  std::unique_ptr<FrameTimingsRecorder> frame_timings_recorder_;
<<<<<<< HEAD
  std::unordered_map<int64_t, std::unique_ptr<flutter::LayerTree>> layer_trees;
=======
>>>>>>> eb02629e
  float device_pixel_ratio_;
  uint64_t frame_request_number_ = 1;
  fml::TimeDelta dart_frame_deadline_;
  std::shared_ptr<LayerTreePipeline> layer_tree_pipeline_;
  fml::Semaphore pending_frame_semaphore_;
  LayerTreePipeline::ProducerContinuation producer_continuation_;
  bool regenerate_layer_tree_ = false;
  bool frame_scheduled_ = false;
  std::deque<uint64_t> trace_flow_ids_;
  bool has_rendered_ = false;

  fml::WeakPtrFactory<Animator> weak_factory_;

  friend class testing::ShellTest;

  FML_DISALLOW_COPY_AND_ASSIGN(Animator);
};

}  // namespace flutter

#endif  // FLUTTER_SHELL_COMMON_ANIMATOR_H_<|MERGE_RESOLUTION|>--- conflicted
+++ resolved
@@ -54,11 +54,7 @@
 
   void RequestFrame(bool regenerate_layer_tree = true);
 
-<<<<<<< HEAD
-  void Render(std::vector<LayerTreeTask> tasks);
-=======
   void Render(std::list<LayerTreeTask> render_tasks);
->>>>>>> eb02629e
 
   const std::weak_ptr<VsyncWaiter> GetVsyncWaiter() const;
 
@@ -103,10 +99,6 @@
   std::shared_ptr<VsyncWaiter> waiter_;
 
   std::unique_ptr<FrameTimingsRecorder> frame_timings_recorder_;
-<<<<<<< HEAD
-  std::unordered_map<int64_t, std::unique_ptr<flutter::LayerTree>> layer_trees;
-=======
->>>>>>> eb02629e
   float device_pixel_ratio_;
   uint64_t frame_request_number_ = 1;
   fml::TimeDelta dart_frame_deadline_;
