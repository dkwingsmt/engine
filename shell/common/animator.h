// Copyright 2013 The Flutter Authors. All rights reserved.
// Use of this source code is governed by a BSD-style license that can be
// found in the LICENSE file.

#ifndef FLUTTER_SHELL_COMMON_ANIMATOR_H_
#define FLUTTER_SHELL_COMMON_ANIMATOR_H_

#include <deque>

#include "flutter/common/task_runners.h"
#include "flutter/flow/frame_timings.h"
#include "flutter/fml/memory/ref_ptr.h"
#include "flutter/fml/memory/weak_ptr.h"
#include "flutter/fml/synchronization/semaphore.h"
#include "flutter/fml/time/time_point.h"
#include "flutter/shell/common/pipeline.h"
#include "flutter/shell/common/rasterizer.h"
#include "flutter/shell/common/vsync_waiter.h"

namespace flutter {

namespace testing {
class ShellTest;
}

/// Executor of animations.
///
/// In conjunction with the |VsyncWaiter| it allows callers (typically Dart
/// code) to schedule work that ends up generating a |LayerTree|.
class Animator final {
 public:
  class Delegate {
   public:
    virtual void OnAnimatorBeginFrame(fml::TimePoint frame_target_time,
                                      uint64_t frame_number) = 0;

    virtual void OnAnimatorNotifyIdle(fml::TimeDelta deadline) = 0;

    virtual void OnAnimatorUpdateLatestFrameTargetTime(
        fml::TimePoint frame_target_time) = 0;

    virtual void OnAnimatorDraw(
        std::shared_ptr<LayerTreePipeline> pipeline) = 0;

    virtual void OnAnimatorDrawLastLayerTree(
        std::unique_ptr<FrameTimingsRecorder> frame_timings_recorder) = 0;
  };

  Animator(Delegate& delegate,
           const TaskRunners& task_runners,
           std::unique_ptr<VsyncWaiter> waiter);

  ~Animator();

  void RequestFrame(bool regenerate_layer_tree = true);

<<<<<<< HEAD
  void Render(int64_t view_id, std::shared_ptr<flutter::LayerTree> layer_tree);
=======
  void Render(std::unique_ptr<flutter::LayerTree> layer_tree);
>>>>>>> c829f37c

  const std::weak_ptr<VsyncWaiter> GetVsyncWaiter() const;

  //--------------------------------------------------------------------------
  /// @brief    Schedule a secondary callback to be executed right after the
  ///           main `VsyncWaiter::AsyncWaitForVsync` callback (which is added
  ///           by `Animator::RequestFrame`).
  ///
  ///           Like the callback in `AsyncWaitForVsync`, this callback is
  ///           only scheduled to be called once, and it's supposed to be
  ///           called in the UI thread. If there is no AsyncWaitForVsync
  ///           callback (`Animator::RequestFrame` is not called), this
  ///           secondary callback will still be executed at vsync.
  ///
  ///           This callback is used to provide the vsync signal needed by
  ///           `SmoothPointerDataDispatcher`, and for our own flow events.
  ///
  /// @see      `PointerDataDispatcher::ScheduleSecondaryVsyncCallback`.
  void ScheduleSecondaryVsyncCallback(uintptr_t id,
                                      const fml::closure& callback);

  // Enqueue |trace_flow_id| into |trace_flow_ids_|.  The flow event will be
  // ended at either the next frame, or the next vsync interval with no active
  // rendering.
  void EnqueueTraceFlowId(uint64_t trace_flow_id);

 private:
  void BeginFrame(std::unique_ptr<FrameTimingsRecorder> frame_timings_recorder);

  bool CanReuseLastLayerTree();

  void DrawLastLayerTree(
      std::unique_ptr<FrameTimingsRecorder> frame_timings_recorder);

  void AwaitVSync();

  // Clear |trace_flow_ids_| if |frame_scheduled_| is false.
  void ScheduleMaybeClearTraceFlowIds();

  Delegate& delegate_;
  TaskRunners task_runners_;
  std::shared_ptr<VsyncWaiter> waiter_;

  std::unique_ptr<FrameTimingsRecorder> frame_timings_recorder_;
  uint64_t frame_request_number_ = 1;
  fml::TimeDelta dart_frame_deadline_;
  std::shared_ptr<LayerTreePipeline> layer_tree_pipeline_;
  fml::Semaphore pending_frame_semaphore_;
  LayerTreePipeline::ProducerContinuation producer_continuation_;
  bool regenerate_layer_tree_ = false;
  bool frame_scheduled_ = false;
  SkISize last_layer_tree_size_ = {0, 0};
  std::deque<uint64_t> trace_flow_ids_;
  bool has_rendered_ = false;

  fml::WeakPtrFactory<Animator> weak_factory_;

  friend class testing::ShellTest;

  FML_DISALLOW_COPY_AND_ASSIGN(Animator);
};

}  // namespace flutter

#endif  // FLUTTER_SHELL_COMMON_ANIMATOR_H_<|MERGE_RESOLUTION|>--- conflicted
+++ resolved
@@ -54,11 +54,7 @@
 
   void RequestFrame(bool regenerate_layer_tree = true);
 
-<<<<<<< HEAD
-  void Render(int64_t view_id, std::shared_ptr<flutter::LayerTree> layer_tree);
-=======
-  void Render(std::unique_ptr<flutter::LayerTree> layer_tree);
->>>>>>> c829f37c
+  void Render(int64_t view_id, std::unique_ptr<flutter::LayerTree> layer_tree);
 
   const std::weak_ptr<VsyncWaiter> GetVsyncWaiter() const;
 
