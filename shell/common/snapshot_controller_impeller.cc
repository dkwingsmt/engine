--- conflicted
+++ resolved
@@ -37,16 +37,8 @@
   impeller::DisplayListDispatcher dispatcher;
   display_list->Dispatch(dispatcher);
   impeller::Picture picture = dispatcher.EndRecordingAsPicture();
-<<<<<<< HEAD
-  if (GetDelegate().GetStudio() &&
-      GetDelegate().GetStudio()->GetAiksContext()) {
-    impeller::AiksContext* context =
-        GetDelegate().GetStudio()->GetAiksContext();
-
-=======
-  auto context = GetDelegate().GetAiksContext();
+  auto context = GetDelegate().GetStudio()->GetAiksContext();
   if (context) {
->>>>>>> a9186ec8
     auto max_size = context->GetContext()
                         ->GetResourceAllocator()
                         ->GetMaxTextureSizeSupported();
