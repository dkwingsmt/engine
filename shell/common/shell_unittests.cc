// Copyright 2013 The Flutter Authors. All rights reserved.
// Use of this source code is governed by a BSD-style license that can be
// found in the LICENSE file.

#include <strstream>
#define FML_USED_ON_EMBEDDER

#include <algorithm>
#include <chrono>
#include <ctime>
#include <future>
#include <memory>
#include <thread>
#include <utility>
#include <vector>

#if SHELL_ENABLE_GL
#include <EGL/egl.h>
#endif  // SHELL_ENABLE_GL

#include "assets/directory_asset_bundle.h"
#include "common/graphics/persistent_cache.h"
#include "flutter/flow/layers/backdrop_filter_layer.h"
#include "flutter/flow/layers/clip_rect_layer.h"
#include "flutter/flow/layers/display_list_layer.h"
#include "flutter/flow/layers/layer_raster_cache_item.h"
#include "flutter/flow/layers/platform_view_layer.h"
#include "flutter/flow/layers/transform_layer.h"
#include "flutter/fml/backtrace.h"
#include "flutter/fml/command_line.h"
#include "flutter/fml/dart/dart_converter.h"
#include "flutter/fml/make_copyable.h"
#include "flutter/fml/message_loop.h"
#include "flutter/fml/synchronization/count_down_latch.h"
#include "flutter/fml/synchronization/waitable_event.h"
#include "flutter/runtime/dart_vm.h"
#include "flutter/shell/common/platform_view.h"
#include "flutter/shell/common/rasterizer.h"
#include "flutter/shell/common/shell_test.h"
#include "flutter/shell/common/shell_test_external_view_embedder.h"
#include "flutter/shell/common/shell_test_platform_view.h"
#include "flutter/shell/common/switches.h"
#include "flutter/shell/common/thread_host.h"
#include "flutter/shell/common/vsync_waiter_fallback.h"
#include "flutter/shell/version/version.h"
#include "flutter/testing/mock_canvas.h"
#include "flutter/testing/testing.h"
#include "gmock/gmock.h"
#include "third_party/rapidjson/include/rapidjson/writer.h"
#include "third_party/skia/include/codec/SkCodecAnimation.h"
#include "third_party/tonic/converter/dart_converter.h"

#ifdef SHELL_ENABLE_VULKAN
#include "flutter/vulkan/vulkan_application.h"  // nogncheck
#endif

// CREATE_NATIVE_ENTRY is leaky by design
// NOLINTBEGIN(clang-analyzer-core.StackAddressEscape)

namespace flutter {
namespace testing {

constexpr int64_t kImplicitViewId = 0ll;

using ::testing::_;
using ::testing::Return;

namespace {
class MockPlatformViewDelegate : public PlatformView::Delegate {
  MOCK_METHOD1(OnPlatformViewCreated, void(std::unique_ptr<Surface> surface));

  MOCK_METHOD0(OnPlatformViewDestroyed, void());

  MOCK_METHOD0(OnPlatformViewScheduleFrame, void());

  MOCK_METHOD1(OnPlatformViewSetNextFrameCallback,
               void(const fml::closure& closure));

  MOCK_METHOD2(OnPlatformViewSetViewportMetrics,
               void(int64_t view_id, const ViewportMetrics& metrics));

  MOCK_METHOD1(OnPlatformViewDispatchPlatformMessage,
               void(std::unique_ptr<PlatformMessage> message));

  MOCK_METHOD1(OnPlatformViewDispatchPointerDataPacket,
               void(std::unique_ptr<PointerDataPacket> packet));

  MOCK_METHOD3(OnPlatformViewDispatchSemanticsAction,
               void(int32_t id,
                    SemanticsAction action,
                    fml::MallocMapping args));

  MOCK_METHOD1(OnPlatformViewSetSemanticsEnabled, void(bool enabled));

  MOCK_METHOD1(OnPlatformViewSetAccessibilityFeatures, void(int32_t flags));

  MOCK_METHOD1(OnPlatformViewRegisterTexture,
               void(std::shared_ptr<Texture> texture));

  MOCK_METHOD1(OnPlatformViewUnregisterTexture, void(int64_t texture_id));

  MOCK_METHOD1(OnPlatformViewMarkTextureFrameAvailable,
               void(int64_t texture_id));

  MOCK_METHOD(const Settings&,
              OnPlatformViewGetSettings,
              (),
              (const, override));

  MOCK_METHOD3(LoadDartDeferredLibrary,
               void(intptr_t loading_unit_id,
                    std::unique_ptr<const fml::Mapping> snapshot_data,
                    std::unique_ptr<const fml::Mapping> snapshot_instructions));

  MOCK_METHOD3(LoadDartDeferredLibraryError,
               void(intptr_t loading_unit_id,
                    const std::string error_message,
                    bool transient));

  MOCK_METHOD2(UpdateAssetResolverByType,
               void(std::unique_ptr<AssetResolver> updated_asset_resolver,
                    AssetResolver::AssetResolverType type));
};

class MockSurface : public Surface {
 public:
  MOCK_METHOD0(IsValid, bool());

  MOCK_METHOD1(AcquireFrame,
               std::unique_ptr<SurfaceFrame>(const SkISize& size));

  MOCK_CONST_METHOD0(GetRootTransformation, SkMatrix());

  MOCK_METHOD0(GetContext, GrDirectContext*());

  MOCK_METHOD0(MakeRenderContextCurrent, std::unique_ptr<GLContextResult>());

  MOCK_METHOD0(ClearRenderContext, bool());
};

class MockPlatformView : public PlatformView {
 public:
  MockPlatformView(MockPlatformViewDelegate& delegate,
                   const TaskRunners& task_runners)
      : PlatformView(delegate, task_runners) {}
  MOCK_METHOD0(CreateRenderingSurface, std::unique_ptr<Surface>());
  MOCK_CONST_METHOD0(GetPlatformMessageHandler,
                     std::shared_ptr<PlatformMessageHandler>());
};

class TestPlatformView : public PlatformView {
 public:
  TestPlatformView(Shell& shell, const TaskRunners& task_runners)
      : PlatformView(shell, task_runners) {}
  MOCK_METHOD0(CreateRenderingSurface, std::unique_ptr<Surface>());
};

class MockPlatformMessageHandler : public PlatformMessageHandler {
 public:
  MOCK_METHOD1(HandlePlatformMessage,
               void(std::unique_ptr<PlatformMessage> message));
  MOCK_CONST_METHOD0(DoesHandlePlatformMessageOnPlatformThread, bool());
  MOCK_METHOD2(InvokePlatformMessageResponseCallback,
               void(int response_id, std::unique_ptr<fml::Mapping> mapping));
  MOCK_METHOD1(InvokePlatformMessageEmptyResponseCallback,
               void(int response_id));
};

class MockPlatformMessageResponse : public PlatformMessageResponse {
 public:
  static fml::RefPtr<MockPlatformMessageResponse> Create() {
    return fml::AdoptRef(new MockPlatformMessageResponse());
  }
  MOCK_METHOD1(Complete, void(std::unique_ptr<fml::Mapping> data));
  MOCK_METHOD0(CompleteEmpty, void());
};
}  // namespace

class TestAssetResolver : public AssetResolver {
 public:
  TestAssetResolver(bool valid, AssetResolver::AssetResolverType type)
      : valid_(valid), type_(type) {}

  bool IsValid() const override { return true; }

  // This is used to identify if replacement was made or not.
  bool IsValidAfterAssetManagerChange() const override { return valid_; }

  AssetResolver::AssetResolverType GetType() const override { return type_; }

  std::unique_ptr<fml::Mapping> GetAsMapping(
      const std::string& asset_name) const override {
    return nullptr;
  }

  std::vector<std::unique_ptr<fml::Mapping>> GetAsMappings(
      const std::string& asset_pattern,
      const std::optional<std::string>& subdir) const override {
    return {};
  };

 private:
  bool valid_;
  AssetResolver::AssetResolverType type_;
};

class ThreadCheckingAssetResolver : public AssetResolver {
 public:
  explicit ThreadCheckingAssetResolver(
      std::shared_ptr<fml::ConcurrentMessageLoop> concurrent_loop)
      : concurrent_loop_(std::move(concurrent_loop)) {}

  // |AssetResolver|
  bool IsValid() const override { return true; }

  // |AssetResolver|
  bool IsValidAfterAssetManagerChange() const override { return true; }

  // |AssetResolver|
  AssetResolverType GetType() const {
    return AssetResolverType::kApkAssetProvider;
  }

  // |AssetResolver|
  std::unique_ptr<fml::Mapping> GetAsMapping(
      const std::string& asset_name) const override {
    if (asset_name == "FontManifest.json") {
      // This file is loaded directly by the engine.
      return nullptr;
    }
    mapping_requests.push_back(asset_name);
    EXPECT_TRUE(concurrent_loop_->RunsTasksOnCurrentThread())
        << fml::BacktraceHere();
    return nullptr;
  }

  mutable std::vector<std::string> mapping_requests;

 private:
  std::shared_ptr<fml::ConcurrentMessageLoop> concurrent_loop_;
};

static bool ValidateShell(Shell* shell) {
  if (!shell) {
    return false;
  }

  if (!shell->IsSetup()) {
    return false;
  }

  ShellTest::PlatformViewNotifyCreated(shell);

  {
    fml::AutoResetWaitableEvent latch;
    fml::TaskRunner::RunNowOrPostTask(
        shell->GetTaskRunners().GetPlatformTaskRunner(), [shell, &latch]() {
          shell->GetPlatformView()->NotifyDestroyed();
          latch.Signal();
        });
    latch.Wait();
  }

  return true;
}

static bool RasterizerHasLayerTree(Shell* shell) {
  fml::AutoResetWaitableEvent latch;
  bool has_layer_tree = false;
  fml::TaskRunner::RunNowOrPostTask(
      shell->GetTaskRunners().GetRasterTaskRunner(),
      [shell, &latch, &has_layer_tree]() {
        has_layer_tree = shell->GetRasterizer()->GetLastLayerTree() != nullptr;
        latch.Signal();
      });
  latch.Wait();
  return has_layer_tree;
}

static void ValidateDestroyPlatformView(Shell* shell) {
  ASSERT_TRUE(shell != nullptr);
  ASSERT_TRUE(shell->IsSetup());

  // To validate destroy platform view, we must ensure the rasterizer has a
  // layer tree before the platform view is destroyed.
  ASSERT_TRUE(RasterizerHasLayerTree(shell));

  ShellTest::PlatformViewNotifyDestroyed(shell);
  // Validate the layer tree is destroyed
  ASSERT_FALSE(RasterizerHasLayerTree(shell));
}

static std::string CreateFlagsString(std::vector<const char*>& flags) {
  if (flags.empty()) {
    return "";
  }
  std::string flags_string = flags[0];
  for (size_t i = 1; i < flags.size(); ++i) {
    flags_string += ",";
    flags_string += flags[i];
  }
  return flags_string;
}

static void TestDartVmFlags(std::vector<const char*>& flags) {
  std::string flags_string = CreateFlagsString(flags);
  const std::vector<fml::CommandLine::Option> options = {
      fml::CommandLine::Option("dart-flags", flags_string)};
  fml::CommandLine command_line("", options, std::vector<std::string>());
  flutter::Settings settings = flutter::SettingsFromCommandLine(command_line);
  EXPECT_EQ(settings.dart_flags.size(), flags.size());
  for (size_t i = 0; i < flags.size(); ++i) {
    EXPECT_EQ(settings.dart_flags[i], flags[i]);
  }
}

static void PostSync(const fml::RefPtr<fml::TaskRunner>& task_runner,
                     const fml::closure& task) {
  fml::AutoResetWaitableEvent latch;
  fml::TaskRunner::RunNowOrPostTask(task_runner, [&latch, &task] {
    task();
    latch.Signal();
  });
  latch.Wait();
}

static sk_sp<DisplayList> MakeSizedDisplayList(int width, int height) {
  DisplayListBuilder builder(SkRect::MakeXYWH(0, 0, width, height));
  builder.DrawRect(SkRect::MakeXYWH(0, 0, width, height),
                   DlPaint(DlColor::kRed()));
  return builder.Build();
}

TEST_F(ShellTest, InitializeWithInvalidThreads) {
  ASSERT_FALSE(DartVMRef::IsInstanceRunning());
  Settings settings = CreateSettingsForFixture();
  TaskRunners task_runners("test", nullptr, nullptr, nullptr, nullptr);
  auto shell = CreateShell(settings, task_runners);
  ASSERT_FALSE(shell);
  ASSERT_FALSE(DartVMRef::IsInstanceRunning());
}

TEST_F(ShellTest, InitializeWithDifferentThreads) {
  ASSERT_FALSE(DartVMRef::IsInstanceRunning());
  Settings settings = CreateSettingsForFixture();
  std::string name_prefix = "io.flutter.test." + GetCurrentTestName() + ".";
  ThreadHost thread_host(ThreadHost::ThreadHostConfig(
      name_prefix, ThreadHost::Type::Platform | ThreadHost::Type::RASTER |
                       ThreadHost::Type::IO | ThreadHost::Type::UI));
  ASSERT_EQ(thread_host.name_prefix, name_prefix);

  TaskRunners task_runners("test", thread_host.platform_thread->GetTaskRunner(),
                           thread_host.raster_thread->GetTaskRunner(),
                           thread_host.ui_thread->GetTaskRunner(),
                           thread_host.io_thread->GetTaskRunner());
  auto shell = CreateShell(settings, task_runners);
  ASSERT_TRUE(ValidateShell(shell.get()));
  ASSERT_TRUE(DartVMRef::IsInstanceRunning());
  DestroyShell(std::move(shell), task_runners);
  ASSERT_FALSE(DartVMRef::IsInstanceRunning());
}

TEST_F(ShellTest, InitializeWithSingleThread) {
  ASSERT_FALSE(DartVMRef::IsInstanceRunning());
  Settings settings = CreateSettingsForFixture();
  ThreadHost thread_host("io.flutter.test." + GetCurrentTestName() + ".",
                         ThreadHost::Type::Platform);
  auto task_runner = thread_host.platform_thread->GetTaskRunner();
  TaskRunners task_runners("test", task_runner, task_runner, task_runner,
                           task_runner);
  auto shell = CreateShell(settings, task_runners);
  ASSERT_TRUE(DartVMRef::IsInstanceRunning());
  ASSERT_TRUE(ValidateShell(shell.get()));
  DestroyShell(std::move(shell), task_runners);
  ASSERT_FALSE(DartVMRef::IsInstanceRunning());
}

TEST_F(ShellTest, InitializeWithSingleThreadWhichIsTheCallingThread) {
  ASSERT_FALSE(DartVMRef::IsInstanceRunning());
  Settings settings = CreateSettingsForFixture();
  fml::MessageLoop::EnsureInitializedForCurrentThread();
  auto task_runner = fml::MessageLoop::GetCurrent().GetTaskRunner();
  TaskRunners task_runners("test", task_runner, task_runner, task_runner,
                           task_runner);
  auto shell = CreateShell(settings, task_runners);
  ASSERT_TRUE(ValidateShell(shell.get()));
  ASSERT_TRUE(DartVMRef::IsInstanceRunning());
  DestroyShell(std::move(shell), task_runners);
  ASSERT_FALSE(DartVMRef::IsInstanceRunning());
}

TEST_F(ShellTest,
       InitializeWithMultipleThreadButCallingThreadAsPlatformThread) {
  ASSERT_FALSE(DartVMRef::IsInstanceRunning());
  Settings settings = CreateSettingsForFixture();
  ThreadHost thread_host(
      "io.flutter.test." + GetCurrentTestName() + ".",
      ThreadHost::Type::RASTER | ThreadHost::Type::IO | ThreadHost::Type::UI);
  fml::MessageLoop::EnsureInitializedForCurrentThread();
  TaskRunners task_runners("test",
                           fml::MessageLoop::GetCurrent().GetTaskRunner(),
                           thread_host.raster_thread->GetTaskRunner(),
                           thread_host.ui_thread->GetTaskRunner(),
                           thread_host.io_thread->GetTaskRunner());
  auto shell = Shell::Create(
      flutter::PlatformData(), task_runners, settings,
      [](Shell& shell) {
        // This is unused in the platform view as we are not using the simulated
        // vsync mechanism. We should have better DI in the tests.
        const auto vsync_clock = std::make_shared<ShellTestVsyncClock>();
        return ShellTestPlatformView::Create(
            shell, shell.GetTaskRunners(), vsync_clock,
            [task_runners = shell.GetTaskRunners()]() {
              return static_cast<std::unique_ptr<VsyncWaiter>>(
                  std::make_unique<VsyncWaiterFallback>(task_runners));
            },
            ShellTestPlatformView::BackendType::kDefaultBackend, nullptr,
            shell.GetIsGpuDisabledSyncSwitch());
      },
      [](Shell& shell) { return std::make_unique<Rasterizer>(shell); });
  ASSERT_TRUE(ValidateShell(shell.get()));
  ASSERT_TRUE(DartVMRef::IsInstanceRunning());
  DestroyShell(std::move(shell), task_runners);
  ASSERT_FALSE(DartVMRef::IsInstanceRunning());
}

TEST_F(ShellTest, InitializeWithDisabledGpu) {
  ASSERT_FALSE(DartVMRef::IsInstanceRunning());
  Settings settings = CreateSettingsForFixture();
  ThreadHost thread_host("io.flutter.test." + GetCurrentTestName() + ".",
                         ThreadHost::Type::Platform);
  auto task_runner = thread_host.platform_thread->GetTaskRunner();
  TaskRunners task_runners("test", task_runner, task_runner, task_runner,
                           task_runner);
  auto shell = CreateShell({
      .settings = settings,
      .task_runners = task_runners,
      .is_gpu_disabled = true,
  });
  ASSERT_TRUE(DartVMRef::IsInstanceRunning());
  ASSERT_TRUE(ValidateShell(shell.get()));

  bool is_disabled = false;
  shell->GetIsGpuDisabledSyncSwitch()->Execute(
      fml::SyncSwitch::Handlers().SetIfTrue([&] { is_disabled = true; }));
  ASSERT_TRUE(is_disabled);

  DestroyShell(std::move(shell), task_runners);
  ASSERT_FALSE(DartVMRef::IsInstanceRunning());
}

TEST_F(ShellTest, InitializeWithGPUAndPlatformThreadsTheSame) {
  ASSERT_FALSE(DartVMRef::IsInstanceRunning());
  Settings settings = CreateSettingsForFixture();
  ThreadHost thread_host(
      "io.flutter.test." + GetCurrentTestName() + ".",
      ThreadHost::Type::Platform | ThreadHost::Type::IO | ThreadHost::Type::UI);
  TaskRunners task_runners(
      "test",
      thread_host.platform_thread->GetTaskRunner(),  // platform
      thread_host.platform_thread->GetTaskRunner(),  // raster
      thread_host.ui_thread->GetTaskRunner(),        // ui
      thread_host.io_thread->GetTaskRunner()         // io
  );
  auto shell = CreateShell(settings, task_runners);
  ASSERT_TRUE(DartVMRef::IsInstanceRunning());
  ASSERT_TRUE(ValidateShell(shell.get()));
  DestroyShell(std::move(shell), task_runners);
  ASSERT_FALSE(DartVMRef::IsInstanceRunning());
}

TEST_F(ShellTest, FixturesAreFunctional) {
  ASSERT_FALSE(DartVMRef::IsInstanceRunning());
  auto settings = CreateSettingsForFixture();
  auto shell = CreateShell(settings);
  ASSERT_TRUE(ValidateShell(shell.get()));

  auto configuration = RunConfiguration::InferFromSettings(settings);
  ASSERT_TRUE(configuration.IsValid());
  configuration.SetEntrypoint("fixturesAreFunctionalMain");

  fml::AutoResetWaitableEvent main_latch;
  AddNativeCallback(
      "SayHiFromFixturesAreFunctionalMain",
      CREATE_NATIVE_ENTRY([&main_latch](auto args) { main_latch.Signal(); }));

  RunEngine(shell.get(), std::move(configuration));
  main_latch.Wait();
  ASSERT_TRUE(DartVMRef::IsInstanceRunning());
  DestroyShell(std::move(shell));
  ASSERT_FALSE(DartVMRef::IsInstanceRunning());
}

TEST_F(ShellTest, SecondaryIsolateBindingsAreSetupViaShellSettings) {
  ASSERT_FALSE(DartVMRef::IsInstanceRunning());
  auto settings = CreateSettingsForFixture();
  auto shell = CreateShell(settings);
  ASSERT_TRUE(ValidateShell(shell.get()));

  auto configuration = RunConfiguration::InferFromSettings(settings);
  ASSERT_TRUE(configuration.IsValid());
  configuration.SetEntrypoint("testCanLaunchSecondaryIsolate");

  fml::CountDownLatch latch(2);
  AddNativeCallback("NotifyNative", CREATE_NATIVE_ENTRY([&latch](auto args) {
                      latch.CountDown();
                    }));

  RunEngine(shell.get(), std::move(configuration));

  latch.Wait();

  ASSERT_TRUE(DartVMRef::IsInstanceRunning());
  DestroyShell(std::move(shell));
  ASSERT_FALSE(DartVMRef::IsInstanceRunning());
}

TEST_F(ShellTest, LastEntrypoint) {
  ASSERT_FALSE(DartVMRef::IsInstanceRunning());
  auto settings = CreateSettingsForFixture();
  auto shell = CreateShell(settings);
  ASSERT_TRUE(ValidateShell(shell.get()));

  auto configuration = RunConfiguration::InferFromSettings(settings);
  ASSERT_TRUE(configuration.IsValid());
  std::string entry_point = "fixturesAreFunctionalMain";
  configuration.SetEntrypoint(entry_point);

  fml::AutoResetWaitableEvent main_latch;
  std::string last_entry_point;
  AddNativeCallback(
      "SayHiFromFixturesAreFunctionalMain", CREATE_NATIVE_ENTRY([&](auto args) {
        last_entry_point = shell->GetEngine()->GetLastEntrypoint();
        main_latch.Signal();
      }));

  RunEngine(shell.get(), std::move(configuration));
  main_latch.Wait();
  EXPECT_EQ(entry_point, last_entry_point);
  ASSERT_TRUE(DartVMRef::IsInstanceRunning());
  DestroyShell(std::move(shell));
  ASSERT_FALSE(DartVMRef::IsInstanceRunning());
}

TEST_F(ShellTest, LastEntrypointArgs) {
  ASSERT_FALSE(DartVMRef::IsInstanceRunning());
  auto settings = CreateSettingsForFixture();
  auto shell = CreateShell(settings);
  ASSERT_TRUE(ValidateShell(shell.get()));

  auto configuration = RunConfiguration::InferFromSettings(settings);
  ASSERT_TRUE(configuration.IsValid());
  std::string entry_point = "fixturesAreFunctionalMain";
  std::vector<std::string> entry_point_args = {"arg1"};
  configuration.SetEntrypoint(entry_point);
  configuration.SetEntrypointArgs(entry_point_args);

  fml::AutoResetWaitableEvent main_latch;
  std::vector<std::string> last_entry_point_args;
  AddNativeCallback(
      "SayHiFromFixturesAreFunctionalMain", CREATE_NATIVE_ENTRY([&](auto args) {
        last_entry_point_args = shell->GetEngine()->GetLastEntrypointArgs();
        main_latch.Signal();
      }));

  RunEngine(shell.get(), std::move(configuration));
  main_latch.Wait();
#if (FLUTTER_RUNTIME_MODE == FLUTTER_RUNTIME_MODE_DEBUG)
  EXPECT_EQ(last_entry_point_args, entry_point_args);
#else
  ASSERT_TRUE(last_entry_point_args.empty());
#endif
  ASSERT_TRUE(DartVMRef::IsInstanceRunning());
  DestroyShell(std::move(shell));
  ASSERT_FALSE(DartVMRef::IsInstanceRunning());
}

TEST_F(ShellTest, DisallowedDartVMFlag) {
#if defined(OS_FUCHSIA)
  GTEST_SKIP() << "This test flakes on Fuchsia. https://fxbug.dev/110006 ";
#endif  // OS_FUCHSIA

  // Run this test in a thread-safe manner, otherwise gtest will complain.
  ::testing::FLAGS_gtest_death_test_style = "threadsafe";

  const std::vector<fml::CommandLine::Option> options = {
      fml::CommandLine::Option("dart-flags", "--verify_after_gc")};
  fml::CommandLine command_line("", options, std::vector<std::string>());

  // Upon encountering a disallowed Dart flag the process terminates.
  const char* expected =
      "Encountered disallowed Dart VM flag: --verify_after_gc";
  ASSERT_DEATH(flutter::SettingsFromCommandLine(command_line), expected);
}

TEST_F(ShellTest, AllowedDartVMFlag) {
  std::vector<const char*> flags = {
      "--enable-isolate-groups",
      "--no-enable-isolate-groups",
  };
#if !FLUTTER_RELEASE
  flags.push_back("--max_profile_depth 1");
  flags.push_back("--random_seed 42");
  flags.push_back("--max_subtype_cache_entries=22");
  if (!DartVM::IsRunningPrecompiledCode()) {
    flags.push_back("--enable_mirrors");
  }
#endif

  TestDartVmFlags(flags);
}

TEST_F(ShellTest, NoNeedToReportTimingsByDefault) {
  auto settings = CreateSettingsForFixture();
  std::unique_ptr<Shell> shell = CreateShell(settings);

  // Create the surface needed by rasterizer
  PlatformViewNotifyCreated(shell.get());

  auto configuration = RunConfiguration::InferFromSettings(settings);
  configuration.SetEntrypoint("emptyMain");

  RunEngine(shell.get(), std::move(configuration));
  PumpOneFrame(shell.get());
  ASSERT_FALSE(GetNeedsReportTimings(shell.get()));

  // This assertion may or may not be the direct result of needs_report_timings_
  // being false. The count could be 0 simply because we just cleared
  // unreported timings by reporting them. Hence this can't replace the
  // ASSERT_FALSE(GetNeedsReportTimings(shell.get())) check. We added
  // this assertion for an additional confidence that we're not pushing
  // back to unreported timings unnecessarily.
  //
  // Conversely, do not assert UnreportedTimingsCount(shell.get()) to be
  // positive in any tests. Otherwise those tests will be flaky as the clearing
  // of unreported timings is unpredictive.
  ASSERT_EQ(UnreportedTimingsCount(shell.get()), 0);
  DestroyShell(std::move(shell));
}

TEST_F(ShellTest, NeedsReportTimingsIsSetWithCallback) {
  auto settings = CreateSettingsForFixture();
  std::unique_ptr<Shell> shell = CreateShell(settings);

  // Create the surface needed by rasterizer
  PlatformViewNotifyCreated(shell.get());

  auto configuration = RunConfiguration::InferFromSettings(settings);
  configuration.SetEntrypoint("dummyReportTimingsMain");

  RunEngine(shell.get(), std::move(configuration));
  PumpOneFrame(shell.get());
  ASSERT_TRUE(GetNeedsReportTimings(shell.get()));
  DestroyShell(std::move(shell));
}

static void CheckFrameTimings(const std::vector<FrameTiming>& timings,
                              fml::TimePoint start,
                              fml::TimePoint finish) {
  fml::TimePoint last_frame_start;
  for (size_t i = 0; i < timings.size(); i += 1) {
    // Ensure that timings are sorted.
    ASSERT_TRUE(timings[i].Get(FrameTiming::kPhases[0]) >= last_frame_start);
    last_frame_start = timings[i].Get(FrameTiming::kPhases[0]);

    fml::TimePoint last_phase_time;
    for (auto phase : FrameTiming::kPhases) {
      // raster finish wall time doesn't use the same clock base
      // as rest of the frame timings.
      if (phase == FrameTiming::kRasterFinishWallTime) {
        continue;
      }

      ASSERT_TRUE(timings[i].Get(phase) >= start);
      ASSERT_TRUE(timings[i].Get(phase) <= finish);

      // phases should have weakly increasing time points
      ASSERT_TRUE(last_phase_time <= timings[i].Get(phase));
      last_phase_time = timings[i].Get(phase);
    }
  }
}

TEST_F(ShellTest, ReportTimingsIsCalled) {
  auto settings = CreateSettingsForFixture();
  std::unique_ptr<Shell> shell = CreateShell(settings);

  // We MUST put |start| after |CreateShell| because the clock source will be
  // reset through |TimePoint::SetClockSource()| in
  // |DartVMInitializer::Initialize()| within |CreateShell()|.
  fml::TimePoint start = fml::TimePoint::Now();

  // Create the surface needed by rasterizer
  PlatformViewNotifyCreated(shell.get());

  auto configuration = RunConfiguration::InferFromSettings(settings);
  ASSERT_TRUE(configuration.IsValid());
  configuration.SetEntrypoint("reportTimingsMain");
  fml::AutoResetWaitableEvent reportLatch;
  std::vector<int64_t> timestamps;
  auto nativeTimingCallback = [&reportLatch,
                               &timestamps](Dart_NativeArguments args) {
    Dart_Handle exception = nullptr;
    ASSERT_EQ(timestamps.size(), 0ul);
    timestamps = tonic::DartConverter<std::vector<int64_t>>::FromArguments(
        args, 0, exception);
    reportLatch.Signal();
  };
  AddNativeCallback("NativeReportTimingsCallback",
                    CREATE_NATIVE_ENTRY(nativeTimingCallback));
  RunEngine(shell.get(), std::move(configuration));

  // Pump many frames so we can trigger the report quickly instead of waiting
  // for the 1 second threshold.
  for (int i = 0; i < 200; i += 1) {
    PumpOneFrame(shell.get());
  }

  reportLatch.Wait();
  DestroyShell(std::move(shell));

  fml::TimePoint finish = fml::TimePoint::Now();
  ASSERT_TRUE(!timestamps.empty());
  ASSERT_TRUE(timestamps.size() % FrameTiming::kCount == 0);
  std::vector<FrameTiming> timings(timestamps.size() / FrameTiming::kCount);

  for (size_t i = 0; i * FrameTiming::kCount < timestamps.size(); i += 1) {
    for (auto phase : FrameTiming::kPhases) {
      timings[i].Set(
          phase,
          fml::TimePoint::FromEpochDelta(fml::TimeDelta::FromMicroseconds(
              timestamps[i * FrameTiming::kCount + phase])));
    }
  }
  CheckFrameTimings(timings, start, finish);
}

TEST_F(ShellTest, FrameRasterizedCallbackIsCalled) {
  auto settings = CreateSettingsForFixture();

  FrameTiming timing;
  fml::AutoResetWaitableEvent timingLatch;
  settings.frame_rasterized_callback = [&timing,
                                        &timingLatch](const FrameTiming& t) {
    timing = t;
    timingLatch.Signal();
  };

  std::unique_ptr<Shell> shell = CreateShell(settings);

  // Wait to make |start| bigger than zero
  using namespace std::chrono_literals;
  std::this_thread::sleep_for(1ms);

  // We MUST put |start| after |CreateShell()| because the clock source will be
  // reset through |TimePoint::SetClockSource()| in
  // |DartVMInitializer::Initialize()| within |CreateShell()|.
  fml::TimePoint start = fml::TimePoint::Now();

  for (auto phase : FrameTiming::kPhases) {
    timing.Set(phase, fml::TimePoint());
    // Check that the time points are initially smaller than start, so
    // CheckFrameTimings will fail if they're not properly set later.
    ASSERT_TRUE(timing.Get(phase) < start);
  }

  // Create the surface needed by rasterizer
  PlatformViewNotifyCreated(shell.get());

  auto configuration = RunConfiguration::InferFromSettings(settings);
  configuration.SetEntrypoint("onBeginFrameMain");

  int64_t frame_target_time;
  auto nativeOnBeginFrame = [&frame_target_time](Dart_NativeArguments args) {
    Dart_Handle exception = nullptr;
    frame_target_time =
        tonic::DartConverter<int64_t>::FromArguments(args, 0, exception);
  };
  AddNativeCallback("NativeOnBeginFrame",
                    CREATE_NATIVE_ENTRY(nativeOnBeginFrame));

  RunEngine(shell.get(), std::move(configuration));
  PumpOneFrame(shell.get());

  // Check that timing is properly set. This implies that
  // settings.frame_rasterized_callback is called.
  timingLatch.Wait();
  fml::TimePoint finish = fml::TimePoint::Now();
  std::vector<FrameTiming> timings = {timing};
  CheckFrameTimings(timings, start, finish);

  // Check that onBeginFrame, which is the frame_target_time, is after
  // FrameTiming's build start
  int64_t build_start =
      timing.Get(FrameTiming::kBuildStart).ToEpochDelta().ToMicroseconds();
  ASSERT_GT(frame_target_time, build_start);
  DestroyShell(std::move(shell));
}

TEST_F(ShellTest, ExternalEmbedderNoThreadMerger) {
  auto settings = CreateSettingsForFixture();
  fml::AutoResetWaitableEvent end_frame_latch;
  bool end_frame_called = false;
  auto end_frame_callback =
      [&](bool should_resubmit_frame,
          const fml::RefPtr<fml::RasterThreadMerger>& raster_thread_merger) {
        ASSERT_TRUE(raster_thread_merger.get() == nullptr);
        ASSERT_FALSE(should_resubmit_frame);
        end_frame_called = true;
        end_frame_latch.Signal();
      };
  auto external_view_embedder = std::make_shared<ShellTestExternalViewEmbedder>(
      end_frame_callback, PostPrerollResult::kResubmitFrame, false);
  auto shell = CreateShell({
      .settings = settings,
      .platform_view_create_callback = ShellTestPlatformViewBuilder({
          .shell_test_external_view_embedder = external_view_embedder,
      }),
  });

  // Create the surface needed by rasterizer
  PlatformViewNotifyCreated(shell.get());

  auto configuration = RunConfiguration::InferFromSettings(settings);
  configuration.SetEntrypoint("emptyMain");

  RunEngine(shell.get(), std::move(configuration));

  LayerTreeBuilder builder = [&](const std::shared_ptr<ContainerLayer>& root) {
    auto display_list_layer = std::make_shared<DisplayListLayer>(
        SkPoint::Make(10, 10), MakeSizedDisplayList(80, 80), false, false);
    root->Add(display_list_layer);
  };

  PumpOneFrame(shell.get(), 100, 100, builder);
  end_frame_latch.Wait();
  ASSERT_TRUE(end_frame_called);

  DestroyShell(std::move(shell));
}

TEST_F(ShellTest, PushBackdropFilterToVisitedPlatformViews) {
#if defined(OS_FUCHSIA)
  GTEST_SKIP() << "RasterThreadMerger flakes on Fuchsia. "
                  "https://github.com/flutter/flutter/issues/59816 ";
#endif

  auto settings = CreateSettingsForFixture();

  std::shared_ptr<ShellTestExternalViewEmbedder> external_view_embedder;

  fml::AutoResetWaitableEvent end_frame_latch;
  bool end_frame_called = false;
  std::vector<int64_t> visited_platform_views;
  MutatorsStack stack_50;
  MutatorsStack stack_75;
  auto end_frame_callback =
      [&](bool should_resubmit_frame,
          const fml::RefPtr<fml::RasterThreadMerger>& raster_thread_merger) {
        if (end_frame_called) {
          return;
        }
        ASSERT_TRUE(raster_thread_merger.get() == nullptr);
        ASSERT_FALSE(should_resubmit_frame);
        end_frame_called = true;
        visited_platform_views =
            external_view_embedder->GetVisitedPlatformViews();
        stack_50 = external_view_embedder->GetStack(50);
        stack_75 = external_view_embedder->GetStack(75);
        end_frame_latch.Signal();
      };

  external_view_embedder = std::make_shared<ShellTestExternalViewEmbedder>(
      end_frame_callback, PostPrerollResult::kResubmitFrame, false);
  auto shell = CreateShell({
      .settings = settings,
      .platform_view_create_callback = ShellTestPlatformViewBuilder({
          .shell_test_external_view_embedder = external_view_embedder,
      }),
  });

  // Create the surface needed by rasterizer
  PlatformViewNotifyCreated(shell.get());

  auto configuration = RunConfiguration::InferFromSettings(settings);
  configuration.SetEntrypoint("emptyMain");

  RunEngine(shell.get(), std::move(configuration));

  LayerTreeBuilder builder = [&](const std::shared_ptr<ContainerLayer>& root) {
    auto platform_view_layer = std::make_shared<PlatformViewLayer>(
        SkPoint::Make(10, 10), SkSize::Make(10, 10), 50);
    root->Add(platform_view_layer);
    auto transform_layer =
        std::make_shared<TransformLayer>(SkMatrix::Translate(1, 1));
    root->Add(transform_layer);
    auto clip_rect_layer = std::make_shared<ClipRectLayer>(
        SkRect::MakeLTRB(0, 0, 30, 30), Clip::hardEdge);
    transform_layer->Add(clip_rect_layer);
    auto filter = std::make_shared<DlBlurImageFilter>(5, 5, DlTileMode::kClamp);
    auto backdrop_filter_layer =
        std::make_shared<BackdropFilterLayer>(filter, DlBlendMode::kSrcOver);
    clip_rect_layer->Add(backdrop_filter_layer);
    auto platform_view_layer2 = std::make_shared<PlatformViewLayer>(
        SkPoint::Make(10, 10), SkSize::Make(10, 10), 75);
    backdrop_filter_layer->Add(platform_view_layer2);
  };

  PumpOneFrame(shell.get(), 100, 100, builder);
  end_frame_latch.Wait();
  ASSERT_EQ(visited_platform_views, (std::vector<int64_t>{50, 75}));
  ASSERT_TRUE(stack_75.is_empty());
  ASSERT_FALSE(stack_50.is_empty());

  auto filter = DlBlurImageFilter(5, 5, DlTileMode::kClamp);
  auto mutator = *stack_50.Begin();
  ASSERT_EQ(mutator->GetType(), MutatorType::kBackdropFilter);
  ASSERT_EQ(mutator->GetFilterMutation().GetFilter(), filter);
  // Make sure the filterRect is in global coordinates (contains the (1,1)
  // translation).
  ASSERT_EQ(mutator->GetFilterMutation().GetFilterRect(),
            SkRect::MakeLTRB(1, 1, 31, 31));

  DestroyShell(std::move(shell));
}

// TODO(https://github.com/flutter/flutter/issues/59816): Enable on fuchsia.
TEST_F(ShellTest,
       ExternalEmbedderEndFrameIsCalledWhenPostPrerollResultIsResubmit) {
#if defined(OS_FUCHSIA)
  GTEST_SKIP() << "RasterThreadMerger flakes on Fuchsia. "
                  "https://github.com/flutter/flutter/issues/59816 ";
#endif

  auto settings = CreateSettingsForFixture();
  fml::AutoResetWaitableEvent end_frame_latch;
  bool end_frame_called = false;
  auto end_frame_callback =
      [&](bool should_resubmit_frame,
          const fml::RefPtr<fml::RasterThreadMerger>& raster_thread_merger) {
        ASSERT_TRUE(raster_thread_merger.get() != nullptr);
        ASSERT_TRUE(should_resubmit_frame);
        end_frame_called = true;
        end_frame_latch.Signal();
      };
  auto external_view_embedder = std::make_shared<ShellTestExternalViewEmbedder>(
      end_frame_callback, PostPrerollResult::kResubmitFrame, true);
  auto shell = CreateShell({
      .settings = settings,
      .platform_view_create_callback = ShellTestPlatformViewBuilder({
          .shell_test_external_view_embedder = external_view_embedder,
      }),
  });

  // Create the surface needed by rasterizer
  PlatformViewNotifyCreated(shell.get());

  auto configuration = RunConfiguration::InferFromSettings(settings);
  configuration.SetEntrypoint("emptyMain");

  RunEngine(shell.get(), std::move(configuration));

  LayerTreeBuilder builder = [&](const std::shared_ptr<ContainerLayer>& root) {
    auto display_list_layer = std::make_shared<DisplayListLayer>(
        SkPoint::Make(10, 10), MakeSizedDisplayList(80, 80), false, false);
    root->Add(display_list_layer);
  };

  PumpOneFrame(shell.get(), 100, 100, builder);
  end_frame_latch.Wait();

  ASSERT_TRUE(end_frame_called);

  DestroyShell(std::move(shell));
}

TEST_F(ShellTest, OnPlatformViewDestroyDisablesThreadMerger) {
#if defined(OS_FUCHSIA)
  GTEST_SKIP() << "RasterThreadMerger flakes on Fuchsia. "
                  "https://github.com/flutter/flutter/issues/59816 ";
#endif

  auto settings = CreateSettingsForFixture();
  fml::RefPtr<fml::RasterThreadMerger> raster_thread_merger;
  auto end_frame_callback =
      [&](bool should_resubmit_frame,
          fml::RefPtr<fml::RasterThreadMerger> thread_merger) {
        raster_thread_merger = std::move(thread_merger);
      };
  auto external_view_embedder = std::make_shared<ShellTestExternalViewEmbedder>(
      end_frame_callback, PostPrerollResult::kSuccess, true);

  auto shell = CreateShell({
      .settings = settings,
      .platform_view_create_callback = ShellTestPlatformViewBuilder({
          .shell_test_external_view_embedder = external_view_embedder,
      }),
  });

  // Create the surface needed by rasterizer
  PlatformViewNotifyCreated(shell.get());

  auto configuration = RunConfiguration::InferFromSettings(settings);
  configuration.SetEntrypoint("emptyMain");

  RunEngine(shell.get(), std::move(configuration));

  LayerTreeBuilder builder = [&](const std::shared_ptr<ContainerLayer>& root) {
    auto display_list_layer = std::make_shared<DisplayListLayer>(
        SkPoint::Make(10, 10), MakeSizedDisplayList(80, 80), false, false);
    root->Add(display_list_layer);
  };

  PumpOneFrame(shell.get(), 100, 100, builder);

  auto result = shell->WaitForFirstFrame(fml::TimeDelta::Max());
  ASSERT_TRUE(result.ok()) << "Result: " << static_cast<int>(result.code())
                           << ": " << result.message();

  ASSERT_TRUE(raster_thread_merger->IsEnabled());

  ValidateDestroyPlatformView(shell.get());
  ASSERT_TRUE(raster_thread_merger->IsEnabled());

  // Validate the platform view can be recreated and destroyed again
  ValidateShell(shell.get());
  ASSERT_TRUE(raster_thread_merger->IsEnabled());
  DestroyShell(std::move(shell));
}

TEST_F(ShellTest, OnPlatformViewDestroyAfterMergingThreads) {
#if defined(OS_FUCHSIA)
  GTEST_SKIP() << "RasterThreadMerger flakes on Fuchsia. "
                  "https://github.com/flutter/flutter/issues/59816 ";
#endif

  const int ThreadMergingLease = 10;
  auto settings = CreateSettingsForFixture();
  fml::AutoResetWaitableEvent end_frame_latch;
  std::shared_ptr<ShellTestExternalViewEmbedder> external_view_embedder;

  auto end_frame_callback =
      [&](bool should_resubmit_frame,
          const fml::RefPtr<fml::RasterThreadMerger>& raster_thread_merger) {
        if (should_resubmit_frame && !raster_thread_merger->IsMerged()) {
          raster_thread_merger->MergeWithLease(ThreadMergingLease);

          ASSERT_TRUE(raster_thread_merger->IsMerged());
          external_view_embedder->UpdatePostPrerollResult(
              PostPrerollResult::kSuccess);
        }
        end_frame_latch.Signal();
      };
  external_view_embedder = std::make_shared<ShellTestExternalViewEmbedder>(
      end_frame_callback, PostPrerollResult::kSuccess, true);
  // Set resubmit once to trigger thread merging.
  external_view_embedder->UpdatePostPrerollResult(
      PostPrerollResult::kResubmitFrame);
  auto shell = CreateShell({
      .settings = settings,
      .platform_view_create_callback = ShellTestPlatformViewBuilder({
          .shell_test_external_view_embedder = external_view_embedder,
      }),
  });

  // Create the surface needed by rasterizer
  PlatformViewNotifyCreated(shell.get());

  auto configuration = RunConfiguration::InferFromSettings(settings);
  configuration.SetEntrypoint("emptyMain");

  RunEngine(shell.get(), std::move(configuration));

  LayerTreeBuilder builder = [&](const std::shared_ptr<ContainerLayer>& root) {
    auto display_list_layer = std::make_shared<DisplayListLayer>(
        SkPoint::Make(10, 10), MakeSizedDisplayList(80, 80), false, false);
    root->Add(display_list_layer);
  };

  PumpOneFrame(shell.get(), 100, 100, builder);
  // Pump one frame to trigger thread merging.
  end_frame_latch.Wait();
  // Pump another frame to ensure threads are merged and a regular layer tree is
  // submitted.
  PumpOneFrame(shell.get(), 100, 100, builder);
  // Threads are merged here. PlatformViewNotifyDestroy should be executed
  // successfully.
  ASSERT_TRUE(fml::TaskRunnerChecker::RunsOnTheSameThread(
      shell->GetTaskRunners().GetRasterTaskRunner()->GetTaskQueueId(),
      shell->GetTaskRunners().GetPlatformTaskRunner()->GetTaskQueueId()));
  ValidateDestroyPlatformView(shell.get());

  // Ensure threads are unmerged after platform view destroy
  ASSERT_FALSE(fml::TaskRunnerChecker::RunsOnTheSameThread(
      shell->GetTaskRunners().GetRasterTaskRunner()->GetTaskQueueId(),
      shell->GetTaskRunners().GetPlatformTaskRunner()->GetTaskQueueId()));

  // Validate the platform view can be recreated and destroyed again
  ValidateShell(shell.get());

  DestroyShell(std::move(shell));
}

TEST_F(ShellTest, OnPlatformViewDestroyWhenThreadsAreMerging) {
#if defined(OS_FUCHSIA)
  GTEST_SKIP() << "RasterThreadMerger flakes on Fuchsia. "
                  "https://github.com/flutter/flutter/issues/59816 ";
#endif

  const int kThreadMergingLease = 10;
  auto settings = CreateSettingsForFixture();
  fml::AutoResetWaitableEvent end_frame_latch;
  auto end_frame_callback =
      [&](bool should_resubmit_frame,
          const fml::RefPtr<fml::RasterThreadMerger>& raster_thread_merger) {
        if (should_resubmit_frame && !raster_thread_merger->IsMerged()) {
          raster_thread_merger->MergeWithLease(kThreadMergingLease);
        }
        end_frame_latch.Signal();
      };
  // Start with a regular layer tree with `PostPrerollResult::kSuccess` so we
  // can later check if the rasterizer is tore down using
  // |ValidateDestroyPlatformView|
  auto external_view_embedder = std::make_shared<ShellTestExternalViewEmbedder>(
      end_frame_callback, PostPrerollResult::kSuccess, true);

  auto shell = CreateShell({
      .settings = settings,
      .platform_view_create_callback = ShellTestPlatformViewBuilder({
          .shell_test_external_view_embedder = external_view_embedder,
      }),
  });

  // Create the surface needed by rasterizer
  PlatformViewNotifyCreated(shell.get());

  auto configuration = RunConfiguration::InferFromSettings(settings);
  configuration.SetEntrypoint("emptyMain");

  RunEngine(shell.get(), std::move(configuration));

  LayerTreeBuilder builder = [&](const std::shared_ptr<ContainerLayer>& root) {
    auto display_list_layer = std::make_shared<DisplayListLayer>(
        SkPoint::Make(10, 10), MakeSizedDisplayList(80, 80), false, false);
    root->Add(display_list_layer);
  };

  PumpOneFrame(shell.get(), 100, 100, builder);
  // Pump one frame and threads aren't merged
  end_frame_latch.Wait();
  ASSERT_FALSE(fml::TaskRunnerChecker::RunsOnTheSameThread(
      shell->GetTaskRunners().GetRasterTaskRunner()->GetTaskQueueId(),
      shell->GetTaskRunners().GetPlatformTaskRunner()->GetTaskQueueId()));

  // Pump a frame with `PostPrerollResult::kResubmitFrame` to start merging
  // threads
  external_view_embedder->UpdatePostPrerollResult(
      PostPrerollResult::kResubmitFrame);
  PumpOneFrame(shell.get(), 100, 100, builder);

  // Now destroy the platform view immediately.
  // Two things can happen here:
  // 1. Threads haven't merged. 2. Threads has already merged.
  // |Shell:OnPlatformViewDestroy| should be able to handle both cases.
  ValidateDestroyPlatformView(shell.get());

  // Ensure threads are unmerged after platform view destroy
  ASSERT_FALSE(fml::TaskRunnerChecker::RunsOnTheSameThread(
      shell->GetTaskRunners().GetRasterTaskRunner()->GetTaskQueueId(),
      shell->GetTaskRunners().GetPlatformTaskRunner()->GetTaskQueueId()));

  // Validate the platform view can be recreated and destroyed again
  ValidateShell(shell.get());

  DestroyShell(std::move(shell));
}

TEST_F(ShellTest,
       OnPlatformViewDestroyWithThreadMergerWhileThreadsAreUnmerged) {
#if defined(OS_FUCHSIA)
  GTEST_SKIP() << "RasterThreadMerger flakes on Fuchsia. "
                  "https://github.com/flutter/flutter/issues/59816 ";
#endif

  auto settings = CreateSettingsForFixture();
  fml::AutoResetWaitableEvent end_frame_latch;
  auto end_frame_callback =
      [&](bool should_resubmit_frame,
          const fml::RefPtr<fml::RasterThreadMerger>& raster_thread_merger) {
        end_frame_latch.Signal();
      };
  auto external_view_embedder = std::make_shared<ShellTestExternalViewEmbedder>(
      end_frame_callback, PostPrerollResult::kSuccess, true);
  auto shell = CreateShell({
      .settings = settings,
      .platform_view_create_callback = ShellTestPlatformViewBuilder({
          .shell_test_external_view_embedder = external_view_embedder,
      }),
  });

  // Create the surface needed by rasterizer
  PlatformViewNotifyCreated(shell.get());

  auto configuration = RunConfiguration::InferFromSettings(settings);
  configuration.SetEntrypoint("emptyMain");

  RunEngine(shell.get(), std::move(configuration));

  LayerTreeBuilder builder = [&](const std::shared_ptr<ContainerLayer>& root) {
    auto display_list_layer = std::make_shared<DisplayListLayer>(
        SkPoint::Make(10, 10), MakeSizedDisplayList(80, 80), false, false);
    root->Add(display_list_layer);
  };
  PumpOneFrame(shell.get(), 100, 100, builder);
  end_frame_latch.Wait();

  // Threads should not be merged.
  ASSERT_FALSE(fml::TaskRunnerChecker::RunsOnTheSameThread(
      shell->GetTaskRunners().GetRasterTaskRunner()->GetTaskQueueId(),
      shell->GetTaskRunners().GetPlatformTaskRunner()->GetTaskQueueId()));
  ValidateDestroyPlatformView(shell.get());

  // Ensure threads are unmerged after platform view destroy
  ASSERT_FALSE(fml::TaskRunnerChecker::RunsOnTheSameThread(
      shell->GetTaskRunners().GetRasterTaskRunner()->GetTaskQueueId(),
      shell->GetTaskRunners().GetPlatformTaskRunner()->GetTaskQueueId()));

  // Validate the platform view can be recreated and destroyed again
  ValidateShell(shell.get());

  DestroyShell(std::move(shell));
}

TEST_F(ShellTest, OnPlatformViewDestroyWithoutRasterThreadMerger) {
  auto settings = CreateSettingsForFixture();

  auto shell = CreateShell(settings);

  // Create the surface needed by rasterizer
  PlatformViewNotifyCreated(shell.get());

  auto configuration = RunConfiguration::InferFromSettings(settings);
  configuration.SetEntrypoint("emptyMain");

  RunEngine(shell.get(), std::move(configuration));

  LayerTreeBuilder builder = [&](const std::shared_ptr<ContainerLayer>& root) {
    auto display_list_layer = std::make_shared<DisplayListLayer>(
        SkPoint::Make(10, 10), MakeSizedDisplayList(80, 80), false, false);
    root->Add(display_list_layer);
  };
  PumpOneFrame(shell.get(), 100, 100, builder);

  // Threads should not be merged.
  ASSERT_FALSE(fml::TaskRunnerChecker::RunsOnTheSameThread(
      shell->GetTaskRunners().GetRasterTaskRunner()->GetTaskQueueId(),
      shell->GetTaskRunners().GetPlatformTaskRunner()->GetTaskQueueId()));
  ValidateDestroyPlatformView(shell.get());

  // Ensure threads are unmerged after platform view destroy
  ASSERT_FALSE(fml::TaskRunnerChecker::RunsOnTheSameThread(
      shell->GetTaskRunners().GetRasterTaskRunner()->GetTaskQueueId(),
      shell->GetTaskRunners().GetPlatformTaskRunner()->GetTaskQueueId()));

  // Validate the platform view can be recreated and destroyed again
  ValidateShell(shell.get());

  DestroyShell(std::move(shell));
}

// TODO(https://github.com/flutter/flutter/issues/59816): Enable on fuchsia.
TEST_F(ShellTest, OnPlatformViewDestroyWithStaticThreadMerging) {
#if defined(OS_FUCHSIA)
  GTEST_SKIP() << "RasterThreadMerger flakes on Fuchsia. "
                  "https://github.com/flutter/flutter/issues/59816 ";
#endif

  auto settings = CreateSettingsForFixture();
  fml::AutoResetWaitableEvent end_frame_latch;
  auto end_frame_callback =
      [&](bool should_resubmit_frame,
          const fml::RefPtr<fml::RasterThreadMerger>& raster_thread_merger) {
        end_frame_latch.Signal();
      };
  auto external_view_embedder = std::make_shared<ShellTestExternalViewEmbedder>(
      end_frame_callback, PostPrerollResult::kSuccess, true);
  ThreadHost thread_host(
      "io.flutter.test." + GetCurrentTestName() + ".",
      ThreadHost::Type::Platform | ThreadHost::Type::IO | ThreadHost::Type::UI);
  TaskRunners task_runners(
      "test",
      thread_host.platform_thread->GetTaskRunner(),  // platform
      thread_host.platform_thread->GetTaskRunner(),  // raster
      thread_host.ui_thread->GetTaskRunner(),        // ui
      thread_host.io_thread->GetTaskRunner()         // io
  );
  auto shell = CreateShell({
      .settings = settings,
      .task_runners = task_runners,
      .platform_view_create_callback = ShellTestPlatformViewBuilder({
          .shell_test_external_view_embedder = external_view_embedder,
      }),
  });

  // Create the surface needed by rasterizer
  PlatformViewNotifyCreated(shell.get());

  auto configuration = RunConfiguration::InferFromSettings(settings);
  configuration.SetEntrypoint("emptyMain");

  RunEngine(shell.get(), std::move(configuration));

  LayerTreeBuilder builder = [&](const std::shared_ptr<ContainerLayer>& root) {
    auto display_list_layer = std::make_shared<DisplayListLayer>(
        SkPoint::Make(10, 10), MakeSizedDisplayList(80, 80), false, false);
    root->Add(display_list_layer);
  };
  PumpOneFrame(shell.get(), 100, 100, builder);
  end_frame_latch.Wait();

  ValidateDestroyPlatformView(shell.get());

  // Validate the platform view can be recreated and destroyed again
  ValidateShell(shell.get());

  DestroyShell(std::move(shell), task_runners);
}

TEST_F(ShellTest, GetUsedThisFrameShouldBeSetBeforeEndFrame) {
  auto settings = CreateSettingsForFixture();
  fml::AutoResetWaitableEvent end_frame_latch;
  std::shared_ptr<ShellTestExternalViewEmbedder> external_view_embedder;
  bool used_this_frame = true;
  auto end_frame_callback =
      [&](bool should_resubmit_frame,
          const fml::RefPtr<fml::RasterThreadMerger>& raster_thread_merger) {
        // We expect `used_this_frame` to be false.
        used_this_frame = external_view_embedder->GetUsedThisFrame();
        end_frame_latch.Signal();
      };
  external_view_embedder = std::make_shared<ShellTestExternalViewEmbedder>(
      end_frame_callback, PostPrerollResult::kSuccess, true);
  auto shell = CreateShell({
      .settings = settings,
      .platform_view_create_callback = ShellTestPlatformViewBuilder({
          .shell_test_external_view_embedder = external_view_embedder,
      }),
  });

  // Create the surface needed by rasterizer
  PlatformViewNotifyCreated(shell.get());

  auto configuration = RunConfiguration::InferFromSettings(settings);
  configuration.SetEntrypoint("emptyMain");

  RunEngine(shell.get(), std::move(configuration));

  LayerTreeBuilder builder = [&](const std::shared_ptr<ContainerLayer>& root) {
    auto display_list_layer = std::make_shared<DisplayListLayer>(
        SkPoint::Make(10, 10), MakeSizedDisplayList(80, 80), false, false);
    root->Add(display_list_layer);
  };
  PumpOneFrame(shell.get(), 100, 100, builder);
  end_frame_latch.Wait();
  ASSERT_FALSE(used_this_frame);

  // Validate the platform view can be recreated and destroyed again
  ValidateShell(shell.get());

  DestroyShell(std::move(shell));
}

// TODO(https://github.com/flutter/flutter/issues/66056): Deflake on all other
// platforms
TEST_F(ShellTest, DISABLED_SkipAndSubmitFrame) {
#if defined(OS_FUCHSIA)
  GTEST_SKIP() << "RasterThreadMerger flakes on Fuchsia. "
                  "https://github.com/flutter/flutter/issues/59816 ";
#endif

  auto settings = CreateSettingsForFixture();
  fml::AutoResetWaitableEvent end_frame_latch;
  std::shared_ptr<ShellTestExternalViewEmbedder> external_view_embedder;

  auto end_frame_callback =
      [&](bool should_resubmit_frame,
          const fml::RefPtr<fml::RasterThreadMerger>& raster_thread_merger) {
        if (should_resubmit_frame && !raster_thread_merger->IsMerged()) {
          raster_thread_merger->MergeWithLease(10);
          external_view_embedder->UpdatePostPrerollResult(
              PostPrerollResult::kSuccess);
        }
        end_frame_latch.Signal();
      };
  external_view_embedder = std::make_shared<ShellTestExternalViewEmbedder>(
      end_frame_callback, PostPrerollResult::kSkipAndRetryFrame, true);

  auto shell = CreateShell({
      .settings = settings,
      .platform_view_create_callback = ShellTestPlatformViewBuilder({
          .shell_test_external_view_embedder = external_view_embedder,
      }),
  });

  PlatformViewNotifyCreated(shell.get());

  auto configuration = RunConfiguration::InferFromSettings(settings);
  configuration.SetEntrypoint("emptyMain");
  RunEngine(shell.get(), std::move(configuration));

  ASSERT_EQ(0, external_view_embedder->GetSubmittedFrameCount());

  PumpOneFrame(shell.get());

  // `EndFrame` changed the post preroll result to `kSuccess`.
  end_frame_latch.Wait();

  // Let the resubmitted frame to run and `GetSubmittedFrameCount` should be
  // called.
  end_frame_latch.Wait();
  // 2 frames are submitted because `kSkipAndRetryFrame`, but only the 2nd frame
  // should be submitted with `external_view_embedder`, hence the below check.
  ASSERT_EQ(1, external_view_embedder->GetSubmittedFrameCount());

  PlatformViewNotifyDestroyed(shell.get());
  DestroyShell(std::move(shell));
}

TEST(SettingsTest, FrameTimingSetsAndGetsProperly) {
  // Ensure that all phases are in kPhases.
  ASSERT_EQ(sizeof(FrameTiming::kPhases),
            FrameTiming::kCount * sizeof(FrameTiming::Phase));

  int lastPhaseIndex = -1;
  FrameTiming timing;
  for (auto phase : FrameTiming::kPhases) {
    ASSERT_TRUE(phase > lastPhaseIndex);  // Ensure that kPhases are in order.
    lastPhaseIndex = phase;
    auto fake_time =
        fml::TimePoint::FromEpochDelta(fml::TimeDelta::FromMicroseconds(phase));
    timing.Set(phase, fake_time);
    ASSERT_TRUE(timing.Get(phase) == fake_time);
  }
}

TEST_F(ShellTest, ReportTimingsIsCalledImmediatelyAfterTheFirstFrame) {
  auto settings = CreateSettingsForFixture();
  std::unique_ptr<Shell> shell = CreateShell(settings);

  // Create the surface needed by rasterizer
  PlatformViewNotifyCreated(shell.get());

  auto configuration = RunConfiguration::InferFromSettings(settings);
  ASSERT_TRUE(configuration.IsValid());
  configuration.SetEntrypoint("reportTimingsMain");
  fml::AutoResetWaitableEvent reportLatch;
  std::vector<int64_t> timestamps;
  auto nativeTimingCallback = [&reportLatch,
                               &timestamps](Dart_NativeArguments args) {
    Dart_Handle exception = nullptr;
    ASSERT_EQ(timestamps.size(), 0ul);
    timestamps = tonic::DartConverter<std::vector<int64_t>>::FromArguments(
        args, 0, exception);
    reportLatch.Signal();
  };
  AddNativeCallback("NativeReportTimingsCallback",
                    CREATE_NATIVE_ENTRY(nativeTimingCallback));
  ASSERT_TRUE(configuration.IsValid());
  RunEngine(shell.get(), std::move(configuration));

  for (int i = 0; i < 10; i += 1) {
    PumpOneFrame(shell.get());
  }

  reportLatch.Wait();
  DestroyShell(std::move(shell));

  // Check for the immediate callback of the first frame that doesn't wait for
  // the other 9 frames to be rasterized.
  ASSERT_EQ(timestamps.size(), FrameTiming::kCount);
}

TEST_F(ShellTest, WaitForFirstFrame) {
  auto settings = CreateSettingsForFixture();
  std::unique_ptr<Shell> shell = CreateShell(settings);

  // Create the surface needed by rasterizer
  PlatformViewNotifyCreated(shell.get());

  auto configuration = RunConfiguration::InferFromSettings(settings);
  configuration.SetEntrypoint("emptyMain");

  RunEngine(shell.get(), std::move(configuration));
  PumpOneFrame(shell.get());
  fml::Status result = shell->WaitForFirstFrame(fml::TimeDelta::Max());
  ASSERT_TRUE(result.ok());

  DestroyShell(std::move(shell));
}

TEST_F(ShellTest, WaitForFirstFrameZeroSizeFrame) {
  auto settings = CreateSettingsForFixture();
  std::unique_ptr<Shell> shell = CreateShell(settings);

  // Create the surface needed by rasterizer
  PlatformViewNotifyCreated(shell.get());

  auto configuration = RunConfiguration::InferFromSettings(settings);
  configuration.SetEntrypoint("emptyMain");

  RunEngine(shell.get(), std::move(configuration));
  PumpOneFrame(shell.get(), {1.0, 0.0, 0.0, 22, 0});
  fml::Status result = shell->WaitForFirstFrame(fml::TimeDelta::Zero());
  ASSERT_FALSE(result.ok());
  ASSERT_EQ(result.code(), fml::StatusCode::kDeadlineExceeded);

  DestroyShell(std::move(shell));
}

TEST_F(ShellTest, WaitForFirstFrameTimeout) {
  auto settings = CreateSettingsForFixture();
  std::unique_ptr<Shell> shell = CreateShell(settings);

  // Create the surface needed by rasterizer
  PlatformViewNotifyCreated(shell.get());

  auto configuration = RunConfiguration::InferFromSettings(settings);
  configuration.SetEntrypoint("emptyMain");

  RunEngine(shell.get(), std::move(configuration));
  fml::Status result = shell->WaitForFirstFrame(fml::TimeDelta::Zero());
  ASSERT_FALSE(result.ok());
  ASSERT_EQ(result.code(), fml::StatusCode::kDeadlineExceeded);

  DestroyShell(std::move(shell));
}

TEST_F(ShellTest, WaitForFirstFrameMultiple) {
  auto settings = CreateSettingsForFixture();
  std::unique_ptr<Shell> shell = CreateShell(settings);

  // Create the surface needed by rasterizer
  PlatformViewNotifyCreated(shell.get());

  auto configuration = RunConfiguration::InferFromSettings(settings);
  configuration.SetEntrypoint("emptyMain");

  RunEngine(shell.get(), std::move(configuration));
  PumpOneFrame(shell.get());
  fml::Status result = shell->WaitForFirstFrame(fml::TimeDelta::Max());
  ASSERT_TRUE(result.ok());
  for (int i = 0; i < 100; ++i) {
    result = shell->WaitForFirstFrame(fml::TimeDelta::Zero());
    ASSERT_TRUE(result.ok());
  }

  DestroyShell(std::move(shell));
}

/// Makes sure that WaitForFirstFrame works if we rendered a frame with the
/// single-thread setup.
TEST_F(ShellTest, WaitForFirstFrameInlined) {
  Settings settings = CreateSettingsForFixture();
  auto task_runner = CreateNewThread();
  TaskRunners task_runners("test", task_runner, task_runner, task_runner,
                           task_runner);
  std::unique_ptr<Shell> shell = CreateShell(settings, task_runners);

  // Create the surface needed by rasterizer
  PlatformViewNotifyCreated(shell.get());

  auto configuration = RunConfiguration::InferFromSettings(settings);
  configuration.SetEntrypoint("emptyMain");

  RunEngine(shell.get(), std::move(configuration));
  PumpOneFrame(shell.get());
  fml::AutoResetWaitableEvent event;
  task_runner->PostTask([&shell, &event] {
    fml::Status result = shell->WaitForFirstFrame(fml::TimeDelta::Max());
    ASSERT_FALSE(result.ok());
    ASSERT_EQ(result.code(), fml::StatusCode::kFailedPrecondition);
    event.Signal();
  });
  ASSERT_FALSE(event.WaitWithTimeout(fml::TimeDelta::Max()));

  DestroyShell(std::move(shell), task_runners);
}

static size_t GetRasterizerResourceCacheBytesSync(const Shell& shell) {
  size_t bytes = 0;
  fml::AutoResetWaitableEvent latch;
  fml::TaskRunner::RunNowOrPostTask(
      shell.GetTaskRunners().GetRasterTaskRunner(), [&]() {
        if (auto rasterizer = shell.GetRasterizer()) {
          bytes = rasterizer->GetResourceCacheMaxBytes().value_or(0U);
        }
        latch.Signal();
      });
  latch.Wait();
  return bytes;
}

TEST_F(ShellTest, MultipleFluttersSetResourceCacheBytes) {
  TaskRunners task_runners = GetTaskRunnersForFixture();
  auto settings = CreateSettingsForFixture();
  settings.resource_cache_max_bytes_threshold = 4000000U;
  GrMockOptions main_context_options;
  sk_sp<GrDirectContext> main_context =
      GrDirectContext::MakeMock(&main_context_options);
  Shell::CreateCallback<PlatformView> platform_view_create_callback =
      [task_runners, main_context](flutter::Shell& shell) {
        auto result = std::make_unique<TestPlatformView>(shell, task_runners);
        ON_CALL(*result, CreateRenderingSurface())
            .WillByDefault(::testing::Invoke([main_context] {
              auto surface = std::make_unique<MockSurface>();
              ON_CALL(*surface, GetContext())
                  .WillByDefault(Return(main_context.get()));
              ON_CALL(*surface, IsValid()).WillByDefault(Return(true));
              ON_CALL(*surface, MakeRenderContextCurrent())
                  .WillByDefault(::testing::Invoke([] {
                    return std::make_unique<GLContextDefaultResult>(true);
                  }));
              return surface;
            }));
        return result;
      };

  auto shell = CreateShell({
      .settings = settings,
      .task_runners = task_runners,
      .platform_view_create_callback = platform_view_create_callback,
  });

  // Create the surface needed by rasterizer
  PlatformViewNotifyCreated(shell.get());

  auto configuration = RunConfiguration::InferFromSettings(settings);
  configuration.SetEntrypoint("emptyMain");

  RunEngine(shell.get(), std::move(configuration));
  PostSync(shell->GetTaskRunners().GetPlatformTaskRunner(), [&shell]() {
    shell->GetPlatformView()->SetViewportMetrics(kImplicitViewId,
                                                 {1.0, 100, 100, 22, 0});
  });

  // first cache bytes
  EXPECT_EQ(GetRasterizerResourceCacheBytesSync(*shell),
            static_cast<size_t>(480000U));

  auto shell_spawn_callback = [&]() {
    std::unique_ptr<Shell> spawn;
    PostSync(
        shell->GetTaskRunners().GetPlatformTaskRunner(),
        [this, &spawn, &spawner = shell, platform_view_create_callback]() {
          auto configuration =
              RunConfiguration::InferFromSettings(CreateSettingsForFixture());
          configuration.SetEntrypoint("emptyMain");
          spawn = spawner->Spawn(
              std::move(configuration), "", platform_view_create_callback,
              [](Shell& shell) { return std::make_unique<Rasterizer>(shell); });
          ASSERT_NE(nullptr, spawn.get());
          ASSERT_TRUE(ValidateShell(spawn.get()));
        });
    return spawn;
  };

  std::unique_ptr<Shell> second_shell = shell_spawn_callback();
  PlatformViewNotifyCreated(second_shell.get());
  PostSync(second_shell->GetTaskRunners().GetPlatformTaskRunner(),
           [&second_shell]() {
             second_shell->GetPlatformView()->SetViewportMetrics(
                 kImplicitViewId, {1.0, 100, 100, 22, 0});
           });
  // first cache bytes + second cache bytes
  EXPECT_EQ(GetRasterizerResourceCacheBytesSync(*shell),
            static_cast<size_t>(960000U));

  PostSync(second_shell->GetTaskRunners().GetPlatformTaskRunner(),
           [&second_shell]() {
             second_shell->GetPlatformView()->SetViewportMetrics(
                 kImplicitViewId, {1.0, 100, 300, 22, 0});
           });
  // first cache bytes + second cache bytes
  EXPECT_EQ(GetRasterizerResourceCacheBytesSync(*shell),
            static_cast<size_t>(1920000U));

  std::unique_ptr<Shell> third_shell = shell_spawn_callback();
  PlatformViewNotifyCreated(third_shell.get());
  PostSync(third_shell->GetTaskRunners().GetPlatformTaskRunner(),
           [&third_shell]() {
             third_shell->GetPlatformView()->SetViewportMetrics(
                 kImplicitViewId, {1.0, 400, 100, 22, 0});
           });
  // first cache bytes + second cache bytes + third cache bytes
  EXPECT_EQ(GetRasterizerResourceCacheBytesSync(*shell),
            static_cast<size_t>(3840000U));

  PostSync(third_shell->GetTaskRunners().GetPlatformTaskRunner(),
           [&third_shell]() {
             third_shell->GetPlatformView()->SetViewportMetrics(
                 kImplicitViewId, {1.0, 800, 100, 22, 0});
           });
  // max bytes threshold
  EXPECT_EQ(GetRasterizerResourceCacheBytesSync(*shell),
            static_cast<size_t>(4000000U));
  DestroyShell(std::move(third_shell), task_runners);
  // max bytes threshold
  EXPECT_EQ(GetRasterizerResourceCacheBytesSync(*shell),
            static_cast<size_t>(4000000U));

  PostSync(second_shell->GetTaskRunners().GetPlatformTaskRunner(),
           [&second_shell]() {
             second_shell->GetPlatformView()->SetViewportMetrics(
                 kImplicitViewId, {1.0, 100, 100, 22, 0});
           });
  // first cache bytes + second cache bytes
  EXPECT_EQ(GetRasterizerResourceCacheBytesSync(*shell),
            static_cast<size_t>(960000U));

  DestroyShell(std::move(second_shell), task_runners);
  DestroyShell(std::move(shell), task_runners);
}

TEST_F(ShellTest, SetResourceCacheSize) {
  Settings settings = CreateSettingsForFixture();
  auto task_runner = CreateNewThread();
  TaskRunners task_runners("test", task_runner, task_runner, task_runner,
                           task_runner);
  std::unique_ptr<Shell> shell = CreateShell(settings, task_runners);

  // Create the surface needed by rasterizer
  PlatformViewNotifyCreated(shell.get());

  auto configuration = RunConfiguration::InferFromSettings(settings);
  configuration.SetEntrypoint("emptyMain");

  RunEngine(shell.get(), std::move(configuration));
  PumpOneFrame(shell.get());

  // The Vulkan and GL backends set different default values for the resource
  // cache size. The default backend (specified by the default param of
  // `CreateShell` in this test) will only resolve to Vulkan (in
  // `ShellTestPlatformView::Create`) if GL is disabled. This situation arises
  // when targeting the Fuchsia Emulator.
#if defined(SHELL_ENABLE_VULKAN) && !defined(SHELL_ENABLE_GL)
  EXPECT_EQ(GetRasterizerResourceCacheBytesSync(*shell),
            vulkan::kGrCacheMaxByteSize);
#elif defined(SHELL_ENABLE_METAL)
  EXPECT_EQ(GetRasterizerResourceCacheBytesSync(*shell),
            static_cast<size_t>(256 * (1 << 20)));
#else
  EXPECT_EQ(GetRasterizerResourceCacheBytesSync(*shell),
            static_cast<size_t>(24 * (1 << 20)));
#endif

  fml::TaskRunner::RunNowOrPostTask(
      shell->GetTaskRunners().GetPlatformTaskRunner(), [&shell]() {
        shell->GetPlatformView()->SetViewportMetrics(kImplicitViewId,
                                                     {1.0, 400, 200, 22, 0});
      });
  PumpOneFrame(shell.get());

  EXPECT_EQ(GetRasterizerResourceCacheBytesSync(*shell), 3840000U);

  std::string request_json = R"json({
                                "method": "Skia.setResourceCacheMaxBytes",
                                "args": 10000
                              })json";
  auto data =
      fml::MallocMapping::Copy(request_json.c_str(), request_json.length());
  auto platform_message = std::make_unique<PlatformMessage>(
      "flutter/skia", std::move(data), nullptr);
  SendEnginePlatformMessage(shell.get(), std::move(platform_message));
  PumpOneFrame(shell.get());
  EXPECT_EQ(GetRasterizerResourceCacheBytesSync(*shell), 10000U);

  fml::TaskRunner::RunNowOrPostTask(
      shell->GetTaskRunners().GetPlatformTaskRunner(), [&shell]() {
        shell->GetPlatformView()->SetViewportMetrics(kImplicitViewId,
                                                     {1.0, 800, 400, 22, 0});
      });
  PumpOneFrame(shell.get());

  EXPECT_EQ(GetRasterizerResourceCacheBytesSync(*shell), 10000U);
  DestroyShell(std::move(shell), task_runners);
}

TEST_F(ShellTest, SetResourceCacheSizeEarly) {
  Settings settings = CreateSettingsForFixture();
  auto task_runner = CreateNewThread();
  TaskRunners task_runners("test", task_runner, task_runner, task_runner,
                           task_runner);
  std::unique_ptr<Shell> shell = CreateShell(settings, task_runners);

  fml::TaskRunner::RunNowOrPostTask(
      shell->GetTaskRunners().GetPlatformTaskRunner(), [&shell]() {
        shell->GetPlatformView()->SetViewportMetrics(kImplicitViewId,
                                                     {1.0, 400, 200, 22, 0});
      });
  PumpOneFrame(shell.get());

  // Create the surface needed by rasterizer
  PlatformViewNotifyCreated(shell.get());

  auto configuration = RunConfiguration::InferFromSettings(settings);
  configuration.SetEntrypoint("emptyMain");

  RunEngine(shell.get(), std::move(configuration));
  PumpOneFrame(shell.get());

  EXPECT_EQ(GetRasterizerResourceCacheBytesSync(*shell),
            static_cast<size_t>(3840000U));
  DestroyShell(std::move(shell), task_runners);
}

TEST_F(ShellTest, SetResourceCacheSizeNotifiesDart) {
  Settings settings = CreateSettingsForFixture();
  auto task_runner = CreateNewThread();
  TaskRunners task_runners("test", task_runner, task_runner, task_runner,
                           task_runner);
  std::unique_ptr<Shell> shell = CreateShell(settings, task_runners);

  fml::TaskRunner::RunNowOrPostTask(
      shell->GetTaskRunners().GetPlatformTaskRunner(), [&shell]() {
        shell->GetPlatformView()->SetViewportMetrics(kImplicitViewId,
                                                     {1.0, 400, 200, 22, 0});
      });
  PumpOneFrame(shell.get());

  // Create the surface needed by rasterizer
  PlatformViewNotifyCreated(shell.get());

  auto configuration = RunConfiguration::InferFromSettings(settings);
  configuration.SetEntrypoint("testSkiaResourceCacheSendsResponse");

  EXPECT_EQ(GetRasterizerResourceCacheBytesSync(*shell),
            static_cast<size_t>(3840000U));

  fml::AutoResetWaitableEvent latch;
  AddNativeCallback("NotifyNative", CREATE_NATIVE_ENTRY([&latch](auto args) {
                      latch.Signal();
                    }));

  RunEngine(shell.get(), std::move(configuration));
  PumpOneFrame(shell.get());

  latch.Wait();

  EXPECT_EQ(GetRasterizerResourceCacheBytesSync(*shell),
            static_cast<size_t>(10000U));
  DestroyShell(std::move(shell), task_runners);
}

TEST_F(ShellTest, CanCreateImagefromDecompressedBytes) {
  Settings settings = CreateSettingsForFixture();
  auto task_runner = CreateNewThread();

  TaskRunners task_runners("test", task_runner, task_runner, task_runner,
                           task_runner);

  std::unique_ptr<Shell> shell = CreateShell(settings, task_runners);

  // Create the surface needed by rasterizer
  PlatformViewNotifyCreated(shell.get());

  auto configuration = RunConfiguration::InferFromSettings(settings);
  configuration.SetEntrypoint("canCreateImageFromDecompressedData");

  fml::AutoResetWaitableEvent latch;
  AddNativeCallback("NotifyWidthHeight",
                    CREATE_NATIVE_ENTRY([&latch](auto args) {
                      auto width = tonic::DartConverter<int>::FromDart(
                          Dart_GetNativeArgument(args, 0));
                      auto height = tonic::DartConverter<int>::FromDart(
                          Dart_GetNativeArgument(args, 1));
                      ASSERT_EQ(width, 10);
                      ASSERT_EQ(height, 10);
                      latch.Signal();
                    }));

  RunEngine(shell.get(), std::move(configuration));

  latch.Wait();
  DestroyShell(std::move(shell), task_runners);
}

class MockTexture : public Texture {
 public:
  MockTexture(int64_t textureId,
              std::shared_ptr<fml::AutoResetWaitableEvent> latch)
      : Texture(textureId), latch_(std::move(latch)) {}

  ~MockTexture() override = default;

  // Called from raster thread.
  void Paint(PaintContext& context,
             const SkRect& bounds,
             bool freeze,
             const DlImageSampling) override {}

  void OnGrContextCreated() override {}

  void OnGrContextDestroyed() override {}

  void MarkNewFrameAvailable() override {
    frames_available_++;
    latch_->Signal();
  }

  void OnTextureUnregistered() override {
    unregistered_ = true;
    latch_->Signal();
  }

  bool unregistered() { return unregistered_; }
  int frames_available() { return frames_available_; }

 private:
  bool unregistered_ = false;
  int frames_available_ = 0;
  std::shared_ptr<fml::AutoResetWaitableEvent> latch_;
};

TEST_F(ShellTest, TextureFrameMarkedAvailableAndUnregister) {
  Settings settings = CreateSettingsForFixture();
  auto configuration = RunConfiguration::InferFromSettings(settings);
  auto task_runner = CreateNewThread();
  TaskRunners task_runners("test", task_runner, task_runner, task_runner,
                           task_runner);
  std::unique_ptr<Shell> shell = CreateShell(settings, task_runners);

  ASSERT_TRUE(ValidateShell(shell.get()));
  PlatformViewNotifyCreated(shell.get());

  RunEngine(shell.get(), std::move(configuration));

  std::shared_ptr<fml::AutoResetWaitableEvent> latch =
      std::make_shared<fml::AutoResetWaitableEvent>();

  std::shared_ptr<MockTexture> mockTexture =
      std::make_shared<MockTexture>(0, latch);

  fml::TaskRunner::RunNowOrPostTask(
      shell->GetTaskRunners().GetRasterTaskRunner(), [&]() {
        shell->GetPlatformView()->RegisterTexture(mockTexture);
        shell->GetPlatformView()->MarkTextureFrameAvailable(0);
      });
  latch->Wait();

  EXPECT_EQ(mockTexture->frames_available(), 1);

  fml::TaskRunner::RunNowOrPostTask(
      shell->GetTaskRunners().GetRasterTaskRunner(),
      [&]() { shell->GetPlatformView()->UnregisterTexture(0); });
  latch->Wait();

  EXPECT_EQ(mockTexture->unregistered(), true);
  DestroyShell(std::move(shell), task_runners);
}

TEST_F(ShellTest, IsolateCanAccessPersistentIsolateData) {
  const std::string message = "dummy isolate launch data.";

  Settings settings = CreateSettingsForFixture();
  settings.persistent_isolate_data =
      std::make_shared<fml::DataMapping>(message);
  TaskRunners task_runners("test",                  // label
                           GetCurrentTaskRunner(),  // platform
                           CreateNewThread(),       // raster
                           CreateNewThread(),       // ui
                           CreateNewThread()        // io
  );

  fml::AutoResetWaitableEvent message_latch;
  AddNativeCallback("NotifyMessage",
                    CREATE_NATIVE_ENTRY([&](Dart_NativeArguments args) {
                      const auto message_from_dart =
                          tonic::DartConverter<std::string>::FromDart(
                              Dart_GetNativeArgument(args, 0));
                      ASSERT_EQ(message, message_from_dart);
                      message_latch.Signal();
                    }));

  std::unique_ptr<Shell> shell = CreateShell(settings, task_runners);

  ASSERT_TRUE(shell->IsSetup());
  auto configuration = RunConfiguration::InferFromSettings(settings);
  configuration.SetEntrypoint("canAccessIsolateLaunchData");

  fml::AutoResetWaitableEvent event;
  shell->RunEngine(std::move(configuration), [&](auto result) {
    ASSERT_EQ(result, Engine::RunStatus::Success);
  });

  message_latch.Wait();
  DestroyShell(std::move(shell), task_runners);
}

TEST_F(ShellTest, CanScheduleFrameFromPlatform) {
  Settings settings = CreateSettingsForFixture();
  TaskRunners task_runners = GetTaskRunnersForFixture();
  fml::AutoResetWaitableEvent latch;
  AddNativeCallback(
      "NotifyNative",
      CREATE_NATIVE_ENTRY([&](Dart_NativeArguments args) { latch.Signal(); }));
  fml::AutoResetWaitableEvent check_latch;
  AddNativeCallback("NativeOnBeginFrame",
                    CREATE_NATIVE_ENTRY([&](Dart_NativeArguments args) {
                      check_latch.Signal();
                    }));
  std::unique_ptr<Shell> shell = CreateShell(settings, task_runners);
  ASSERT_TRUE(shell->IsSetup());

  auto configuration = RunConfiguration::InferFromSettings(settings);
  configuration.SetEntrypoint("onBeginFrameWithNotifyNativeMain");
  RunEngine(shell.get(), std::move(configuration));

  // Wait for the application to attach the listener.
  latch.Wait();

  fml::TaskRunner::RunNowOrPostTask(
      shell->GetTaskRunners().GetPlatformTaskRunner(),
      [&shell]() { shell->GetPlatformView()->ScheduleFrame(); });
  check_latch.Wait();
  DestroyShell(std::move(shell), task_runners);
}

TEST_F(ShellTest, SecondaryVsyncCallbackShouldBeCalledAfterVsyncCallback) {
  bool is_on_begin_frame_called = false;
  bool is_secondary_callback_called = false;
  Settings settings = CreateSettingsForFixture();
  TaskRunners task_runners = GetTaskRunnersForFixture();
  fml::AutoResetWaitableEvent latch;
  AddNativeCallback(
      "NotifyNative",
      CREATE_NATIVE_ENTRY([&](Dart_NativeArguments args) { latch.Signal(); }));
  fml::CountDownLatch count_down_latch(2);
  AddNativeCallback("NativeOnBeginFrame",
                    CREATE_NATIVE_ENTRY([&](Dart_NativeArguments args) {
                      EXPECT_FALSE(is_on_begin_frame_called);
                      EXPECT_FALSE(is_secondary_callback_called);
                      is_on_begin_frame_called = true;
                      count_down_latch.CountDown();
                    }));
  std::unique_ptr<Shell> shell = CreateShell(settings, task_runners);
  ASSERT_TRUE(shell->IsSetup());

  auto configuration = RunConfiguration::InferFromSettings(settings);
  configuration.SetEntrypoint("onBeginFrameWithNotifyNativeMain");
  RunEngine(shell.get(), std::move(configuration));

  // Wait for the application to attach the listener.
  latch.Wait();

  fml::TaskRunner::RunNowOrPostTask(
      shell->GetTaskRunners().GetUITaskRunner(), [&]() {
        shell->GetEngine()->ScheduleSecondaryVsyncCallback(0, [&]() {
          EXPECT_TRUE(is_on_begin_frame_called);
          EXPECT_FALSE(is_secondary_callback_called);
          is_secondary_callback_called = true;
          count_down_latch.CountDown();
        });
        shell->GetEngine()->ScheduleFrame();
      });
  count_down_latch.Wait();
  EXPECT_TRUE(is_on_begin_frame_called);
  EXPECT_TRUE(is_secondary_callback_called);
  DestroyShell(std::move(shell), task_runners);
}

static void LogSkData(const sk_sp<SkData>& data, const char* title) {
  FML_LOG(ERROR) << "---------- " << title;
  std::ostringstream ostr;
  for (size_t i = 0; i < data->size();) {
    ostr << std::hex << std::setfill('0') << std::setw(2)
         << static_cast<int>(data->bytes()[i]) << " ";
    i++;
    if (i % 16 == 0 || i == data->size()) {
      FML_LOG(ERROR) << ostr.str();
      ostr.str("");
      ostr.clear();
    }
  }
}

TEST_F(ShellTest, Screenshot) {
  auto settings = CreateSettingsForFixture();
  fml::AutoResetWaitableEvent firstFrameLatch;
  settings.frame_rasterized_callback =
      [&firstFrameLatch](const FrameTiming& t) { firstFrameLatch.Signal(); };

  std::unique_ptr<Shell> shell = CreateShell(settings);

  // Create the surface needed by rasterizer
  PlatformViewNotifyCreated(shell.get());

  auto configuration = RunConfiguration::InferFromSettings(settings);
  configuration.SetEntrypoint("emptyMain");

  RunEngine(shell.get(), std::move(configuration));

  LayerTreeBuilder builder = [&](const std::shared_ptr<ContainerLayer>& root) {
    auto display_list_layer = std::make_shared<DisplayListLayer>(
        SkPoint::Make(10, 10), MakeSizedDisplayList(80, 80), false, false);
    root->Add(display_list_layer);
  };

  PumpOneFrame(shell.get(), 100, 100, builder);
  firstFrameLatch.Wait();

  std::promise<Rasterizer::Screenshot> screenshot_promise;
  auto screenshot_future = screenshot_promise.get_future();

  fml::TaskRunner::RunNowOrPostTask(
      shell->GetTaskRunners().GetRasterTaskRunner(),
      [&screenshot_promise, &shell]() {
        auto rasterizer = shell->GetRasterizer();
        screenshot_promise.set_value(rasterizer->ScreenshotLastLayerTree(
            Rasterizer::ScreenshotType::CompressedImage, false));
      });

  auto fixtures_dir =
      fml::OpenDirectory(GetFixturesPath(), false, fml::FilePermission::kRead);

  auto reference_png = fml::FileMapping::CreateReadOnly(
      fixtures_dir, "shelltest_screenshot.png");

  // Use MakeWithoutCopy instead of MakeWithCString because we don't want to
  // encode the null sentinel
  sk_sp<SkData> reference_data = SkData::MakeWithoutCopy(
      reference_png->GetMapping(), reference_png->GetSize());

  sk_sp<SkData> screenshot_data = screenshot_future.get().data;
  if (!reference_data->equals(screenshot_data.get())) {
    LogSkData(reference_data, "reference");
    LogSkData(screenshot_data, "screenshot");
    ASSERT_TRUE(false);
  }

  DestroyShell(std::move(shell));
}

TEST_F(ShellTest, CanConvertToAndFromMappings) {
  const size_t buffer_size = 2 << 20;

  uint8_t* buffer = static_cast<uint8_t*>(::malloc(buffer_size));
  // NOLINTNEXTLINE(clang-analyzer-unix.Malloc)
  ASSERT_TRUE(buffer != nullptr);
  ASSERT_TRUE(MemsetPatternSetOrCheck(
      buffer, buffer_size, MemsetPatternOp::kMemsetPatternOpSetBuffer));

  std::unique_ptr<fml::Mapping> mapping =
      std::make_unique<fml::MallocMapping>(buffer, buffer_size);

  ASSERT_EQ(mapping->GetSize(), buffer_size);

  fml::AutoResetWaitableEvent latch;
  AddNativeCallback(
      "SendFixtureMapping", CREATE_NATIVE_ENTRY([&](auto args) {
        auto mapping_from_dart =
            tonic::DartConverter<std::unique_ptr<fml::Mapping>>::FromDart(
                Dart_GetNativeArgument(args, 0));
        ASSERT_NE(mapping_from_dart, nullptr);
        ASSERT_EQ(mapping_from_dart->GetSize(), buffer_size);
        ASSERT_TRUE(MemsetPatternSetOrCheck(
            const_cast<uint8_t*>(mapping_from_dart->GetMapping()),  // buffer
            mapping_from_dart->GetSize(),                           // size
            MemsetPatternOp::kMemsetPatternOpCheckBuffer            // op
            ));
        latch.Signal();
      }));

  AddNativeCallback(
      "GetFixtureMapping", CREATE_NATIVE_ENTRY([&](auto args) {
        tonic::DartConverter<tonic::DartConverterMapping>::SetReturnValue(
            args, mapping);
      }));

  auto settings = CreateSettingsForFixture();
  auto configuration = RunConfiguration::InferFromSettings(settings);
  configuration.SetEntrypoint("canConvertMappings");
  std::unique_ptr<Shell> shell = CreateShell(settings);
  ASSERT_NE(shell.get(), nullptr);
  RunEngine(shell.get(), std::move(configuration));
  latch.Wait();
  DestroyShell(std::move(shell));
}

// Compares local times as seen by the dart isolate and as seen by this test
// fixture, to a resolution of 1 hour.
//
// This verifies that (1) the isolate is able to get a timezone (doesn't lock
// up for example), and (2) that the host and the isolate agree on what the
// timezone is.
TEST_F(ShellTest, LocaltimesMatch) {
  fml::AutoResetWaitableEvent latch;
  std::string dart_isolate_time_str;

  // See fixtures/shell_test.dart, the callback NotifyLocalTime is declared
  // there.
  AddNativeCallback("NotifyLocalTime", CREATE_NATIVE_ENTRY([&](auto args) {
                      dart_isolate_time_str =
                          tonic::DartConverter<std::string>::FromDart(
                              Dart_GetNativeArgument(args, 0));
                      latch.Signal();
                    }));

  auto settings = CreateSettingsForFixture();
  auto configuration = RunConfiguration::InferFromSettings(settings);
  configuration.SetEntrypoint("localtimesMatch");
  std::unique_ptr<Shell> shell = CreateShell(settings);
  ASSERT_NE(shell.get(), nullptr);
  RunEngine(shell.get(), std::move(configuration));
  latch.Wait();

  char timestr[200];
  const time_t timestamp = time(nullptr);
  const struct tm* local_time = localtime(&timestamp);
  ASSERT_NE(local_time, nullptr)
      << "Could not get local time: errno=" << errno << ": " << strerror(errno);
  // Example: "2020-02-26 14" for 2pm on February 26, 2020.
  const size_t format_size =
      strftime(timestr, sizeof(timestr), "%Y-%m-%d %H", local_time);
  ASSERT_NE(format_size, 0UL)
      << "strftime failed: host time: " << std::string(timestr)
      << " dart isolate time: " << dart_isolate_time_str;

  const std::string host_local_time_str = timestr;

  ASSERT_EQ(dart_isolate_time_str, host_local_time_str)
      << "Local times in the dart isolate and the local time seen by the test "
      << "differ by more than 1 hour, but are expected to be about equal";

  DestroyShell(std::move(shell));
}

TEST_F(ShellTest, CanDecompressImageFromAsset) {
  fml::AutoResetWaitableEvent latch;
  AddNativeCallback("NotifyWidthHeight", CREATE_NATIVE_ENTRY([&](auto args) {
                      auto width = tonic::DartConverter<int>::FromDart(
                          Dart_GetNativeArgument(args, 0));
                      auto height = tonic::DartConverter<int>::FromDart(
                          Dart_GetNativeArgument(args, 1));
                      ASSERT_EQ(width, 100);
                      ASSERT_EQ(height, 100);
                      latch.Signal();
                    }));

  AddNativeCallback(
      "GetFixtureImage", CREATE_NATIVE_ENTRY([](auto args) {
        auto fixture = OpenFixtureAsMapping("shelltest_screenshot.png");
        tonic::DartConverter<tonic::DartConverterMapping>::SetReturnValue(
            args, fixture);
      }));

  auto settings = CreateSettingsForFixture();
  auto configuration = RunConfiguration::InferFromSettings(settings);
  configuration.SetEntrypoint("canDecompressImageFromAsset");
  std::unique_ptr<Shell> shell = CreateShell(settings);
  ASSERT_NE(shell.get(), nullptr);
  RunEngine(shell.get(), std::move(configuration));
  latch.Wait();
  DestroyShell(std::move(shell));
}

/// An image generator that always creates a 1x1 single-frame green image.
class SinglePixelImageGenerator : public ImageGenerator {
 public:
  SinglePixelImageGenerator()
      : info_(SkImageInfo::MakeN32(1, 1, SkAlphaType::kOpaque_SkAlphaType)){};
  ~SinglePixelImageGenerator() = default;
  const SkImageInfo& GetInfo() { return info_; }

  unsigned int GetFrameCount() const { return 1; }

  unsigned int GetPlayCount() const { return 1; }

  const ImageGenerator::FrameInfo GetFrameInfo(unsigned int frame_index) {
    return {std::nullopt, 0, SkCodecAnimation::DisposalMethod::kKeep};
  }

  SkISize GetScaledDimensions(float scale) {
    return SkISize::Make(info_.width(), info_.height());
  }

  bool GetPixels(const SkImageInfo& info,
                 void* pixels,
                 size_t row_bytes,
                 unsigned int frame_index,
                 std::optional<unsigned int> prior_frame) {
    assert(info.width() == 1);
    assert(info.height() == 1);
    assert(row_bytes == 4);

    reinterpret_cast<uint32_t*>(pixels)[0] = 0x00ff00ff;
    return true;
  };

 private:
  SkImageInfo info_;
};

TEST_F(ShellTest, CanRegisterImageDecoders) {
  fml::AutoResetWaitableEvent latch;
  AddNativeCallback("NotifyWidthHeight", CREATE_NATIVE_ENTRY([&](auto args) {
                      auto width = tonic::DartConverter<int>::FromDart(
                          Dart_GetNativeArgument(args, 0));
                      auto height = tonic::DartConverter<int>::FromDart(
                          Dart_GetNativeArgument(args, 1));
                      ASSERT_EQ(width, 1);
                      ASSERT_EQ(height, 1);
                      latch.Signal();
                    }));

  auto settings = CreateSettingsForFixture();
  auto configuration = RunConfiguration::InferFromSettings(settings);
  configuration.SetEntrypoint("canRegisterImageDecoders");
  std::unique_ptr<Shell> shell = CreateShell(settings);
  ASSERT_NE(shell.get(), nullptr);

  fml::TaskRunner::RunNowOrPostTask(
      shell->GetTaskRunners().GetPlatformTaskRunner(), [&shell]() {
        shell->RegisterImageDecoder(
            [](const sk_sp<SkData>& buffer) {
              return std::make_unique<SinglePixelImageGenerator>();
            },
            100);
      });

  RunEngine(shell.get(), std::move(configuration));
  latch.Wait();
  DestroyShell(std::move(shell));
}

TEST_F(ShellTest, OnServiceProtocolGetSkSLsWorks) {
  fml::ScopedTemporaryDirectory base_dir;
  ASSERT_TRUE(base_dir.fd().is_valid());
  PersistentCache::SetCacheDirectoryPath(base_dir.path());
  PersistentCache::ResetCacheForProcess();

  // Create 2 dummy SkSL cache file IE (base32 encoding of A), II (base32
  // encoding of B) with content x and y.
  std::vector<std::string> components = {
      "flutter_engine", GetFlutterEngineVersion(), "skia", GetSkiaVersion(),
      PersistentCache::kSkSLSubdirName};
  auto sksl_dir = fml::CreateDirectory(base_dir.fd(), components,
                                       fml::FilePermission::kReadWrite);
  const std::string x_key_str = "A";
  const std::string x_value_str = "x";
  sk_sp<SkData> x_key =
      SkData::MakeWithCopy(x_key_str.data(), x_key_str.size());
  sk_sp<SkData> x_value =
      SkData::MakeWithCopy(x_value_str.data(), x_value_str.size());
  auto x_data = PersistentCache::BuildCacheObject(*x_key, *x_value);

  const std::string y_key_str = "B";
  const std::string y_value_str = "y";
  sk_sp<SkData> y_key =
      SkData::MakeWithCopy(y_key_str.data(), y_key_str.size());
  sk_sp<SkData> y_value =
      SkData::MakeWithCopy(y_value_str.data(), y_value_str.size());
  auto y_data = PersistentCache::BuildCacheObject(*y_key, *y_value);

  ASSERT_TRUE(fml::WriteAtomically(sksl_dir, "x_cache", *x_data));
  ASSERT_TRUE(fml::WriteAtomically(sksl_dir, "y_cache", *y_data));

  Settings settings = CreateSettingsForFixture();
  std::unique_ptr<Shell> shell = CreateShell(settings);
  ServiceProtocol::Handler::ServiceProtocolMap empty_params;
  rapidjson::Document document;
  OnServiceProtocol(shell.get(), ServiceProtocolEnum::kGetSkSLs,
                    shell->GetTaskRunners().GetIOTaskRunner(), empty_params,
                    &document);
  rapidjson::StringBuffer buffer;
  rapidjson::Writer<rapidjson::StringBuffer> writer(buffer);
  document.Accept(writer);
  DestroyShell(std::move(shell));

  const std::string expected_json1 =
      "{\"type\":\"GetSkSLs\",\"SkSLs\":{\"II\":\"eQ==\",\"IE\":\"eA==\"}}";
  const std::string expected_json2 =
      "{\"type\":\"GetSkSLs\",\"SkSLs\":{\"IE\":\"eA==\",\"II\":\"eQ==\"}}";
  bool json_is_expected = (expected_json1 == buffer.GetString()) ||
                          (expected_json2 == buffer.GetString());
  ASSERT_TRUE(json_is_expected) << buffer.GetString() << " is not equal to "
                                << expected_json1 << " or " << expected_json2;
}

TEST_F(ShellTest, RasterizerScreenshot) {
  Settings settings = CreateSettingsForFixture();
  auto configuration = RunConfiguration::InferFromSettings(settings);
  auto task_runner = CreateNewThread();
  TaskRunners task_runners("test", task_runner, task_runner, task_runner,
                           task_runner);
  std::unique_ptr<Shell> shell = CreateShell(settings, task_runners);

  ASSERT_TRUE(ValidateShell(shell.get()));
  PlatformViewNotifyCreated(shell.get());

  RunEngine(shell.get(), std::move(configuration));

  auto latch = std::make_shared<fml::AutoResetWaitableEvent>();

  PumpOneFrame(shell.get());

  fml::TaskRunner::RunNowOrPostTask(
      shell->GetTaskRunners().GetRasterTaskRunner(), [&shell, &latch]() {
        Rasterizer::Screenshot screenshot =
            shell->GetRasterizer()->ScreenshotLastLayerTree(
                Rasterizer::ScreenshotType::CompressedImage, true);
        EXPECT_NE(screenshot.data, nullptr);

        latch->Signal();
      });
  latch->Wait();
  DestroyShell(std::move(shell), task_runners);
}

TEST_F(ShellTest, RasterizerMakeRasterSnapshot) {
  Settings settings = CreateSettingsForFixture();
  auto configuration = RunConfiguration::InferFromSettings(settings);
  auto task_runner = CreateNewThread();
  TaskRunners task_runners("test", task_runner, task_runner, task_runner,
                           task_runner);
  std::unique_ptr<Shell> shell = CreateShell(settings, task_runners);

  ASSERT_TRUE(ValidateShell(shell.get()));
  PlatformViewNotifyCreated(shell.get());

  RunEngine(shell.get(), std::move(configuration));

  auto latch = std::make_shared<fml::AutoResetWaitableEvent>();

  PumpOneFrame(shell.get());

  fml::TaskRunner::RunNowOrPostTask(
      shell->GetTaskRunners().GetRasterTaskRunner(), [&shell, &latch]() {
        SnapshotDelegate* delegate =
            reinterpret_cast<Rasterizer*>(shell->GetRasterizer().get());
        sk_sp<DlImage> image = delegate->MakeRasterSnapshot(
            MakeSizedDisplayList(50, 50), SkISize::Make(50, 50));
        EXPECT_NE(image, nullptr);

        latch->Signal();
      });
  latch->Wait();
  DestroyShell(std::move(shell), task_runners);
}

TEST_F(ShellTest, OnServiceProtocolEstimateRasterCacheMemoryWorks) {
  Settings settings = CreateSettingsForFixture();
  std::unique_ptr<Shell> shell = CreateShell(settings);

  // 1. Construct a picture and a picture layer to be raster cached.
  sk_sp<DisplayList> display_list = MakeSizedDisplayList(10, 10);
  auto display_list_layer = std::make_shared<DisplayListLayer>(
      SkPoint::Make(0, 0), MakeSizedDisplayList(100, 100), false, false);
  display_list_layer->set_paint_bounds(SkRect::MakeWH(100, 100));

  // 2. Rasterize the picture and the picture layer in the raster cache.
  std::promise<bool> rasterized;

  shell->GetTaskRunners().GetRasterTaskRunner()->PostTask(
      [&shell, &rasterized, &display_list, &display_list_layer] {
        std::vector<RasterCacheItem*> raster_cache_items;
        auto* compositor_context = shell->GetRasterizer()->compositor_context();
        auto& raster_cache = compositor_context->raster_cache();

        LayerStateStack state_stack;
        FixedRefreshRateStopwatch raster_time;
        FixedRefreshRateStopwatch ui_time;
        PaintContext paint_context = {
            // clang-format off
            .state_stack                   = state_stack,
            .canvas                        = nullptr,
            .gr_context                    = nullptr,
            .dst_color_space               = nullptr,
            .view_embedder                 = nullptr,
            .raster_time                   = raster_time,
            .ui_time                       = ui_time,
            .texture_registry              = nullptr,
            .raster_cache                  = &raster_cache,
            // clang-format on
        };

        PrerollContext preroll_context = {
            // clang-format off
            .raster_cache                  = &raster_cache,
            .gr_context                    = nullptr,
            .view_embedder                 = nullptr,
            .state_stack                   = state_stack,
            .dst_color_space               = nullptr,
            .surface_needs_readback        = false,
            .raster_time                   = raster_time,
            .ui_time                       = ui_time,
            .texture_registry              = nullptr,
            .has_platform_view             = false,
            .has_texture_layer             = false,
            .raster_cached_entries         = &raster_cache_items,
            // clang-format on
        };

        // 2.1. Rasterize the picture. Call Draw multiple times to pass the
        // access threshold (default to 3) so a cache can be generated.
        MockCanvas dummy_canvas;
        DlPaint paint;
        bool picture_cache_generated;
        DisplayListRasterCacheItem display_list_raster_cache_item(
            display_list, SkPoint(), true, false);
        for (int i = 0; i < 4; i += 1) {
          SkMatrix matrix = SkMatrix::I();
          state_stack.set_preroll_delegate(matrix);
          display_list_raster_cache_item.PrerollSetup(&preroll_context, matrix);
          display_list_raster_cache_item.PrerollFinalize(&preroll_context,
                                                         matrix);
          picture_cache_generated =
              display_list_raster_cache_item.need_caching();
          state_stack.set_delegate(&dummy_canvas);
          display_list_raster_cache_item.TryToPrepareRasterCache(paint_context);
          display_list_raster_cache_item.Draw(paint_context, &dummy_canvas,
                                              &paint);
        }
        ASSERT_TRUE(picture_cache_generated);

        // 2.2. Rasterize the picture layer.
        LayerRasterCacheItem layer_raster_cache_item(display_list_layer.get());
        state_stack.set_preroll_delegate(SkMatrix::I());
        layer_raster_cache_item.PrerollSetup(&preroll_context, SkMatrix::I());
        layer_raster_cache_item.PrerollFinalize(&preroll_context,
                                                SkMatrix::I());
        state_stack.set_delegate(&dummy_canvas);
        layer_raster_cache_item.TryToPrepareRasterCache(paint_context);
        layer_raster_cache_item.Draw(paint_context, &dummy_canvas, &paint);
        rasterized.set_value(true);
      });
  rasterized.get_future().wait();

  // 3. Call the service protocol and check its output.
  ServiceProtocol::Handler::ServiceProtocolMap empty_params;
  rapidjson::Document document;
  OnServiceProtocol(
      shell.get(), ServiceProtocolEnum::kEstimateRasterCacheMemory,
      shell->GetTaskRunners().GetRasterTaskRunner(), empty_params, &document);
  rapidjson::StringBuffer buffer;
  rapidjson::Writer<rapidjson::StringBuffer> writer(buffer);
  document.Accept(writer);
  std::string expected_json =
      "{\"type\":\"EstimateRasterCacheMemory\",\"layerBytes\":40024,\"picture"
      "Bytes\":424}";
  std::string actual_json = buffer.GetString();
  ASSERT_EQ(actual_json, expected_json);

  DestroyShell(std::move(shell));
}

// ktz
TEST_F(ShellTest, OnServiceProtocolRenderFrameWithRasterStatsWorks) {
  auto settings = CreateSettingsForFixture();
  std::unique_ptr<Shell> shell = CreateShell(settings);

  // Create the surface needed by rasterizer
  PlatformViewNotifyCreated(shell.get());

  auto configuration = RunConfiguration::InferFromSettings(settings);
  configuration.SetEntrypoint("scene_with_red_box");

  RunEngine(shell.get(), std::move(configuration));
  PumpOneFrame(shell.get());

  ServiceProtocol::Handler::ServiceProtocolMap empty_params;
  rapidjson::Document document;
  OnServiceProtocol(
      shell.get(), ServiceProtocolEnum::kRenderFrameWithRasterStats,
      shell->GetTaskRunners().GetRasterTaskRunner(), empty_params, &document);
  rapidjson::StringBuffer buffer;
  rapidjson::Writer<rapidjson::StringBuffer> writer(buffer);
  document.Accept(writer);

  // It would be better to parse out the json and check for the validity of
  // fields. Below checks approximate what needs to be checked, this can not be
  // an exact check since duration will not exactly match.
#ifdef SHELL_ENABLE_METAL
  std::string expected_json =
      "\"snapshot\":[137,80,78,71,13,10,26,10,0,0,0,13,73,72,68,82,0,0,3,32,0,"
      "0,2,88,8,6,0,0,0,154,118,130,112,0,0,0,1,115,82,71,66,0,174,206,28,233,"
      "0,0,0,4,115,66,73,84,8,8,8,8,124,8,100,136,0,0,7,103,73,68,65,84,120,"
      "156,237,206,65,13,192,48,0,3,177,211,248,115,78,73,172,234,199,70,224,"
      "86,91,45,0,0,128,203,190,215,1,0,0,0,0,0,0,0,0,0,0,0,0,0,0,0,0,0,0,0,0,"
      "0,0,0,0,0,0,0,0,0,0,0,0,0,0,0,0,0,0,0,0,0,0,0,0,0,0,0,0,0,0,0,0,0,0,0,0,"
      "0,0,0,0,0,0,0,0,0,0,0,0,0,0,0,0,0,0,0,0,0,0,0,0,0,0,0,0,0,0,0,0,0,0,0,0,"
      "0,0,0,0,0,0,0,0,0,0,0,0,0,0,0,0,0,0,0,0,0,0,0,0,0,0,0,0,0,0,0,0,0,0,0,0,"
      "0,0,0,0,0,0,0,0,0,0,0,0,0,0,0,0,0,0,0,0,0,0,0,0,0,0,0,0,0,0,0,0,0,0,0,0,"
      "0,0,0,0,0,0,0,0,0,0,0,0,0,0,0,0,0,0,0,0,0,0,0,0,0,0,0,0,0,0,0,0,0,0,0,0,"
      "0,0,0,0,0,0,0,0,0,0,0,0,0,0,0,0,0,0,0,0,0,0,0,0,0,0,0,0,0,0,0,0,0,0,0,0,"
      "0,0,0,0,0,0,0,0,0,0,0,0,0,0,0,0,0,0,0,0,0,0,0,0,0,0,0,0,0,0,0,0,0,0,0,0,"
      "0,0,0,0,0,0,0,0,0,0,0,0,0,0,0,0,0,0,0,0,0,0,0,0,0,0,0,0,0,0,0,0,0,0,0,0,"
      "0,0,0,0,0,0,0,0,0,0,0,0,0,0,0,0,0,0,0,0,0,0,0,0,0,0,0,0,0,0,0,0,0,0,0,0,"
      "0,0,0,0,0,0,0,0,0,0,0,0,0,0,0,0,0,0,0,0,0,0,0,0,0,0,0,0,0,0,0,0,0,0,0,0,"
      "0,0,0,0,0,0,0,0,0,0,0,0,0,0,0,0,0,0,0,0,0,0,0,0,0,0,0,0,0,0,0,0,0,0,0,0,"
      "0,0,0,0,0,0,0,0,0,0,0,0,0,0,0,0,0,0,0,0,0,0,0,0,0,0,0,0,0,0,0,0,0,0,0,0,"
      "0,0,0,0,0,0,0,0,0,0,0,0,0,0,0,0,0,0,0,0,0,0,0,0,0,0,0,0,0,0,0,0,0,0,0,0,"
      "0,0,0,0,0,0,0,0,0,0,0,0,0,0,0,0,0,0,0,0,0,0,0,0,0,0,0,0,0,0,0,0,0,0,0,0,"
      "0,0,0,0,0,0,0,0,0,0,0,0,0,0,0,0,0,0,0,0,0,0,0,0,0,0,0,0,0,0,0,0,0,0,0,0,"
      "0,0,0,0,0,0,0,0,0,0,0,0,0,0,0,0,0,0,0,0,0,0,0,0,0,0,0,0,0,0,0,0,0,0,0,0,"
      "0,0,0,0,0,0,0,0,0,0,0,0,0,0,0,0,0,0,0,0,0,0,0,0,0,0,0,0,0,0,0,0,0,0,0,0,"
      "0,0,0,0,0,0,0,0,0,0,0,0,0,0,0,0,0,0,0,0,0,0,0,0,0,0,0,0,0,0,0,0,0,0,0,0,"
      "0,0,0,0,0,0,0,0,0,0,0,0,0,0,0,0,0,0,0,0,0,0,0,0,0,0,0,0,0,0,0,0,0,0,0,0,"
      "0,0,0,0,0,0,0,0,0,0,0,0,0,0,0,0,0,0,0,0,0,0,0,0,0,0,0,0,0,0,0,0,0,0,0,0,"
      "0,0,0,0,0,0,0,0,0,0,0,0,0,0,0,0,0,0,0,0,0,0,0,0,0,0,0,0,0,0,0,0,0,0,0,0,"
      "0,0,0,0,0,0,0,0,0,0,0,0,0,0,0,0,0,0,0,0,0,0,0,0,0,0,0,0,0,0,0,0,0,0,0,0,"
      "0,0,0,0,0,0,0,0,0,0,0,0,0,0,0,0,0,0,0,0,0,0,0,0,0,0,0,0,0,0,0,0,0,0,0,0,"
      "0,0,0,0,0,0,0,0,0,0,0,0,0,0,0,0,0,0,0,0,0,0,0,0,0,0,0,0,0,0,0,0,0,0,0,0,"
      "0,0,0,0,0,0,0,0,0,0,0,0,0,0,0,0,0,0,0,0,0,0,0,0,0,0,0,0,0,0,0,0,0,0,0,0,"
      "0,0,0,0,0,0,0,0,0,0,0,0,0,0,0,0,0,0,0,0,0,0,0,0,0,0,0,0,0,0,0,0,0,0,0,0,"
      "0,0,0,0,0,0,0,0,0,0,0,0,0,0,0,0,0,0,0,0,0,0,0,0,0,0,0,0,0,0,0,0,0,0,0,0,"
      "0,0,0,0,0,0,0,0,0,0,0,0,0,0,0,0,0,0,0,0,0,0,0,0,0,0,0,0,0,0,0,0,0,0,0,0,"
      "0,0,0,0,0,0,0,0,0,0,0,0,0,0,0,0,0,0,0,0,0,0,0,0,0,0,0,0,0,0,0,0,0,0,0,0,"
      "0,0,0,0,0,0,0,0,0,0,0,0,0,0,0,0,0,0,0,0,0,0,0,0,0,0,0,0,0,0,0,0,0,0,0,0,"
      "0,0,0,0,0,0,0,0,0,0,0,0,0,0,0,0,0,0,0,0,0,0,0,0,0,0,0,0,0,0,0,0,0,0,0,0,"
      "0,0,0,0,0,0,0,0,0,0,0,0,0,0,0,0,0,0,0,0,0,0,0,0,0,0,0,0,0,0,0,0,0,0,0,0,"
      "0,0,0,0,0,0,0,0,0,0,0,0,0,0,0,0,0,0,0,0,0,0,0,0,0,0,0,0,0,0,0,0,0,0,0,0,"
      "0,0,0,0,0,0,0,0,0,0,0,0,0,0,0,0,0,0,0,0,0,0,0,0,0,0,0,0,0,0,0,0,0,0,0,0,"
      "0,0,0,0,0,0,0,0,0,0,0,0,0,0,0,0,0,0,0,0,0,0,0,0,0,0,0,0,0,0,0,0,0,0,0,0,"
      "0,0,0,0,0,0,0,0,0,0,0,0,0,0,0,0,0,0,0,0,0,0,0,0,0,0,0,0,0,0,0,0,0,0,0,0,"
      "0,0,0,0,0,0,0,0,0,0,0,0,0,0,0,0,0,0,0,0,0,0,0,0,0,0,0,0,0,0,0,0,0,0,0,0,"
      "0,0,0,0,0,0,0,0,0,0,0,0,0,0,0,0,0,0,0,0,0,0,0,0,0,0,0,0,0,0,0,0,0,0,0,0,"
      "0,0,0,0,0,0,0,0,0,0,0,0,0,0,0,0,0,0,0,0,0,0,0,0,0,0,0,0,0,0,0,0,0,0,0,0,"
      "0,0,0,0,0,0,0,0,0,0,0,0,0,0,0,0,0,0,0,0,0,0,0,0,0,0,0,0,0,0,0,0,0,0,0,0,"
      "0,0,0,0,0,0,0,0,0,0,0,0,0,0,0,0,0,0,0,0,0,0,0,0,0,0,0,0,0,0,0,0,0,0,0,0,"
      "0,0,0,0,0,0,0,0,0,0,0,0,0,0,0,0,0,0,0,0,0,0,0,0,0,0,0,0,0,0,0,0,0,0,0,0,"
      "0,0,0,0,0,0,0,0,0,0,0,0,0,0,0,0,0,0,0,0,0,0,0,0,0,0,0,0,0,0,0,0,0,0,0,0,"
      "0,0,0,0,0,0,0,0,0,0,0,0,0,0,0,0,0,0,0,0,0,0,0,0,0,0,0,0,0,0,0,0,0,0,0,0,"
      "0,0,0,0,0,0,0,0,0,0,0,0,0,0,0,0,0,0,0,0,0,0,0,0,0,0,0,0,0,0,0,0,0,0,0,0,"
      "0,0,0,0,0,0,0,0,0,0,0,0,0,0,0,0,0,0,0,0,0,0,0,0,0,0,0,0,0,0,0,0,0,0,0,0,"
      "0,0,0,0,0,0,0,0,0,0,0,0,0,0,0,0,0,0,0,0,0,0,0,0,0,0,0,0,0,0,0,0,0,0,0,0,"
      "0,0,0,0,0,0,0,0,0,0,0,0,0,0,0,0,0,0,0,0,0,0,0,0,0,0,0,0,0,0,0,0,0,0,0,0,"
      "0,0,0,0,0,0,0,0,0,0,0,0,0,0,0,0,0,0,0,0,0,0,0,0,0,0,0,0,0,0,0,0,0,0,0,0,"
      "0,0,0,0,0,0,0,0,0,0,0,0,0,0,0,0,0,0,0,0,0,0,0,0,0,0,0,0,0,0,0,0,0,0,0,0,"
      "0,0,0,0,0,0,0,0,0,0,0,0,0,0,0,0,0,0,0,0,0,0,0,0,0,0,0,0,0,0,0,0,0,0,0,0,"
      "0,224,47,7,195,182,3,255,101,111,186,90,0,0,0,0,73,69,78,68,174,66,96,"
      "130]";
#else
  std::string expected_json =
      "\"snapshot\":[137,80,78,71,13,10,26,10,0,"
      "0,0,13,73,72,68,82,0,0,0,1,0,0,0,1,8,6,0,0,0,31,21,196,137,0,0,0,1,115,"
      "82,71,66,0,174,206,28,233,0,0,0,4,115,66,73,84,8,8,8,8,124,8,100,136,0,"
      "0,0,13,73,68,65,84,8,153,99,248,207,192,240,31,0,5,0,1,255,171,206,54,"
      "137,0,0,0,0,73,69,78,68,174,66,96,130]";
#endif
  std::string actual_json = buffer.GetString();

  EXPECT_THAT(actual_json, ::testing::HasSubstr(expected_json));
  EXPECT_THAT(actual_json,
              ::testing::HasSubstr("{\"type\":\"RenderFrameWithRasterStats\""));
  EXPECT_THAT(actual_json, ::testing::HasSubstr("\"duration_micros\""));

  PlatformViewNotifyDestroyed(shell.get());
  DestroyShell(std::move(shell));
}

// TODO(https://github.com/flutter/flutter/issues/100273): Disabled due to
// flakiness.
// TODO(https://github.com/flutter/flutter/issues/100299): Fix it when
// re-enabling.
TEST_F(ShellTest, DISABLED_DiscardLayerTreeOnResize) {
  auto settings = CreateSettingsForFixture();

  SkISize wrong_size = SkISize::Make(400, 100);
  SkISize expected_size = SkISize::Make(400, 200);

  fml::AutoResetWaitableEvent end_frame_latch;
  auto end_frame_callback =
      [&](bool should_merge_thread,
          const fml::RefPtr<fml::RasterThreadMerger>& raster_thread_merger) {
        end_frame_latch.Signal();
      };
  auto external_view_embedder = std::make_shared<ShellTestExternalViewEmbedder>(
      std::move(end_frame_callback), PostPrerollResult::kSuccess, false);
  std::unique_ptr<Shell> shell = CreateShell({
      .settings = settings,
      .platform_view_create_callback = ShellTestPlatformViewBuilder({
          .shell_test_external_view_embedder = external_view_embedder,
      }),
  });

  // Create the surface needed by rasterizer
  PlatformViewNotifyCreated(shell.get());

  fml::TaskRunner::RunNowOrPostTask(
      shell->GetTaskRunners().GetPlatformTaskRunner(),
      [&shell, &expected_size]() {
        shell->GetPlatformView()->SetViewportMetrics(
            kImplicitViewId,
            {1.0, static_cast<double>(expected_size.width()),
             static_cast<double>(expected_size.height()), 22, 0});
      });

  auto configuration = RunConfiguration::InferFromSettings(settings);
  configuration.SetEntrypoint("emptyMain");

  RunEngine(shell.get(), std::move(configuration));

  PumpOneFrame(shell.get(), static_cast<double>(wrong_size.width()),
               static_cast<double>(wrong_size.height()));
  end_frame_latch.Wait();
  // Wrong size, no frames are submitted.
  ASSERT_EQ(0, external_view_embedder->GetSubmittedFrameCount());

  PumpOneFrame(shell.get(), static_cast<double>(expected_size.width()),
               static_cast<double>(expected_size.height()));
  end_frame_latch.Wait();
  // Expected size, 1 frame submitted.
  ASSERT_EQ(1, external_view_embedder->GetSubmittedFrameCount());
  ASSERT_EQ(expected_size, external_view_embedder->GetLastSubmittedFrameSize());

  PlatformViewNotifyDestroyed(shell.get());
  DestroyShell(std::move(shell));
}

// TODO(https://github.com/flutter/flutter/issues/100273): Disabled due to
// flakiness.
// TODO(https://github.com/flutter/flutter/issues/100299): Fix it when
// re-enabling.
TEST_F(ShellTest, DISABLED_DiscardResubmittedLayerTreeOnResize) {
  auto settings = CreateSettingsForFixture();

  SkISize origin_size = SkISize::Make(400, 100);
  SkISize new_size = SkISize::Make(400, 200);

  fml::AutoResetWaitableEvent end_frame_latch;

  fml::AutoResetWaitableEvent resize_latch;

  std::shared_ptr<ShellTestExternalViewEmbedder> external_view_embedder;
  fml::RefPtr<fml::RasterThreadMerger> raster_thread_merger_ref;
  auto end_frame_callback =
      [&](bool should_merge_thread,
          const fml::RefPtr<fml::RasterThreadMerger>& raster_thread_merger) {
        if (!raster_thread_merger_ref) {
          raster_thread_merger_ref = raster_thread_merger;
        }
        if (should_merge_thread) {
          raster_thread_merger->MergeWithLease(10);
          external_view_embedder->UpdatePostPrerollResult(
              PostPrerollResult::kSuccess);
        }
        end_frame_latch.Signal();

        if (should_merge_thread) {
          resize_latch.Wait();
        }
      };

  external_view_embedder = std::make_shared<ShellTestExternalViewEmbedder>(
      std::move(end_frame_callback), PostPrerollResult::kResubmitFrame, true);

  std::unique_ptr<Shell> shell = CreateShell({
      .settings = settings,
      .platform_view_create_callback = ShellTestPlatformViewBuilder({
          .shell_test_external_view_embedder = external_view_embedder,
      }),
  });

  // Create the surface needed by rasterizer
  PlatformViewNotifyCreated(shell.get());

  fml::TaskRunner::RunNowOrPostTask(
      shell->GetTaskRunners().GetPlatformTaskRunner(),
      [&shell, &origin_size]() {
        shell->GetPlatformView()->SetViewportMetrics(
            kImplicitViewId,
            {1.0, static_cast<double>(origin_size.width()),
             static_cast<double>(origin_size.height()), 22, 0});
      });

  auto configuration = RunConfiguration::InferFromSettings(settings);
  configuration.SetEntrypoint("emptyMain");

  RunEngine(shell.get(), std::move(configuration));

  PumpOneFrame(shell.get(), static_cast<double>(origin_size.width()),
               static_cast<double>(origin_size.height()));

  end_frame_latch.Wait();
  ASSERT_EQ(0, external_view_embedder->GetSubmittedFrameCount());

  fml::TaskRunner::RunNowOrPostTask(
      shell->GetTaskRunners().GetPlatformTaskRunner(),
      [&shell, &new_size, &resize_latch]() {
        shell->GetPlatformView()->SetViewportMetrics(
            kImplicitViewId, {1.0, static_cast<double>(new_size.width()),
                              static_cast<double>(new_size.height()), 22, 0});
        resize_latch.Signal();
      });

  end_frame_latch.Wait();

  // The frame resubmitted with origin size should be discarded after the
  // viewport metrics changed.
  ASSERT_EQ(0, external_view_embedder->GetSubmittedFrameCount());

  // Threads will be merged at the end of this frame.
  PumpOneFrame(shell.get(), static_cast<double>(new_size.width()),
               static_cast<double>(new_size.height()));

  end_frame_latch.Wait();
  ASSERT_TRUE(raster_thread_merger_ref->IsMerged());
  ASSERT_EQ(1, external_view_embedder->GetSubmittedFrameCount());
  ASSERT_EQ(new_size, external_view_embedder->GetLastSubmittedFrameSize());

  PlatformViewNotifyDestroyed(shell.get());
  DestroyShell(std::move(shell));
}

TEST_F(ShellTest, IgnoresInvalidMetrics) {
  fml::AutoResetWaitableEvent latch;
  double last_device_pixel_ratio;
  double last_width;
  double last_height;
  auto native_report_device_pixel_ratio = [&](Dart_NativeArguments args) {
    auto dpr_handle = Dart_GetNativeArgument(args, 0);
    ASSERT_TRUE(Dart_IsDouble(dpr_handle));
    Dart_DoubleValue(dpr_handle, &last_device_pixel_ratio);
    ASSERT_FALSE(last_device_pixel_ratio == 0.0);

    auto width_handle = Dart_GetNativeArgument(args, 1);
    ASSERT_TRUE(Dart_IsDouble(width_handle));
    Dart_DoubleValue(width_handle, &last_width);
    ASSERT_FALSE(last_width == 0.0);

    auto height_handle = Dart_GetNativeArgument(args, 2);
    ASSERT_TRUE(Dart_IsDouble(height_handle));
    Dart_DoubleValue(height_handle, &last_height);
    ASSERT_FALSE(last_height == 0.0);

    latch.Signal();
  };

  Settings settings = CreateSettingsForFixture();
  auto task_runner = CreateNewThread();
  TaskRunners task_runners("test", task_runner, task_runner, task_runner,
                           task_runner);

  AddNativeCallback("ReportMetrics",
                    CREATE_NATIVE_ENTRY(native_report_device_pixel_ratio));

  std::unique_ptr<Shell> shell = CreateShell(settings, task_runners);

  auto configuration = RunConfiguration::InferFromSettings(settings);
  configuration.SetEntrypoint("reportMetrics");

  RunEngine(shell.get(), std::move(configuration));

  task_runner->PostTask([&]() {
    // This one is invalid for having 0 pixel ratio.
    shell->GetPlatformView()->SetViewportMetrics(kImplicitViewId,
                                                 {0.0, 400, 200, 22, 0});
    task_runner->PostTask([&]() {
      // This one is invalid for having 0 width.
      shell->GetPlatformView()->SetViewportMetrics(kImplicitViewId,
                                                   {0.8, 0.0, 200, 22, 0});
      task_runner->PostTask([&]() {
        // This one is invalid for having 0 height.
        shell->GetPlatformView()->SetViewportMetrics(kImplicitViewId,
                                                     {0.8, 400, 0.0, 22, 0});
        task_runner->PostTask([&]() {
          // This one makes it through.
          shell->GetPlatformView()->SetViewportMetrics(
              kImplicitViewId, {0.8, 400, 200.0, 22, 0});
        });
      });
    });
  });
  latch.Wait();
  ASSERT_EQ(last_device_pixel_ratio, 0.8);
  ASSERT_EQ(last_width, 400.0);
  ASSERT_EQ(last_height, 200.0);
  latch.Reset();

  task_runner->PostTask([&]() {
    shell->GetPlatformView()->SetViewportMetrics(kImplicitViewId,
                                                 {1.2, 600, 300, 22, 0});
  });
  latch.Wait();
  ASSERT_EQ(last_device_pixel_ratio, 1.2);
  ASSERT_EQ(last_width, 600.0);
  ASSERT_EQ(last_height, 300.0);

  DestroyShell(std::move(shell), task_runners);
}

TEST_F(ShellTest, IgnoresMetricsUpdateToInvalidView) {
  fml::AutoResetWaitableEvent latch;
  double last_device_pixel_ratio;
  // This callback will be called whenever any view's metrics change.
  auto native_report_device_pixel_ratio = [&](Dart_NativeArguments args) {
    // The correct call will have a DPR of 3.
    auto dpr_handle = Dart_GetNativeArgument(args, 0);
    ASSERT_TRUE(Dart_IsDouble(dpr_handle));
    Dart_DoubleValue(dpr_handle, &last_device_pixel_ratio);
    ASSERT_TRUE(last_device_pixel_ratio > 2.5);

    latch.Signal();
  };

  Settings settings = CreateSettingsForFixture();
  auto task_runner = CreateNewThread();
  TaskRunners task_runners("test", task_runner, task_runner, task_runner,
                           task_runner);

  AddNativeCallback("ReportMetrics",
                    CREATE_NATIVE_ENTRY(native_report_device_pixel_ratio));

  std::unique_ptr<Shell> shell = CreateShell(settings, task_runners);

  auto configuration = RunConfiguration::InferFromSettings(settings);
  configuration.SetEntrypoint("reportMetrics");

  RunEngine(shell.get(), std::move(configuration));

  task_runner->PostTask([&]() {
    // This one is invalid for having an nonexistent view ID.
    // Also, it has a DPR of 2.0 for detection.
    shell->GetPlatformView()->SetViewportMetrics(2, {2.0, 400, 200, 22, 0});
    task_runner->PostTask([&]() {
      // This one is valid with DPR 3.0.
      shell->GetPlatformView()->SetViewportMetrics(kImplicitViewId,
                                                   {3.0, 400, 200, 22, 0});
    });
  });
  latch.Wait();
  ASSERT_EQ(last_device_pixel_ratio, 3.0);
  latch.Reset();

  DestroyShell(std::move(shell), task_runners);
}

TEST_F(ShellTest, OnServiceProtocolSetAssetBundlePathWorks) {
  Settings settings = CreateSettingsForFixture();
  std::unique_ptr<Shell> shell = CreateShell(settings);
  RunConfiguration configuration =
      RunConfiguration::InferFromSettings(settings);
  configuration.SetEntrypoint("canAccessResourceFromAssetDir");

  // Verify isolate can load a known resource with the
  // default asset directory - kernel_blob.bin
  fml::AutoResetWaitableEvent latch;

  // Callback used to signal whether the resource was loaded successfully.
  bool can_access_resource = false;
  auto native_can_access_resource = [&can_access_resource,
                                     &latch](Dart_NativeArguments args) {
    Dart_Handle exception = nullptr;
    can_access_resource =
        tonic::DartConverter<bool>::FromArguments(args, 0, exception);
    latch.Signal();
  };
  AddNativeCallback("NotifyCanAccessResource",
                    CREATE_NATIVE_ENTRY(native_can_access_resource));

  // Callback used to delay the asset load until after the service
  // protocol method has finished.
  auto native_notify_set_asset_bundle_path =
      [&shell](Dart_NativeArguments args) {
        // Update the asset directory to a bonus path.
        ServiceProtocol::Handler::ServiceProtocolMap params;
        params["assetDirectory"] = "assetDirectory";
        rapidjson::Document document;
        OnServiceProtocol(shell.get(), ServiceProtocolEnum::kSetAssetBundlePath,
                          shell->GetTaskRunners().GetUITaskRunner(), params,
                          &document);
        rapidjson::StringBuffer buffer;
        rapidjson::Writer<rapidjson::StringBuffer> writer(buffer);
        document.Accept(writer);
      };
  AddNativeCallback("NotifySetAssetBundlePath",
                    CREATE_NATIVE_ENTRY(native_notify_set_asset_bundle_path));

  RunEngine(shell.get(), std::move(configuration));

  latch.Wait();
  ASSERT_TRUE(can_access_resource);

  DestroyShell(std::move(shell));
}

TEST_F(ShellTest, EngineRootIsolateLaunchesDontTakeVMDataSettings) {
  ASSERT_FALSE(DartVMRef::IsInstanceRunning());
  // Make sure the shell launch does not kick off the creation of the VM
  // instance by already creating one upfront.
  auto vm_settings = CreateSettingsForFixture();
  auto vm_ref = DartVMRef::Create(vm_settings);
  ASSERT_TRUE(DartVMRef::IsInstanceRunning());

  auto settings = vm_settings;
  fml::AutoResetWaitableEvent isolate_create_latch;
  settings.root_isolate_create_callback = [&](const auto& isolate) {
    isolate_create_latch.Signal();
  };
  auto shell = CreateShell(settings);
  ASSERT_TRUE(ValidateShell(shell.get()));
  auto configuration = RunConfiguration::InferFromSettings(settings);
  ASSERT_TRUE(configuration.IsValid());
  RunEngine(shell.get(), std::move(configuration));
  ASSERT_TRUE(DartVMRef::IsInstanceRunning());
  DestroyShell(std::move(shell));
  isolate_create_latch.Wait();
}

TEST_F(ShellTest, AssetManagerSingle) {
  fml::ScopedTemporaryDirectory asset_dir;
  fml::UniqueFD asset_dir_fd = fml::OpenDirectory(
      asset_dir.path().c_str(), false, fml::FilePermission::kRead);

  std::string filename = "test_name";
  std::string content = "test_content";

  bool success = fml::WriteAtomically(asset_dir_fd, filename.c_str(),
                                      fml::DataMapping(content));
  ASSERT_TRUE(success);

  AssetManager asset_manager;
  asset_manager.PushBack(
      std::make_unique<DirectoryAssetBundle>(std::move(asset_dir_fd), false));

  auto mapping = asset_manager.GetAsMapping(filename);
  ASSERT_TRUE(mapping != nullptr);

  std::string result(reinterpret_cast<const char*>(mapping->GetMapping()),
                     mapping->GetSize());

  ASSERT_TRUE(result == content);
}

TEST_F(ShellTest, AssetManagerMulti) {
  fml::ScopedTemporaryDirectory asset_dir;
  fml::UniqueFD asset_dir_fd = fml::OpenDirectory(
      asset_dir.path().c_str(), false, fml::FilePermission::kRead);

  std::vector<std::string> filenames = {
      "good0",
      "bad0",
      "good1",
      "bad1",
  };

  for (auto filename : filenames) {
    bool success = fml::WriteAtomically(asset_dir_fd, filename.c_str(),
                                        fml::DataMapping(filename));
    ASSERT_TRUE(success);
  }

  AssetManager asset_manager;
  asset_manager.PushBack(
      std::make_unique<DirectoryAssetBundle>(std::move(asset_dir_fd), false));

  auto mappings = asset_manager.GetAsMappings("(.*)", std::nullopt);
  EXPECT_EQ(mappings.size(), 4u);

  std::vector<std::string> expected_results = {
      "good0",
      "good1",
  };

  mappings = asset_manager.GetAsMappings("(.*)good(.*)", std::nullopt);
  ASSERT_EQ(mappings.size(), expected_results.size());

  for (auto& mapping : mappings) {
    std::string result(reinterpret_cast<const char*>(mapping->GetMapping()),
                       mapping->GetSize());
    EXPECT_NE(
        std::find(expected_results.begin(), expected_results.end(), result),
        expected_results.end());
  }
}

#if defined(OS_FUCHSIA)
TEST_F(ShellTest, AssetManagerMultiSubdir) {
  std::string subdir_path = "subdir";

  fml::ScopedTemporaryDirectory asset_dir;
  fml::UniqueFD asset_dir_fd = fml::OpenDirectory(
      asset_dir.path().c_str(), false, fml::FilePermission::kRead);
  fml::UniqueFD subdir_fd =
      fml::OpenDirectory((asset_dir.path() + "/" + subdir_path).c_str(), true,
                         fml::FilePermission::kReadWrite);

  std::vector<std::string> filenames = {
      "bad0",
      "notgood",  // this is to make sure the pattern (.*)good(.*) only
                  // matches things in the subdirectory
  };

  std::vector<std::string> subdir_filenames = {
      "good0",
      "good1",
      "bad1",
  };

  for (auto filename : filenames) {
    bool success = fml::WriteAtomically(asset_dir_fd, filename.c_str(),
                                        fml::DataMapping(filename));
    ASSERT_TRUE(success);
  }

  for (auto filename : subdir_filenames) {
    bool success = fml::WriteAtomically(subdir_fd, filename.c_str(),
                                        fml::DataMapping(filename));
    ASSERT_TRUE(success);
  }

  AssetManager asset_manager;
  asset_manager.PushBack(
      std::make_unique<DirectoryAssetBundle>(std::move(asset_dir_fd), false));

  auto mappings = asset_manager.GetAsMappings("(.*)", std::nullopt);
  EXPECT_EQ(mappings.size(), 5u);

  mappings = asset_manager.GetAsMappings("(.*)", subdir_path);
  EXPECT_EQ(mappings.size(), 3u);

  std::vector<std::string> expected_results = {
      "good0",
      "good1",
  };

  mappings = asset_manager.GetAsMappings("(.*)good(.*)", subdir_path);
  ASSERT_EQ(mappings.size(), expected_results.size());

  for (auto& mapping : mappings) {
    std::string result(reinterpret_cast<const char*>(mapping->GetMapping()),
                       mapping->GetSize());
    ASSERT_NE(
        std::find(expected_results.begin(), expected_results.end(), result),
        expected_results.end());
  }
}
#endif  // OS_FUCHSIA

TEST_F(ShellTest, Spawn) {
  auto settings = CreateSettingsForFixture();
  auto shell = CreateShell(settings);
  ASSERT_TRUE(ValidateShell(shell.get()));

  auto configuration = RunConfiguration::InferFromSettings(settings);
  ASSERT_TRUE(configuration.IsValid());
  configuration.SetEntrypoint("fixturesAreFunctionalMain");

  auto second_configuration = RunConfiguration::InferFromSettings(settings);
  ASSERT_TRUE(second_configuration.IsValid());
  second_configuration.SetEntrypoint("testCanLaunchSecondaryIsolate");

  const std::string initial_route("/foo");

  fml::AutoResetWaitableEvent main_latch;
  std::string last_entry_point;
  // Fulfill native function for the first Shell's entrypoint.
  AddNativeCallback(
      "SayHiFromFixturesAreFunctionalMain", CREATE_NATIVE_ENTRY([&](auto args) {
        last_entry_point = shell->GetEngine()->GetLastEntrypoint();
        main_latch.Signal();
      }));
  // Fulfill native function for the second Shell's entrypoint.
  fml::CountDownLatch second_latch(2);
  AddNativeCallback(
      // The Dart native function names aren't very consistent but this is
      // just the native function name of the second vm entrypoint in the
      // fixture.
      "NotifyNative",
      CREATE_NATIVE_ENTRY([&](auto args) { second_latch.CountDown(); }));

  RunEngine(shell.get(), std::move(configuration));
  main_latch.Wait();
  ASSERT_TRUE(DartVMRef::IsInstanceRunning());
  // Check first Shell ran the first entrypoint.
  ASSERT_EQ("fixturesAreFunctionalMain", last_entry_point);

  PostSync(
      shell->GetTaskRunners().GetPlatformTaskRunner(),
      [this, &spawner = shell, &second_configuration, &second_latch,
       initial_route]() {
        MockPlatformViewDelegate platform_view_delegate;
        auto spawn = spawner->Spawn(
            std::move(second_configuration), initial_route,
            [&platform_view_delegate](Shell& shell) {
              auto result = std::make_unique<MockPlatformView>(
                  platform_view_delegate, shell.GetTaskRunners());
              ON_CALL(*result, CreateRenderingSurface())
                  .WillByDefault(::testing::Invoke(
                      [] { return std::make_unique<MockSurface>(); }));
              return result;
            },
            [](Shell& shell) { return std::make_unique<Rasterizer>(shell); });
        ASSERT_NE(nullptr, spawn.get());
        ASSERT_TRUE(ValidateShell(spawn.get()));

        PostSync(spawner->GetTaskRunners().GetUITaskRunner(), [&spawn, &spawner,
                                                               initial_route] {
          // Check second shell ran the second entrypoint.
          ASSERT_EQ("testCanLaunchSecondaryIsolate",
                    spawn->GetEngine()->GetLastEntrypoint());
          ASSERT_EQ(initial_route, spawn->GetEngine()->InitialRoute());

          ASSERT_NE(spawner->GetEngine()
                        ->GetRuntimeController()
                        ->GetRootIsolateGroup(),
                    0u);
          ASSERT_EQ(spawner->GetEngine()
                        ->GetRuntimeController()
                        ->GetRootIsolateGroup(),
                    spawn->GetEngine()
                        ->GetRuntimeController()
                        ->GetRootIsolateGroup());
          auto spawner_snapshot_delegate = spawner->GetEngine()
                                               ->GetRuntimeController()
                                               ->GetSnapshotDelegate();
          auto spawn_snapshot_delegate =
              spawn->GetEngine()->GetRuntimeController()->GetSnapshotDelegate();
          PostSync(spawner->GetTaskRunners().GetRasterTaskRunner(),
                   [spawner_snapshot_delegate, spawn_snapshot_delegate] {
                     ASSERT_NE(spawner_snapshot_delegate.get(),
                               spawn_snapshot_delegate.get());
                   });
        });
        PostSync(
            spawner->GetTaskRunners().GetIOTaskRunner(), [&spawner, &spawn] {
              ASSERT_EQ(spawner->GetIOManager()->GetResourceContext().get(),
                        spawn->GetIOManager()->GetResourceContext().get());
            });

        // Before destroying the shell, wait for expectations of the spawned
        // isolate to be met.
        second_latch.Wait();

        DestroyShell(std::move(spawn));
      });

  DestroyShell(std::move(shell));
  ASSERT_FALSE(DartVMRef::IsInstanceRunning());
}

TEST_F(ShellTest, SpawnWithDartEntrypointArgs) {
  auto settings = CreateSettingsForFixture();
  auto shell = CreateShell(settings);
  ASSERT_TRUE(ValidateShell(shell.get()));

  auto configuration = RunConfiguration::InferFromSettings(settings);
  ASSERT_TRUE(configuration.IsValid());
  configuration.SetEntrypoint("canReceiveArgumentsWhenEngineRun");
  const std::vector<std::string> entrypoint_args{"foo", "bar"};
  configuration.SetEntrypointArgs(entrypoint_args);

  auto second_configuration = RunConfiguration::InferFromSettings(settings);
  ASSERT_TRUE(second_configuration.IsValid());
  second_configuration.SetEntrypoint("canReceiveArgumentsWhenEngineSpawn");
  const std::vector<std::string> second_entrypoint_args{"arg1", "arg2"};
  second_configuration.SetEntrypointArgs(second_entrypoint_args);

  const std::string initial_route("/foo");

  fml::AutoResetWaitableEvent main_latch;
  std::string last_entry_point;
  // Fulfill native function for the first Shell's entrypoint.
  AddNativeCallback("NotifyNativeWhenEngineRun",
                    CREATE_NATIVE_ENTRY(([&](Dart_NativeArguments args) {
                      ASSERT_TRUE(tonic::DartConverter<bool>::FromDart(
                          Dart_GetNativeArgument(args, 0)));
                      last_entry_point =
                          shell->GetEngine()->GetLastEntrypoint();
                      main_latch.Signal();
                    })));

  fml::AutoResetWaitableEvent second_latch;
  // Fulfill native function for the second Shell's entrypoint.
  AddNativeCallback("NotifyNativeWhenEngineSpawn",
                    CREATE_NATIVE_ENTRY(([&](Dart_NativeArguments args) {
                      ASSERT_TRUE(tonic::DartConverter<bool>::FromDart(
                          Dart_GetNativeArgument(args, 0)));
                      last_entry_point =
                          shell->GetEngine()->GetLastEntrypoint();
                      second_latch.Signal();
                    })));

  RunEngine(shell.get(), std::move(configuration));
  main_latch.Wait();
  ASSERT_TRUE(DartVMRef::IsInstanceRunning());
  // Check first Shell ran the first entrypoint.
  ASSERT_EQ("canReceiveArgumentsWhenEngineRun", last_entry_point);

  PostSync(
      shell->GetTaskRunners().GetPlatformTaskRunner(),
      [this, &spawner = shell, &second_configuration, &second_latch,
       initial_route]() {
        MockPlatformViewDelegate platform_view_delegate;
        auto spawn = spawner->Spawn(
            std::move(second_configuration), initial_route,
            [&platform_view_delegate](Shell& shell) {
              auto result = std::make_unique<MockPlatformView>(
                  platform_view_delegate, shell.GetTaskRunners());
              ON_CALL(*result, CreateRenderingSurface())
                  .WillByDefault(::testing::Invoke(
                      [] { return std::make_unique<MockSurface>(); }));
              return result;
            },
            [](Shell& shell) { return std::make_unique<Rasterizer>(shell); });
        ASSERT_NE(nullptr, spawn.get());
        ASSERT_TRUE(ValidateShell(spawn.get()));

        PostSync(spawner->GetTaskRunners().GetUITaskRunner(),
                 [&spawn, &spawner, initial_route] {
                   // Check second shell ran the second entrypoint.
                   ASSERT_EQ("canReceiveArgumentsWhenEngineSpawn",
                             spawn->GetEngine()->GetLastEntrypoint());
                   ASSERT_EQ(initial_route, spawn->GetEngine()->InitialRoute());

                   ASSERT_NE(spawner->GetEngine()
                                 ->GetRuntimeController()
                                 ->GetRootIsolateGroup(),
                             0u);
                   ASSERT_EQ(spawner->GetEngine()
                                 ->GetRuntimeController()
                                 ->GetRootIsolateGroup(),
                             spawn->GetEngine()
                                 ->GetRuntimeController()
                                 ->GetRootIsolateGroup());
                 });

        PostSync(
            spawner->GetTaskRunners().GetIOTaskRunner(), [&spawner, &spawn] {
              ASSERT_EQ(spawner->GetIOManager()->GetResourceContext().get(),
                        spawn->GetIOManager()->GetResourceContext().get());
            });

        // Before destroying the shell, wait for expectations of the spawned
        // isolate to be met.
        second_latch.Wait();

        DestroyShell(std::move(spawn));
      });

  DestroyShell(std::move(shell));
  ASSERT_FALSE(DartVMRef::IsInstanceRunning());
}

TEST_F(ShellTest, IOManagerIsSharedBetweenParentAndSpawnedShell) {
  auto settings = CreateSettingsForFixture();
  auto shell = CreateShell(settings);
  ASSERT_TRUE(ValidateShell(shell.get()));

  PostSync(shell->GetTaskRunners().GetPlatformTaskRunner(), [this,
                                                             &spawner = shell,
                                                             &settings] {
    auto second_configuration = RunConfiguration::InferFromSettings(settings);
    ASSERT_TRUE(second_configuration.IsValid());
    second_configuration.SetEntrypoint("emptyMain");
    const std::string initial_route("/foo");
    MockPlatformViewDelegate platform_view_delegate;
    auto spawn = spawner->Spawn(
        std::move(second_configuration), initial_route,
        [&platform_view_delegate](Shell& shell) {
          auto result = std::make_unique<MockPlatformView>(
              platform_view_delegate, shell.GetTaskRunners());
          ON_CALL(*result, CreateRenderingSurface())
              .WillByDefault(::testing::Invoke(
                  [] { return std::make_unique<MockSurface>(); }));
          return result;
        },
        [](Shell& shell) { return std::make_unique<Rasterizer>(shell); });
    ASSERT_TRUE(ValidateShell(spawn.get()));

    PostSync(spawner->GetTaskRunners().GetIOTaskRunner(), [&spawner, &spawn] {
      ASSERT_NE(spawner->GetIOManager().get(), nullptr);
      ASSERT_EQ(spawner->GetIOManager().get(), spawn->GetIOManager().get());
    });

    // Destroy the child shell.
    DestroyShell(std::move(spawn));
  });
  // Destroy the parent shell.
  DestroyShell(std::move(shell));
}

TEST_F(ShellTest, IOManagerInSpawnedShellIsNotNullAfterParentShellDestroyed) {
  auto settings = CreateSettingsForFixture();
  auto shell = CreateShell(settings);
  ASSERT_TRUE(ValidateShell(shell.get()));

  PostSync(shell->GetTaskRunners().GetUITaskRunner(), [&shell] {
    // We must get engine on UI thread.
    auto runtime_controller = shell->GetEngine()->GetRuntimeController();
    PostSync(shell->GetTaskRunners().GetIOTaskRunner(),
             [&shell, &runtime_controller] {
               // We must get io_manager on IO thread.
               auto io_manager = runtime_controller->GetIOManager();
               // Check io_manager existence.
               ASSERT_NE(io_manager.get(), nullptr);
               ASSERT_NE(io_manager->GetSkiaUnrefQueue().get(), nullptr);
               // Get io_manager directly from shell and check its existence.
               ASSERT_NE(shell->GetIOManager().get(), nullptr);
             });
  });

  std::unique_ptr<Shell> spawn;

  PostSync(shell->GetTaskRunners().GetPlatformTaskRunner(), [&shell, &settings,
                                                             &spawn] {
    auto second_configuration = RunConfiguration::InferFromSettings(settings);
    ASSERT_TRUE(second_configuration.IsValid());
    second_configuration.SetEntrypoint("emptyMain");
    const std::string initial_route("/foo");
    MockPlatformViewDelegate platform_view_delegate;
    auto child = shell->Spawn(
        std::move(second_configuration), initial_route,
        [&platform_view_delegate](Shell& shell) {
          auto result = std::make_unique<MockPlatformView>(
              platform_view_delegate, shell.GetTaskRunners());
          ON_CALL(*result, CreateRenderingSurface())
              .WillByDefault(::testing::Invoke(
                  [] { return std::make_unique<MockSurface>(); }));
          return result;
        },
        [](Shell& shell) { return std::make_unique<Rasterizer>(shell); });
    spawn = std::move(child);
  });
  // Destroy the parent shell.
  DestroyShell(std::move(shell));

  PostSync(spawn->GetTaskRunners().GetUITaskRunner(), [&spawn] {
    // We must get engine on UI thread.
    auto runtime_controller = spawn->GetEngine()->GetRuntimeController();
    PostSync(spawn->GetTaskRunners().GetIOTaskRunner(),
             [&spawn, &runtime_controller] {
               // We must get io_manager on IO thread.
               auto io_manager = runtime_controller->GetIOManager();
               // Check io_manager existence here.
               ASSERT_NE(io_manager.get(), nullptr);
               ASSERT_NE(io_manager->GetSkiaUnrefQueue().get(), nullptr);
               // Get io_manager directly from shell and check its existence.
               ASSERT_NE(spawn->GetIOManager().get(), nullptr);
             });
  });
  // Destroy the child shell.
  DestroyShell(std::move(spawn));
}

TEST_F(ShellTest, ImageGeneratorRegistryNotNullAfterParentShellDestroyed) {
  auto settings = CreateSettingsForFixture();
  auto shell = CreateShell(settings);
  ASSERT_TRUE(ValidateShell(shell.get()));

  std::unique_ptr<Shell> spawn;

  PostSync(shell->GetTaskRunners().GetPlatformTaskRunner(), [&shell, &settings,
                                                             &spawn] {
    auto second_configuration = RunConfiguration::InferFromSettings(settings);
    ASSERT_TRUE(second_configuration.IsValid());
    second_configuration.SetEntrypoint("emptyMain");
    const std::string initial_route("/foo");
    MockPlatformViewDelegate platform_view_delegate;
    auto child = shell->Spawn(
        std::move(second_configuration), initial_route,
        [&platform_view_delegate](Shell& shell) {
          auto result = std::make_unique<MockPlatformView>(
              platform_view_delegate, shell.GetTaskRunners());
          ON_CALL(*result, CreateRenderingSurface())
              .WillByDefault(::testing::Invoke(
                  [] { return std::make_unique<MockSurface>(); }));
          return result;
        },
        [](Shell& shell) { return std::make_unique<Rasterizer>(shell); });
    spawn = std::move(child);
  });

  PostSync(spawn->GetTaskRunners().GetUITaskRunner(), [&spawn] {
    std::shared_ptr<const DartIsolate> isolate =
        spawn->GetEngine()->GetRuntimeController()->GetRootIsolate().lock();
    ASSERT_TRUE(isolate);
    ASSERT_TRUE(isolate->GetImageGeneratorRegistry());
  });

  // Destroy the parent shell.
  DestroyShell(std::move(shell));

  PostSync(spawn->GetTaskRunners().GetUITaskRunner(), [&spawn] {
    std::shared_ptr<const DartIsolate> isolate =
        spawn->GetEngine()->GetRuntimeController()->GetRootIsolate().lock();
    ASSERT_TRUE(isolate);
    ASSERT_TRUE(isolate->GetImageGeneratorRegistry());
  });
  // Destroy the child shell.
  DestroyShell(std::move(spawn));
}

TEST_F(ShellTest, UpdateAssetResolverByTypeReplaces) {
  ASSERT_FALSE(DartVMRef::IsInstanceRunning());
  Settings settings = CreateSettingsForFixture();

  fml::MessageLoop::EnsureInitializedForCurrentThread();
  auto task_runner = fml::MessageLoop::GetCurrent().GetTaskRunner();
  TaskRunners task_runners("test", task_runner, task_runner, task_runner,
                           task_runner);
  auto shell = CreateShell(settings, task_runners);
  ASSERT_TRUE(DartVMRef::IsInstanceRunning());
  ASSERT_TRUE(ValidateShell(shell.get()));

  auto configuration = RunConfiguration::InferFromSettings(settings);
  configuration.SetEntrypoint("emptyMain");
  auto asset_manager = configuration.GetAssetManager();

  shell->RunEngine(std::move(configuration), [&](auto result) {
    ASSERT_EQ(result, Engine::RunStatus::Success);
  });

  auto platform_view =
      std::make_unique<PlatformView>(*shell.get(), task_runners);

  auto old_resolver = std::make_unique<TestAssetResolver>(
      true, AssetResolver::AssetResolverType::kApkAssetProvider);
  ASSERT_TRUE(old_resolver->IsValid());
  asset_manager->PushBack(std::move(old_resolver));

  auto updated_resolver = std::make_unique<TestAssetResolver>(
      false, AssetResolver::AssetResolverType::kApkAssetProvider);
  ASSERT_FALSE(updated_resolver->IsValidAfterAssetManagerChange());
  platform_view->UpdateAssetResolverByType(
      std::move(updated_resolver),
      AssetResolver::AssetResolverType::kApkAssetProvider);

  auto resolvers = asset_manager->TakeResolvers();
  ASSERT_EQ(resolvers.size(), 2ull);
  ASSERT_TRUE(resolvers[0]->IsValidAfterAssetManagerChange());

  ASSERT_FALSE(resolvers[1]->IsValidAfterAssetManagerChange());

  DestroyShell(std::move(shell), task_runners);
  ASSERT_FALSE(DartVMRef::IsInstanceRunning());
}

TEST_F(ShellTest, UpdateAssetResolverByTypeAppends) {
  ASSERT_FALSE(DartVMRef::IsInstanceRunning());
  Settings settings = CreateSettingsForFixture();

  fml::MessageLoop::EnsureInitializedForCurrentThread();
  auto task_runner = fml::MessageLoop::GetCurrent().GetTaskRunner();
  TaskRunners task_runners("test", task_runner, task_runner, task_runner,
                           task_runner);
  auto shell = CreateShell(settings, task_runners);
  ASSERT_TRUE(DartVMRef::IsInstanceRunning());
  ASSERT_TRUE(ValidateShell(shell.get()));

  auto configuration = RunConfiguration::InferFromSettings(settings);
  configuration.SetEntrypoint("emptyMain");
  auto asset_manager = configuration.GetAssetManager();

  shell->RunEngine(std::move(configuration), [&](auto result) {
    ASSERT_EQ(result, Engine::RunStatus::Success);
  });

  auto platform_view =
      std::make_unique<PlatformView>(*shell.get(), task_runners);

  auto updated_resolver = std::make_unique<TestAssetResolver>(
      false, AssetResolver::AssetResolverType::kApkAssetProvider);
  ASSERT_FALSE(updated_resolver->IsValidAfterAssetManagerChange());
  platform_view->UpdateAssetResolverByType(
      std::move(updated_resolver),
      AssetResolver::AssetResolverType::kApkAssetProvider);

  auto resolvers = asset_manager->TakeResolvers();
  ASSERT_EQ(resolvers.size(), 2ull);
  ASSERT_TRUE(resolvers[0]->IsValidAfterAssetManagerChange());

  ASSERT_FALSE(resolvers[1]->IsValidAfterAssetManagerChange());

  DestroyShell(std::move(shell), task_runners);
  ASSERT_FALSE(DartVMRef::IsInstanceRunning());
}

TEST_F(ShellTest, UpdateAssetResolverByTypeNull) {
  ASSERT_FALSE(DartVMRef::IsInstanceRunning());
  Settings settings = CreateSettingsForFixture();
  ThreadHost thread_host(ThreadHost::ThreadHostConfig(
      "io.flutter.test." + GetCurrentTestName() + ".",
      ThreadHost::Type::Platform));
  auto task_runner = thread_host.platform_thread->GetTaskRunner();
  TaskRunners task_runners("test", task_runner, task_runner, task_runner,
                           task_runner);
  auto shell = CreateShell(settings, task_runners);
  ASSERT_TRUE(DartVMRef::IsInstanceRunning());
  ASSERT_TRUE(ValidateShell(shell.get()));

  auto configuration = RunConfiguration::InferFromSettings(settings);
  configuration.SetEntrypoint("emptyMain");
  auto asset_manager = configuration.GetAssetManager();
  RunEngine(shell.get(), std::move(configuration));

  auto platform_view =
      std::make_unique<PlatformView>(*shell.get(), task_runners);

  auto old_resolver = std::make_unique<TestAssetResolver>(
      true, AssetResolver::AssetResolverType::kApkAssetProvider);
  ASSERT_TRUE(old_resolver->IsValid());
  asset_manager->PushBack(std::move(old_resolver));

  platform_view->UpdateAssetResolverByType(
      nullptr, AssetResolver::AssetResolverType::kApkAssetProvider);

  auto resolvers = asset_manager->TakeResolvers();
  ASSERT_EQ(resolvers.size(), 2ull);
  ASSERT_TRUE(resolvers[0]->IsValidAfterAssetManagerChange());
  ASSERT_TRUE(resolvers[1]->IsValidAfterAssetManagerChange());

  DestroyShell(std::move(shell), task_runners);
  ASSERT_FALSE(DartVMRef::IsInstanceRunning());
}

TEST_F(ShellTest, UpdateAssetResolverByTypeDoesNotReplaceMismatchType) {
  ASSERT_FALSE(DartVMRef::IsInstanceRunning());
  Settings settings = CreateSettingsForFixture();

  fml::MessageLoop::EnsureInitializedForCurrentThread();
  auto task_runner = fml::MessageLoop::GetCurrent().GetTaskRunner();
  TaskRunners task_runners("test", task_runner, task_runner, task_runner,
                           task_runner);
  auto shell = CreateShell(settings, task_runners);
  ASSERT_TRUE(DartVMRef::IsInstanceRunning());
  ASSERT_TRUE(ValidateShell(shell.get()));

  auto configuration = RunConfiguration::InferFromSettings(settings);
  configuration.SetEntrypoint("emptyMain");
  auto asset_manager = configuration.GetAssetManager();

  shell->RunEngine(std::move(configuration), [&](auto result) {
    ASSERT_EQ(result, Engine::RunStatus::Success);
  });

  auto platform_view =
      std::make_unique<PlatformView>(*shell.get(), task_runners);

  auto old_resolver = std::make_unique<TestAssetResolver>(
      true, AssetResolver::AssetResolverType::kAssetManager);
  ASSERT_TRUE(old_resolver->IsValid());
  asset_manager->PushBack(std::move(old_resolver));

  auto updated_resolver = std::make_unique<TestAssetResolver>(
      false, AssetResolver::AssetResolverType::kApkAssetProvider);
  ASSERT_FALSE(updated_resolver->IsValidAfterAssetManagerChange());
  platform_view->UpdateAssetResolverByType(
      std::move(updated_resolver),
      AssetResolver::AssetResolverType::kApkAssetProvider);

  auto resolvers = asset_manager->TakeResolvers();
  ASSERT_EQ(resolvers.size(), 3ull);
  ASSERT_TRUE(resolvers[0]->IsValidAfterAssetManagerChange());

  ASSERT_TRUE(resolvers[1]->IsValidAfterAssetManagerChange());

  ASSERT_FALSE(resolvers[2]->IsValidAfterAssetManagerChange());

  DestroyShell(std::move(shell), task_runners);
  ASSERT_FALSE(DartVMRef::IsInstanceRunning());
}

TEST_F(ShellTest, CanCreateShellsWithGLBackend) {
#if !SHELL_ENABLE_GL
  // GL emulation does not exist on Fuchsia.
  GTEST_SKIP();
#endif  // !SHELL_ENABLE_GL
  auto settings = CreateSettingsForFixture();
  std::unique_ptr<Shell> shell = CreateShell({
      .settings = settings,
      .platform_view_create_callback = ShellTestPlatformViewBuilder({
          .rendering_backend = ShellTestPlatformView::BackendType::kGLBackend,
      }),
  });
  ASSERT_NE(shell, nullptr);
  ASSERT_TRUE(shell->IsSetup());
  auto configuration = RunConfiguration::InferFromSettings(settings);
  PlatformViewNotifyCreated(shell.get());
  configuration.SetEntrypoint("emptyMain");
  RunEngine(shell.get(), std::move(configuration));
  PumpOneFrame(shell.get());
  PlatformViewNotifyDestroyed(shell.get());
  DestroyShell(std::move(shell));
}

TEST_F(ShellTest, CanCreateShellsWithVulkanBackend) {
#if !SHELL_ENABLE_VULKAN
  GTEST_SKIP();
#endif  // !SHELL_ENABLE_VULKAN
  auto settings = CreateSettingsForFixture();
  std::unique_ptr<Shell> shell = CreateShell({
      .settings = settings,
      .platform_view_create_callback = ShellTestPlatformViewBuilder({
          .rendering_backend =
              ShellTestPlatformView::BackendType::kVulkanBackend,
      }),
  });
  ASSERT_NE(shell, nullptr);
  ASSERT_TRUE(shell->IsSetup());
  auto configuration = RunConfiguration::InferFromSettings(settings);
  PlatformViewNotifyCreated(shell.get());
  configuration.SetEntrypoint("emptyMain");
  RunEngine(shell.get(), std::move(configuration));
  PumpOneFrame(shell.get());
  PlatformViewNotifyDestroyed(shell.get());
  DestroyShell(std::move(shell));
}

TEST_F(ShellTest, CanCreateShellsWithMetalBackend) {
#if !SHELL_ENABLE_METAL
  GTEST_SKIP();
#endif  // !SHELL_ENABLE_METAL
  auto settings = CreateSettingsForFixture();
  std::unique_ptr<Shell> shell = CreateShell({
      .settings = settings,
      .platform_view_create_callback = ShellTestPlatformViewBuilder({
          .rendering_backend =
              ShellTestPlatformView::BackendType::kMetalBackend,
      }),
  });
  ASSERT_NE(shell, nullptr);
  ASSERT_TRUE(shell->IsSetup());
  auto configuration = RunConfiguration::InferFromSettings(settings);
  PlatformViewNotifyCreated(shell.get());
  configuration.SetEntrypoint("emptyMain");
  RunEngine(shell.get(), std::move(configuration));
  PumpOneFrame(shell.get());
  PlatformViewNotifyDestroyed(shell.get());
  DestroyShell(std::move(shell));
}

TEST_F(ShellTest, UserTagSetOnStartup) {
  ASSERT_FALSE(DartVMRef::IsInstanceRunning());
  // Make sure the shell launch does not kick off the creation of the VM
  // instance by already creating one upfront.
  auto vm_settings = CreateSettingsForFixture();
  auto vm_ref = DartVMRef::Create(vm_settings);
  ASSERT_TRUE(DartVMRef::IsInstanceRunning());

  auto settings = vm_settings;
  fml::AutoResetWaitableEvent isolate_create_latch;

  // ensure that "AppStartUpTag" is set during isolate creation.
  settings.root_isolate_create_callback = [&](const DartIsolate& isolate) {
    Dart_Handle current_tag = Dart_GetCurrentUserTag();
    Dart_Handle startup_tag = Dart_NewUserTag("AppStartUp");
    EXPECT_TRUE(Dart_IdentityEquals(current_tag, startup_tag));

    isolate_create_latch.Signal();
  };

  auto shell = CreateShell(settings);
  ASSERT_TRUE(ValidateShell(shell.get()));

  auto configuration = RunConfiguration::InferFromSettings(settings);
  ASSERT_TRUE(configuration.IsValid());

  RunEngine(shell.get(), std::move(configuration));
  ASSERT_TRUE(DartVMRef::IsInstanceRunning());

  DestroyShell(std::move(shell));
  isolate_create_latch.Wait();
}

TEST_F(ShellTest, PrefetchDefaultFontManager) {
  auto settings = CreateSettingsForFixture();
  settings.prefetched_default_font_manager = true;
  std::unique_ptr<Shell> shell;

  auto get_font_manager_count = [&] {
    fml::AutoResetWaitableEvent latch;
    size_t font_manager_count;
    fml::TaskRunner::RunNowOrPostTask(
        shell->GetTaskRunners().GetUITaskRunner(),
        [this, &shell, &latch, &font_manager_count]() {
          font_manager_count =
              GetFontCollection(shell.get())->GetFontManagersCount();
          latch.Signal();
        });
    latch.Wait();
    return font_manager_count;
  };
  size_t initial_font_manager_count = 0;
  settings.root_isolate_create_callback = [&](const auto& isolate) {
    ASSERT_GT(initial_font_manager_count, 0ul);
    // Should not have fetched the default font manager yet, since the root
    // isolate was only just created.
    ASSERT_EQ(get_font_manager_count(), initial_font_manager_count);
  };

  shell = CreateShell(settings);

  initial_font_manager_count = get_font_manager_count();

  auto configuration = RunConfiguration::InferFromSettings(settings);
  configuration.SetEntrypoint("emptyMain");
  RunEngine(shell.get(), std::move(configuration));

  // If the prefetched_default_font_manager flag is set, then the default font
  // manager will not be added until the engine starts running.
  ASSERT_EQ(get_font_manager_count(), initial_font_manager_count + 1);

  DestroyShell(std::move(shell));
}

TEST_F(ShellTest, OnPlatformViewCreatedWhenUIThreadIsBusy) {
  // This test will deadlock if the threading logic in
  // Shell::OnCreatePlatformView is wrong.
  auto settings = CreateSettingsForFixture();
  auto shell = CreateShell(settings);

  fml::AutoResetWaitableEvent latch;
  fml::TaskRunner::RunNowOrPostTask(shell->GetTaskRunners().GetUITaskRunner(),
                                    [&latch]() { latch.Wait(); });

  ShellTest::PlatformViewNotifyCreated(shell.get());
  latch.Signal();

  DestroyShell(std::move(shell));
}

TEST_F(ShellTest, UIWorkAfterOnPlatformViewDestroyed) {
  auto settings = CreateSettingsForFixture();
  auto shell = CreateShell(settings);
  auto configuration = RunConfiguration::InferFromSettings(settings);
  configuration.SetEntrypoint("drawFrames");

  fml::AutoResetWaitableEvent latch;
  fml::AutoResetWaitableEvent notify_native_latch;
  AddNativeCallback("NotifyNative", CREATE_NATIVE_ENTRY([&](auto args) {
                      notify_native_latch.Signal();
                      latch.Wait();
                    }));

  RunEngine(shell.get(), std::move(configuration));
  // Wait to make sure we get called back from Dart and thus have latched
  // the UI thread before we create/destroy the platform view.
  notify_native_latch.Wait();

  ShellTest::PlatformViewNotifyCreated(shell.get());

  fml::AutoResetWaitableEvent destroy_latch;
  fml::TaskRunner::RunNowOrPostTask(
      shell->GetTaskRunners().GetPlatformTaskRunner(),
      [&shell, &destroy_latch]() {
        shell->GetPlatformView()->NotifyDestroyed();
        destroy_latch.Signal();
      });

  destroy_latch.Wait();

  // Unlatch the UI thread and let it send us a scene to render.
  latch.Signal();

  // Flush the UI task runner to make sure we process the render/scheduleFrame
  // request.
  fml::AutoResetWaitableEvent ui_flush_latch;
  fml::TaskRunner::RunNowOrPostTask(
      shell->GetTaskRunners().GetUITaskRunner(),
      [&ui_flush_latch]() { ui_flush_latch.Signal(); });
  ui_flush_latch.Wait();
  DestroyShell(std::move(shell));
}

TEST_F(ShellTest, UsesPlatformMessageHandler) {
  TaskRunners task_runners = GetTaskRunnersForFixture();
  auto settings = CreateSettingsForFixture();
  MockPlatformViewDelegate platform_view_delegate;
  auto platform_message_handler =
      std::make_shared<MockPlatformMessageHandler>();
  int message_id = 1;
  EXPECT_CALL(*platform_message_handler, HandlePlatformMessage(_));
  EXPECT_CALL(*platform_message_handler,
              InvokePlatformMessageEmptyResponseCallback(message_id));
  Shell::CreateCallback<PlatformView> platform_view_create_callback =
      [&platform_view_delegate, task_runners,
       platform_message_handler](flutter::Shell& shell) {
        auto result = std::make_unique<MockPlatformView>(platform_view_delegate,
                                                         task_runners);
        EXPECT_CALL(*result, GetPlatformMessageHandler())
            .WillOnce(Return(platform_message_handler));
        return result;
      };
  auto shell = CreateShell({
      .settings = settings,
      .task_runners = task_runners,
      .platform_view_create_callback = platform_view_create_callback,
  });

  EXPECT_EQ(platform_message_handler, shell->GetPlatformMessageHandler());
  PostSync(task_runners.GetUITaskRunner(), [&shell]() {
    size_t data_size = 4;
    fml::MallocMapping bytes =
        fml::MallocMapping(static_cast<uint8_t*>(malloc(data_size)), data_size);
    fml::RefPtr<MockPlatformMessageResponse> response =
        MockPlatformMessageResponse::Create();
    auto message = std::make_unique<PlatformMessage>(
        /*channel=*/"foo", /*data=*/std::move(bytes), /*response=*/response);
    (static_cast<Engine::Delegate*>(shell.get()))
        ->OnEngineHandlePlatformMessage(std::move(message));
  });
  shell->GetPlatformMessageHandler()
      ->InvokePlatformMessageEmptyResponseCallback(message_id);
  DestroyShell(std::move(shell));
}

TEST_F(ShellTest, SpawnWorksWithOnError) {
  auto settings = CreateSettingsForFixture();
  auto shell = CreateShell(settings);
  ASSERT_TRUE(ValidateShell(shell.get()));

  auto configuration = RunConfiguration::InferFromSettings(settings);
  ASSERT_TRUE(configuration.IsValid());
  configuration.SetEntrypoint("onErrorA");

  auto second_configuration = RunConfiguration::InferFromSettings(settings);
  ASSERT_TRUE(second_configuration.IsValid());
  second_configuration.SetEntrypoint("onErrorB");

  fml::CountDownLatch latch(2);

  AddNativeCallback(
      "NotifyErrorA", CREATE_NATIVE_ENTRY([&](Dart_NativeArguments args) {
        auto string_handle = Dart_GetNativeArgument(args, 0);
        const char* c_str;
        Dart_StringToCString(string_handle, &c_str);
        EXPECT_STREQ(c_str, "Exception: I should be coming from A");
        latch.CountDown();
      }));

  AddNativeCallback(
      "NotifyErrorB", CREATE_NATIVE_ENTRY([&](Dart_NativeArguments args) {
        auto string_handle = Dart_GetNativeArgument(args, 0);
        const char* c_str;
        Dart_StringToCString(string_handle, &c_str);
        EXPECT_STREQ(c_str, "Exception: I should be coming from B");
        latch.CountDown();
      }));

  RunEngine(shell.get(), std::move(configuration));

  ASSERT_TRUE(DartVMRef::IsInstanceRunning());

  PostSync(
      shell->GetTaskRunners().GetPlatformTaskRunner(),
      [this, &spawner = shell, &second_configuration, &latch]() {
        ::testing::NiceMock<MockPlatformViewDelegate> platform_view_delegate;
        auto spawn = spawner->Spawn(
            std::move(second_configuration), "",
            [&platform_view_delegate](Shell& shell) {
              auto result =
                  std::make_unique<::testing::NiceMock<MockPlatformView>>(
                      platform_view_delegate, shell.GetTaskRunners());
              ON_CALL(*result, CreateRenderingSurface())
                  .WillByDefault(::testing::Invoke([] {
                    return std::make_unique<::testing::NiceMock<MockSurface>>();
                  }));
              return result;
            },
            [](Shell& shell) { return std::make_unique<Rasterizer>(shell); });
        ASSERT_NE(nullptr, spawn.get());
        ASSERT_TRUE(ValidateShell(spawn.get()));

        // Before destroying the shell, wait for expectations of the spawned
        // isolate to be met.
        latch.Wait();

        DestroyShell(std::move(spawn));
      });

  DestroyShell(std::move(shell));
  ASSERT_FALSE(DartVMRef::IsInstanceRunning());
}

TEST_F(ShellTest, ImmutableBufferLoadsAssetOnBackgroundThread) {
  Settings settings = CreateSettingsForFixture();
  auto task_runner = CreateNewThread();
  TaskRunners task_runners("test", task_runner, task_runner, task_runner,
                           task_runner);
  std::unique_ptr<Shell> shell = CreateShell(settings, task_runners);

  fml::CountDownLatch latch(1);
  AddNativeCallback("NotifyNative",
                    CREATE_NATIVE_ENTRY([&](auto args) { latch.CountDown(); }));

  // Create the surface needed by rasterizer
  PlatformViewNotifyCreated(shell.get());

  auto configuration = RunConfiguration::InferFromSettings(settings);
  configuration.SetEntrypoint("testThatAssetLoadingHappensOnWorkerThread");
  auto asset_manager = configuration.GetAssetManager();
  auto test_resolver = std::make_unique<ThreadCheckingAssetResolver>(
      shell->GetDartVM()->GetConcurrentMessageLoop());
  auto leaked_resolver = test_resolver.get();
  asset_manager->PushBack(std::move(test_resolver));

  RunEngine(shell.get(), std::move(configuration));
  PumpOneFrame(shell.get());

  latch.Wait();

  EXPECT_EQ(leaked_resolver->mapping_requests[0], "DoesNotExist");

  PlatformViewNotifyDestroyed(shell.get());
  DestroyShell(std::move(shell), task_runners);
}

TEST_F(ShellTest, PictureToImageSync) {
#if !SHELL_ENABLE_GL
  // This test uses the GL backend.
  GTEST_SKIP();
#endif  // !SHELL_ENABLE_GL
  auto settings = CreateSettingsForFixture();
  std::unique_ptr<Shell> shell = CreateShell({
      .settings = settings,
      .platform_view_create_callback = ShellTestPlatformViewBuilder({
          .rendering_backend = ShellTestPlatformView::BackendType::kGLBackend,
      }),
  });

  AddNativeCallback("NativeOnBeforeToImageSync",
                    CREATE_NATIVE_ENTRY([&](auto args) {
                      // nop
                    }));

  fml::CountDownLatch latch(2);
  AddNativeCallback("NotifyNative", CREATE_NATIVE_ENTRY([&](auto args) {
                      // Teardown and set up rasterizer again.
                      PlatformViewNotifyDestroyed(shell.get());
                      PlatformViewNotifyCreated(shell.get());
                      latch.CountDown();
                    }));

  ASSERT_NE(shell, nullptr);
  ASSERT_TRUE(shell->IsSetup());
  auto configuration = RunConfiguration::InferFromSettings(settings);
  PlatformViewNotifyCreated(shell.get());
  configuration.SetEntrypoint("toImageSync");
  RunEngine(shell.get(), std::move(configuration));
  PumpOneFrame(shell.get());

  latch.Wait();

  PlatformViewNotifyDestroyed(shell.get());
  DestroyShell(std::move(shell));
}

TEST_F(ShellTest, PictureToImageSyncImpellerNoSurface) {
#if !SHELL_ENABLE_METAL
  // This test uses the Metal backend.
  GTEST_SKIP();
#endif  // !SHELL_ENABLE_METAL
  auto settings = CreateSettingsForFixture();
  settings.enable_impeller = true;
  std::unique_ptr<Shell> shell = CreateShell({
      .settings = settings,
      .platform_view_create_callback = ShellTestPlatformViewBuilder({
          .rendering_backend =
              ShellTestPlatformView::BackendType::kMetalBackend,
      }),
  });

  AddNativeCallback("NativeOnBeforeToImageSync",
                    CREATE_NATIVE_ENTRY([&](auto args) {
                      // nop
                    }));

  fml::CountDownLatch latch(2);
  AddNativeCallback("NotifyNative", CREATE_NATIVE_ENTRY([&](auto args) {
                      // Teardown and set up rasterizer again.
                      PlatformViewNotifyDestroyed(shell.get());
                      PlatformViewNotifyCreated(shell.get());
                      latch.CountDown();
                    }));

  ASSERT_NE(shell, nullptr);
  ASSERT_TRUE(shell->IsSetup());
  auto configuration = RunConfiguration::InferFromSettings(settings);

  // Important: Do not create the platform view yet!
  // This test is making sure that the rasterizer can create the texture
  // as expected without a surface.

  configuration.SetEntrypoint("toImageSync");
  RunEngine(shell.get(), std::move(configuration));
  PumpOneFrame(shell.get());

  latch.Wait();

  PlatformViewNotifyDestroyed(shell.get());
  DestroyShell(std::move(shell));
}

#if SHELL_ENABLE_GL
// This test uses the GL backend and refers to symbols in egl.h
TEST_F(ShellTest, PictureToImageSyncWithTrampledContext) {
  // make it easier to trample the GL context by running on a single task
  // runner.
  ThreadHost thread_host("io.flutter.test." + GetCurrentTestName() + ".",
                         ThreadHost::Type::Platform);
  auto task_runner = thread_host.platform_thread->GetTaskRunner();
  TaskRunners task_runners("test", task_runner, task_runner, task_runner,
                           task_runner);

  auto settings = CreateSettingsForFixture();
  std::unique_ptr<Shell> shell = CreateShell({
      .settings = settings,
      .task_runners = task_runners,
      .platform_view_create_callback = ShellTestPlatformViewBuilder({
          .rendering_backend = ShellTestPlatformView::BackendType::kGLBackend,
      }),
  });

  AddNativeCallback(
      "NativeOnBeforeToImageSync", CREATE_NATIVE_ENTRY([&](auto args) {
        // Trample the GL context. If the rasterizer fails
        // to make the right one current again, test will
        // fail.
        ::eglMakeCurrent(::eglGetCurrentDisplay(), NULL, NULL, NULL);
      }));

  fml::CountDownLatch latch(2);
  AddNativeCallback("NotifyNative", CREATE_NATIVE_ENTRY([&](auto args) {
                      // Teardown and set up rasterizer again.
                      PlatformViewNotifyDestroyed(shell.get());
                      PlatformViewNotifyCreated(shell.get());
                      latch.CountDown();
                    }));

  ASSERT_NE(shell, nullptr);
  ASSERT_TRUE(shell->IsSetup());
  auto configuration = RunConfiguration::InferFromSettings(settings);
  PlatformViewNotifyCreated(shell.get());
  configuration.SetEntrypoint("toImageSync");
  RunEngine(shell.get(), std::move(configuration));
  PumpOneFrame(shell.get());

  latch.Wait();

  PlatformViewNotifyDestroyed(shell.get());
  DestroyShell(std::move(shell), task_runners);
}
#endif  // SHELL_ENABLE_GL

TEST_F(ShellTest, PluginUtilitiesCallbackHandleErrorHandling) {
  auto settings = CreateSettingsForFixture();
  std::unique_ptr<Shell> shell = CreateShell(settings);

  fml::AutoResetWaitableEvent latch;
  bool test_passed;
  AddNativeCallback("NotifyNativeBool", CREATE_NATIVE_ENTRY([&](auto args) {
                      Dart_Handle exception = nullptr;
                      test_passed = tonic::DartConverter<bool>::FromArguments(
                          args, 0, exception);
                      latch.Signal();
                    }));

  ASSERT_NE(shell, nullptr);
  ASSERT_TRUE(shell->IsSetup());
  auto configuration = RunConfiguration::InferFromSettings(settings);
  PlatformViewNotifyCreated(shell.get());
  configuration.SetEntrypoint("testPluginUtilitiesCallbackHandle");
  RunEngine(shell.get(), std::move(configuration));
  PumpOneFrame(shell.get());

  latch.Wait();

  ASSERT_TRUE(test_passed);

  PlatformViewNotifyDestroyed(shell.get());
  DestroyShell(std::move(shell));
}

TEST_F(ShellTest, NotifyIdleRejectsPastAndNearFuture) {
  ASSERT_FALSE(DartVMRef::IsInstanceRunning());
  Settings settings = CreateSettingsForFixture();
  ThreadHost thread_host("io.flutter.test." + GetCurrentTestName() + ".",
                         ThreadHost::Type::Platform | ThreadHost::UI |
                             ThreadHost::IO | ThreadHost::RASTER);
  auto platform_task_runner = thread_host.platform_thread->GetTaskRunner();
  TaskRunners task_runners("test", thread_host.platform_thread->GetTaskRunner(),
                           thread_host.raster_thread->GetTaskRunner(),
                           thread_host.ui_thread->GetTaskRunner(),
                           thread_host.io_thread->GetTaskRunner());
  auto shell = CreateShell(settings, task_runners);
  ASSERT_TRUE(DartVMRef::IsInstanceRunning());
  ASSERT_TRUE(ValidateShell(shell.get()));

  fml::AutoResetWaitableEvent latch;

  auto configuration = RunConfiguration::InferFromSettings(settings);
  configuration.SetEntrypoint("emptyMain");
  RunEngine(shell.get(), std::move(configuration));

  fml::TaskRunner::RunNowOrPostTask(
      task_runners.GetUITaskRunner(), [&latch, &shell]() {
        auto runtime_controller = const_cast<RuntimeController*>(
            shell->GetEngine()->GetRuntimeController());

        auto now = fml::TimeDelta::FromMicroseconds(Dart_TimelineGetMicros());

        EXPECT_FALSE(runtime_controller->NotifyIdle(
            now - fml::TimeDelta::FromMilliseconds(10)));
        EXPECT_FALSE(runtime_controller->NotifyIdle(now));
        EXPECT_FALSE(runtime_controller->NotifyIdle(
            now + fml::TimeDelta::FromNanoseconds(100)));

        EXPECT_TRUE(runtime_controller->NotifyIdle(
            now + fml::TimeDelta::FromMilliseconds(100)));
        latch.Signal();
      });

  latch.Wait();

  DestroyShell(std::move(shell), task_runners);
  ASSERT_FALSE(DartVMRef::IsInstanceRunning());
}

TEST_F(ShellTest, NotifyIdleNotCalledInLatencyMode) {
  ASSERT_FALSE(DartVMRef::IsInstanceRunning());
  Settings settings = CreateSettingsForFixture();
  ThreadHost thread_host("io.flutter.test." + GetCurrentTestName() + ".",
                         ThreadHost::Type::Platform | ThreadHost::UI |
                             ThreadHost::IO | ThreadHost::RASTER);
  auto platform_task_runner = thread_host.platform_thread->GetTaskRunner();
  TaskRunners task_runners("test", thread_host.platform_thread->GetTaskRunner(),
                           thread_host.raster_thread->GetTaskRunner(),
                           thread_host.ui_thread->GetTaskRunner(),
                           thread_host.io_thread->GetTaskRunner());
  auto shell = CreateShell(settings, task_runners);
  ASSERT_TRUE(DartVMRef::IsInstanceRunning());
  ASSERT_TRUE(ValidateShell(shell.get()));

  // we start off in balanced mode, where we expect idle notifications to
  // succeed. After the first `NotifyNativeBool` we expect to be in latency
  // mode, where we expect idle notifications to fail.
  fml::CountDownLatch latch(2);
  AddNativeCallback(
      "NotifyNativeBool", CREATE_NATIVE_ENTRY([&](auto args) {
        Dart_Handle exception = nullptr;
        bool is_in_latency_mode =
            tonic::DartConverter<bool>::FromArguments(args, 0, exception);
        auto runtime_controller = const_cast<RuntimeController*>(
            shell->GetEngine()->GetRuntimeController());
        bool success =
            runtime_controller->NotifyIdle(fml::TimeDelta::FromMicroseconds(
                Dart_TimelineGetMicros() + 100000));
        EXPECT_EQ(success, !is_in_latency_mode);
        latch.CountDown();
      }));

  auto configuration = RunConfiguration::InferFromSettings(settings);
  configuration.SetEntrypoint("performanceModeImpactsNotifyIdle");
  RunEngine(shell.get(), std::move(configuration));

  latch.Wait();

  DestroyShell(std::move(shell), task_runners);
  ASSERT_FALSE(DartVMRef::IsInstanceRunning());
}

TEST_F(ShellTest, NotifyDestroyed) {
  ASSERT_FALSE(DartVMRef::IsInstanceRunning());
  Settings settings = CreateSettingsForFixture();
  ThreadHost thread_host("io.flutter.test." + GetCurrentTestName() + ".",
                         ThreadHost::Type::Platform | ThreadHost::UI |
                             ThreadHost::IO | ThreadHost::RASTER);
  auto platform_task_runner = thread_host.platform_thread->GetTaskRunner();
  TaskRunners task_runners("test", thread_host.platform_thread->GetTaskRunner(),
                           thread_host.raster_thread->GetTaskRunner(),
                           thread_host.ui_thread->GetTaskRunner(),
                           thread_host.io_thread->GetTaskRunner());
  auto shell = CreateShell(settings, task_runners);
  ASSERT_TRUE(DartVMRef::IsInstanceRunning());
  ASSERT_TRUE(ValidateShell(shell.get()));

  fml::CountDownLatch latch(1);
  AddNativeCallback("NotifyDestroyed", CREATE_NATIVE_ENTRY([&](auto args) {
                      auto runtime_controller = const_cast<RuntimeController*>(
                          shell->GetEngine()->GetRuntimeController());
                      bool success = runtime_controller->NotifyDestroyed();
                      EXPECT_TRUE(success);
                      latch.CountDown();
                    }));

  auto configuration = RunConfiguration::InferFromSettings(settings);
  configuration.SetEntrypoint("callNotifyDestroyed");
  RunEngine(shell.get(), std::move(configuration));

  latch.Wait();

  DestroyShell(std::move(shell), task_runners);
  ASSERT_FALSE(DartVMRef::IsInstanceRunning());
}

TEST_F(ShellTest, PrintsErrorWhenPlatformMessageSentFromWrongThread) {
#if FLUTTER_RUNTIME_MODE != FLUTTER_RUNTIME_MODE_DEBUG || OS_FUCHSIA
  GTEST_SKIP() << "Test is for debug mode only on non-fuchsia targets.";
#endif
  Settings settings = CreateSettingsForFixture();
  ThreadHost thread_host("io.flutter.test." + GetCurrentTestName() + ".",
                         ThreadHost::Type::Platform);
  auto task_runner = thread_host.platform_thread->GetTaskRunner();
  TaskRunners task_runners("test", task_runner, task_runner, task_runner,
                           task_runner);
  auto shell = CreateShell(settings, task_runners);

  {
    fml::testing::LogCapture log_capture;

    // The next call will result in a thread checker violation.
    fml::ThreadChecker::DisableNextThreadCheckFailure();
    SendPlatformMessage(shell.get(), std::make_unique<PlatformMessage>(
                                         "com.test.plugin", nullptr));

    EXPECT_THAT(
        log_capture.str(),
        ::testing::EndsWith(
            "The 'com.test.plugin' channel sent a message from native to "
            "Flutter on a non-platform thread. Platform channel messages "
            "must be sent on the platform thread. Failure to do so may "
            "result in data loss or crashes, and must be fixed in the "
            "plugin or application code creating that channel.\nSee "
            "https://docs.flutter.dev/platform-integration/"
            "platform-channels#channels-and-platform-threading for more "
            "information.\n"));
  }

  {
    fml::testing::LogCapture log_capture;

    // The next call will result in a thread checker violation.
    fml::ThreadChecker::DisableNextThreadCheckFailure();
    SendPlatformMessage(shell.get(), std::make_unique<PlatformMessage>(
                                         "com.test.plugin", nullptr));

    EXPECT_EQ(log_capture.str(), "");
  }

  DestroyShell(std::move(shell), task_runners);
  ASSERT_FALSE(DartVMRef::IsInstanceRunning());
}

<<<<<<< HEAD
// Parse the arguments of NativeReportViewIdsCallback and
// store them in hasImplicitView and viewIds.
static void ParseViewIdsCallback(const Dart_NativeArguments& args,
                                 bool* hasImplicitView,
                                 std::vector<int64_t>* viewIds) {
  Dart_Handle exception = nullptr;
  viewIds->clear();
  *hasImplicitView =
      tonic::DartConverter<bool>::FromArguments(args, 0, exception);
  ASSERT_EQ(exception, nullptr);
  *viewIds = tonic::DartConverter<std::vector<int64_t>>::FromArguments(
      args, 1, exception);
  ASSERT_EQ(exception, nullptr);
}

// Run the given task in the platform runner, and blocks until its finished.
static void RunOnPlatformTaskRunner(Shell& shell, const fml::closure& task) {
  fml::AutoResetWaitableEvent latch;
  fml::TaskRunner::RunNowOrPostTask(
      shell.GetTaskRunners().GetPlatformTaskRunner(), [&task, &latch]() {
        task();
        latch.Signal();
      });
  latch.Wait();
}

// Tests that Settings.enable_implicit_view being true causes the shell
// to begin with an implicit view.
TEST_F(ShellTest, ShellWithImplicitViewEnabledStartsWithImplicitView) {
  Settings settings = CreateSettingsForFixture();
  settings.enable_implicit_view = true;

  auto task_runner = CreateNewThread();
  TaskRunners task_runners("test", task_runner, task_runner, task_runner,
                           task_runner);
  std::unique_ptr<Shell> shell = CreateShell(settings, task_runners);
  ASSERT_TRUE(shell);

  bool hasImplicitView;
  std::vector<int64_t> viewIds;
  fml::AutoResetWaitableEvent reportLatch;
  auto nativeViewIdsCallback = [&reportLatch, &hasImplicitView,
                                &viewIds](Dart_NativeArguments args) {
    ParseViewIdsCallback(args, &hasImplicitView, &viewIds);
    reportLatch.Signal();
  };
  AddNativeCallback("NativeReportViewIdsCallback",
                    CREATE_NATIVE_ENTRY(nativeViewIdsCallback));

  PlatformViewNotifyCreated(shell.get());
  auto configuration = RunConfiguration::InferFromSettings(settings);
  configuration.SetEntrypoint("testReportViewIds");
  RunEngine(shell.get(), std::move(configuration));
  reportLatch.Wait();

  ASSERT_TRUE(hasImplicitView);
  ASSERT_EQ(viewIds.size(), 1u);
  ASSERT_EQ(viewIds[0], 0ll);

  PlatformViewNotifyDestroyed(shell.get());
  DestroyShell(std::move(shell), task_runners);
}

// Tests that Settings.enable_implicit_view being false causes the shell
// to begin without an implicit view.
TEST_F(ShellTest, ShellWithImplicitViewDisabledStartsWithoutImplicitView) {
  Settings settings = CreateSettingsForFixture();
  settings.enable_implicit_view = false;

  auto task_runner = CreateNewThread();
  TaskRunners task_runners("test", task_runner, task_runner, task_runner,
                           task_runner);
  std::unique_ptr<Shell> shell = CreateShell(settings, task_runners);
  ASSERT_TRUE(shell);

  bool hasImplicitView;
  std::vector<int64_t> viewIds;
  fml::AutoResetWaitableEvent reportLatch;
  auto nativeViewIdsCallback = [&reportLatch, &hasImplicitView,
                                &viewIds](Dart_NativeArguments args) {
    ParseViewIdsCallback(args, &hasImplicitView, &viewIds);
    reportLatch.Signal();
  };
  AddNativeCallback("NativeReportViewIdsCallback",
                    CREATE_NATIVE_ENTRY(nativeViewIdsCallback));

  PlatformViewNotifyCreated(shell.get());
  auto configuration = RunConfiguration::InferFromSettings(settings);
  configuration.SetEntrypoint("testReportViewIds");
  RunEngine(shell.get(), std::move(configuration));
  reportLatch.Wait();

  ASSERT_FALSE(hasImplicitView);
  ASSERT_EQ(viewIds.size(), 0u);

  PlatformViewNotifyDestroyed(shell.get());
  DestroyShell(std::move(shell), task_runners);
}

// Tests that Shell::AddView and Shell::RemoveView works.
TEST_F(ShellTest, ShellWithImplicitViewEnabledAddViewRemoveView) {
  ASSERT_FALSE(DartVMRef::IsInstanceRunning());
  Settings settings = CreateSettingsForFixture();
  settings.enable_implicit_view = true;

  ThreadHost thread_host(ThreadHost::ThreadHostConfig(
      "io.flutter.test." + GetCurrentTestName() + ".",
      ThreadHost::Type::Platform | ThreadHost::Type::RASTER |
          ThreadHost::Type::IO | ThreadHost::Type::UI));
  TaskRunners task_runners("test", thread_host.platform_thread->GetTaskRunner(),
                           thread_host.raster_thread->GetTaskRunner(),
                           thread_host.ui_thread->GetTaskRunner(),
                           thread_host.io_thread->GetTaskRunner());
  std::unique_ptr<Shell> shell = CreateShell(settings, task_runners);
  ASSERT_TRUE(shell);

  bool hasImplicitView;
  std::vector<int64_t> viewIds;
  fml::AutoResetWaitableEvent reportLatch;
  auto nativeViewIdsCallback = [&reportLatch, &hasImplicitView,
                                &viewIds](Dart_NativeArguments args) {
    ParseViewIdsCallback(args, &hasImplicitView, &viewIds);
    reportLatch.Signal();
  };
  AddNativeCallback("NativeReportViewIdsCallback",
                    CREATE_NATIVE_ENTRY(nativeViewIdsCallback));

  PlatformViewNotifyCreated(shell.get());
  auto configuration = RunConfiguration::InferFromSettings(settings);
  configuration.SetEntrypoint("testReportViewIds");
  RunEngine(shell.get(), std::move(configuration));

  reportLatch.Wait();
  ASSERT_TRUE(hasImplicitView);
  ASSERT_EQ(viewIds.size(), 1u);
  ASSERT_EQ(viewIds[0], 0ll);

  RunOnPlatformTaskRunner(*shell,
                          [&shell] { shell->AddView(2, ViewportMetrics{}); });
  reportLatch.Wait();
  ASSERT_TRUE(hasImplicitView);
  ASSERT_EQ(viewIds.size(), 2u);
  ASSERT_EQ(viewIds[1], 2ll);

  RunOnPlatformTaskRunner(*shell, [&shell] { shell->RemoveView(2); });
  reportLatch.Wait();
  ASSERT_TRUE(hasImplicitView);
  ASSERT_EQ(viewIds.size(), 1u);
  ASSERT_EQ(viewIds[0], 0ll);

  RunOnPlatformTaskRunner(*shell,
                          [&shell] { shell->AddView(4, ViewportMetrics{}); });
  reportLatch.Wait();
  ASSERT_TRUE(hasImplicitView);
  ASSERT_EQ(viewIds.size(), 2u);
  ASSERT_EQ(viewIds[1], 4ll);

  PlatformViewNotifyDestroyed(shell.get());
  DestroyShell(std::move(shell), task_runners);
}

// Parse the arguments of NativeReportViewWidthsCallback and
// store them in viewWidths.
static void ParseViewWidthsCallback(const Dart_NativeArguments& args,
                                    std::map<int64_t, int64_t>* viewWidths) {
  Dart_Handle exception = nullptr;
  viewWidths->clear();
  std::vector<int64_t> viewWidthPacket =
      tonic::DartConverter<std::vector<int64_t>>::FromArguments(args, 0,
                                                                exception);
  ASSERT_EQ(exception, nullptr);
  ASSERT_EQ(viewWidthPacket.size() % 2, 0ul);
  for (size_t packetIndex = 0; packetIndex < viewWidthPacket.size();
       packetIndex += 2) {
    (*viewWidths)[viewWidthPacket[packetIndex]] =
        viewWidthPacket[packetIndex + 1];
  }
}

// Ensure that PlatformView::SetViewportMetrics and Shell::AddView that were
// dispatched before the isolate is run have been flushed to the Dart VM when
// the main function starts.
TEST_F(ShellTest, ShellFlushesPlatformStatesByMain) {
  ASSERT_FALSE(DartVMRef::IsInstanceRunning());
  Settings settings = CreateSettingsForFixture();
  settings.enable_implicit_view = true;

  ThreadHost thread_host(ThreadHost::ThreadHostConfig(
      "io.flutter.test." + GetCurrentTestName() + ".",
      ThreadHost::Type::Platform | ThreadHost::Type::RASTER |
          ThreadHost::Type::IO | ThreadHost::Type::UI));
  TaskRunners task_runners("test", thread_host.platform_thread->GetTaskRunner(),
                           thread_host.raster_thread->GetTaskRunner(),
                           thread_host.ui_thread->GetTaskRunner(),
                           thread_host.io_thread->GetTaskRunner());
  std::unique_ptr<Shell> shell = CreateShell(settings, task_runners);
  ASSERT_TRUE(shell);

  RunOnPlatformTaskRunner(*shell, [&shell] {
    auto platform_view = shell->GetPlatformView();
    // The construtor for ViewportMetrics{_, width, _, _, _} (only the 2nd
    // argument matters in this test).
    platform_view->SetViewportMetrics(0, ViewportMetrics{1, 10, 1, 0, 0});
    shell->AddView(1, ViewportMetrics{1, 30, 1, 0, 0});
    platform_view->SetViewportMetrics(0, ViewportMetrics{1, 20, 1, 0, 0});
  });

  bool first_report = true;
  std::map<int64_t, int64_t> viewWidths;
  fml::AutoResetWaitableEvent reportLatch;
  auto nativeViewWidthsCallback = [&reportLatch, &viewWidths,
                                   &first_report](Dart_NativeArguments args) {
    EXPECT_TRUE(first_report);
    first_report = false;
    ParseViewWidthsCallback(args, &viewWidths);
    reportLatch.Signal();
  };
  AddNativeCallback("NativeReportViewWidthsCallback",
                    CREATE_NATIVE_ENTRY(nativeViewWidthsCallback));

  PlatformViewNotifyCreated(shell.get());
  auto configuration = RunConfiguration::InferFromSettings(settings);
  configuration.SetEntrypoint("testReportViewWidths");
  RunEngine(shell.get(), std::move(configuration));

  reportLatch.Wait();
  EXPECT_EQ(viewWidths.size(), 2u);
  EXPECT_EQ(viewWidths[0], 20ll);
  EXPECT_EQ(viewWidths[1], 30ll);

  PlatformViewNotifyDestroyed(shell.get());
  DestroyShell(std::move(shell), task_runners);
=======
TEST_F(ShellTest, DiesIfSoftwareRenderingAndImpellerAreEnabledDeathTest) {
#if defined(OS_FUCHSIA)
  GTEST_SKIP() << "Fuchsia";
#endif  // OS_FUCHSIA
  ::testing::FLAGS_gtest_death_test_style = "threadsafe";
  Settings settings = CreateSettingsForFixture();
  settings.enable_impeller = true;
  settings.enable_software_rendering = true;
  ThreadHost thread_host("io.flutter.test." + GetCurrentTestName() + ".",
                         ThreadHost::Type::Platform);
  auto task_runner = thread_host.platform_thread->GetTaskRunner();
  TaskRunners task_runners("test", task_runner, task_runner, task_runner,
                           task_runner);
  EXPECT_DEATH_IF_SUPPORTED(
      CreateShell(settings, task_runners),
      "Software rendering is incompatible with Impeller.");
>>>>>>> dd2405b8
}

}  // namespace testing
}  // namespace flutter

// NOLINTEND(clang-analyzer-core.StackAddressEscape)<|MERGE_RESOLUTION|>--- conflicted
+++ resolved
@@ -4342,7 +4342,24 @@
   ASSERT_FALSE(DartVMRef::IsInstanceRunning());
 }
 
-<<<<<<< HEAD
+TEST_F(ShellTest, DiesIfSoftwareRenderingAndImpellerAreEnabledDeathTest) {
+#if defined(OS_FUCHSIA)
+  GTEST_SKIP() << "Fuchsia";
+#endif  // OS_FUCHSIA
+  ::testing::FLAGS_gtest_death_test_style = "threadsafe";
+  Settings settings = CreateSettingsForFixture();
+  settings.enable_impeller = true;
+  settings.enable_software_rendering = true;
+  ThreadHost thread_host("io.flutter.test." + GetCurrentTestName() + ".",
+                         ThreadHost::Type::Platform);
+  auto task_runner = thread_host.platform_thread->GetTaskRunner();
+  TaskRunners task_runners("test", task_runner, task_runner, task_runner,
+                           task_runner);
+  EXPECT_DEATH_IF_SUPPORTED(
+      CreateShell(settings, task_runners),
+      "Software rendering is incompatible with Impeller.");
+}
+
 // Parse the arguments of NativeReportViewIdsCallback and
 // store them in hasImplicitView and viewIds.
 static void ParseViewIdsCallback(const Dart_NativeArguments& args,
@@ -4575,24 +4592,6 @@
 
   PlatformViewNotifyDestroyed(shell.get());
   DestroyShell(std::move(shell), task_runners);
-=======
-TEST_F(ShellTest, DiesIfSoftwareRenderingAndImpellerAreEnabledDeathTest) {
-#if defined(OS_FUCHSIA)
-  GTEST_SKIP() << "Fuchsia";
-#endif  // OS_FUCHSIA
-  ::testing::FLAGS_gtest_death_test_style = "threadsafe";
-  Settings settings = CreateSettingsForFixture();
-  settings.enable_impeller = true;
-  settings.enable_software_rendering = true;
-  ThreadHost thread_host("io.flutter.test." + GetCurrentTestName() + ".",
-                         ThreadHost::Type::Platform);
-  auto task_runner = thread_host.platform_thread->GetTaskRunner();
-  TaskRunners task_runners("test", task_runner, task_runner, task_runner,
-                           task_runner);
-  EXPECT_DEATH_IF_SUPPORTED(
-      CreateShell(settings, task_runners),
-      "Software rendering is incompatible with Impeller.");
->>>>>>> dd2405b8
 }
 
 }  // namespace testing
