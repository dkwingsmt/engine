// Copyright 2013 The Flutter Authors. All rights reserved.
// Use of this source code is governed by a BSD-style license that can be
// found in the LICENSE file.

#define FML_USED_ON_EMBEDDER

#include <algorithm>
#include <ctime>
#include <future>
#include <memory>
#include <utility>
#include <vector>

#if SHELL_ENABLE_GL
#include <EGL/egl.h>
#endif  // SHELL_ENABLE_GL

#include "assets/directory_asset_bundle.h"
#include "common/graphics/persistent_cache.h"
#include "flutter/flow/layers/backdrop_filter_layer.h"
#include "flutter/flow/layers/clip_rect_layer.h"
#include "flutter/flow/layers/display_list_layer.h"
#include "flutter/flow/layers/layer_raster_cache_item.h"
#include "flutter/flow/layers/platform_view_layer.h"
#include "flutter/flow/layers/transform_layer.h"
#include "flutter/fml/backtrace.h"
#include "flutter/fml/command_line.h"
#include "flutter/fml/dart/dart_converter.h"
#include "flutter/fml/make_copyable.h"
#include "flutter/fml/message_loop.h"
#include "flutter/fml/synchronization/count_down_latch.h"
#include "flutter/fml/synchronization/waitable_event.h"
#include "flutter/runtime/dart_vm.h"
#include "flutter/shell/common/platform_view.h"
#include "flutter/shell/common/rasterizer.h"
#include "flutter/shell/common/shell_test.h"
#include "flutter/shell/common/shell_test_external_view_embedder.h"
#include "flutter/shell/common/shell_test_platform_view.h"
#include "flutter/shell/common/switches.h"
#include "flutter/shell/common/thread_host.h"
#include "flutter/shell/common/vsync_waiter_fallback.h"
#include "flutter/shell/version/version.h"
#include "flutter/testing/mock_canvas.h"
#include "flutter/testing/testing.h"
#include "gmock/gmock.h"
#include "third_party/rapidjson/include/rapidjson/writer.h"
#include "third_party/skia/include/codec/SkCodecAnimation.h"
#include "third_party/tonic/converter/dart_converter.h"

#ifdef SHELL_ENABLE_VULKAN
#include "flutter/vulkan/vulkan_application.h"  // nogncheck
#endif

// CREATE_NATIVE_ENTRY is leaky by design
// NOLINTBEGIN(clang-analyzer-core.StackAddressEscape)

namespace flutter {
namespace testing {

constexpr int64_t kDefaultViewId = 0ll;

using ::testing::_;
using ::testing::Return;

namespace {
class MockPlatformViewDelegate : public PlatformView::Delegate {
  MOCK_METHOD0(OnPlatformViewCreated, void());

  MOCK_METHOD0(OnPlatformViewDestroyed, void());

  MOCK_METHOD0(OnPlatformViewScheduleFrame, void());

  MOCK_METHOD1(OnPlatformViewSetNextFrameCallback,
               void(const fml::closure& closure));

  MOCK_METHOD2(OnPlatformViewSetViewportMetrics,
               void(int64_t view_id, const ViewportMetrics& metrics));

  MOCK_METHOD1(OnPlatformViewDispatchPlatformMessage,
               void(std::unique_ptr<PlatformMessage> message));

  MOCK_METHOD1(OnPlatformViewDispatchPointerDataPacket,
               void(std::unique_ptr<PointerDataPacket> packet));

  MOCK_METHOD3(OnPlatformViewDispatchSemanticsAction,
               void(int32_t id,
                    SemanticsAction action,
                    fml::MallocMapping args));

  MOCK_METHOD1(OnPlatformViewSetSemanticsEnabled, void(bool enabled));

  MOCK_METHOD1(OnPlatformViewSetAccessibilityFeatures, void(int32_t flags));

  MOCK_METHOD1(OnPlatformViewRegisterTexture,
               void(std::shared_ptr<Texture> texture));

  MOCK_METHOD1(OnPlatformViewUnregisterTexture, void(int64_t texture_id));

  MOCK_METHOD1(OnPlatformViewMarkTextureFrameAvailable,
               void(int64_t texture_id));

  MOCK_METHOD(const Settings&,
              OnPlatformViewGetSettings,
              (),
              (const, override));

  MOCK_METHOD3(LoadDartDeferredLibrary,
               void(intptr_t loading_unit_id,
                    std::unique_ptr<const fml::Mapping> snapshot_data,
                    std::unique_ptr<const fml::Mapping> snapshot_instructions));

  MOCK_METHOD3(LoadDartDeferredLibraryError,
               void(intptr_t loading_unit_id,
                    const std::string error_message,
                    bool transient));

  MOCK_METHOD2(UpdateAssetResolverByType,
               void(std::unique_ptr<AssetResolver> updated_asset_resolver,
                    AssetResolver::AssetResolverType type));
};

class MockStudio : public Studio {
 public:
  MOCK_METHOD0(IsValid, bool());

  MOCK_METHOD0(GetContext, GrDirectContext*());

  MOCK_METHOD0(MakeRenderContextCurrent, std::unique_ptr<GLContextResult>());

  MOCK_METHOD0(ClearRenderContext, bool());
};

class MockSurface : public Surface {
 public:
  MOCK_METHOD0(IsValid, bool());

  MOCK_METHOD0(GetContext, GrDirectContext*());

  MOCK_METHOD2(AcquireFrame,
               std::unique_ptr<SurfaceFrame>(int64_t view_id,
                                             const SkISize& size));

  MOCK_CONST_METHOD0(GetRootTransformation, SkMatrix());
};

class MockPlatformView : public PlatformView {
 public:
  MockPlatformView(MockPlatformViewDelegate& delegate,
                   const TaskRunners& task_runners)
      : PlatformView(delegate, task_runners) {}
  MOCK_METHOD0(CreateRenderingStudio, std::unique_ptr<Studio>());
  MOCK_METHOD1(CreateRenderingSurface, std::unique_ptr<Surface>(int64_t));
  MOCK_CONST_METHOD0(GetPlatformMessageHandler,
                     std::shared_ptr<PlatformMessageHandler>());
};

class TestPlatformView : public PlatformView {
 public:
  TestPlatformView(Shell& shell, const TaskRunners& task_runners)
      : PlatformView(shell, task_runners) {}
  MOCK_METHOD0(CreateRenderingStudio, std::unique_ptr<Studio>());
  MOCK_METHOD1(CreateRenderingSurface, std::unique_ptr<Surface>(int64_t));
};

class MockPlatformMessageHandler : public PlatformMessageHandler {
 public:
  MOCK_METHOD1(HandlePlatformMessage,
               void(std::unique_ptr<PlatformMessage> message));
  MOCK_CONST_METHOD0(DoesHandlePlatformMessageOnPlatformThread, bool());
  MOCK_METHOD2(InvokePlatformMessageResponseCallback,
               void(int response_id, std::unique_ptr<fml::Mapping> mapping));
  MOCK_METHOD1(InvokePlatformMessageEmptyResponseCallback,
               void(int response_id));
};

class MockPlatformMessageResponse : public PlatformMessageResponse {
 public:
  static fml::RefPtr<MockPlatformMessageResponse> Create() {
    return fml::AdoptRef(new MockPlatformMessageResponse());
  }
  MOCK_METHOD1(Complete, void(std::unique_ptr<fml::Mapping> data));
  MOCK_METHOD0(CompleteEmpty, void());
};
}  // namespace

class TestAssetResolver : public AssetResolver {
 public:
  TestAssetResolver(bool valid, AssetResolver::AssetResolverType type)
      : valid_(valid), type_(type) {}

  bool IsValid() const override { return true; }

  // This is used to identify if replacement was made or not.
  bool IsValidAfterAssetManagerChange() const override { return valid_; }

  AssetResolver::AssetResolverType GetType() const override { return type_; }

  std::unique_ptr<fml::Mapping> GetAsMapping(
      const std::string& asset_name) const override {
    return nullptr;
  }

  std::vector<std::unique_ptr<fml::Mapping>> GetAsMappings(
      const std::string& asset_pattern,
      const std::optional<std::string>& subdir) const override {
    return {};
  };

 private:
  bool valid_;
  AssetResolver::AssetResolverType type_;
};

class ThreadCheckingAssetResolver : public AssetResolver {
 public:
  explicit ThreadCheckingAssetResolver(
      std::shared_ptr<fml::ConcurrentMessageLoop> concurrent_loop)
      : concurrent_loop_(std::move(concurrent_loop)) {}

  // |AssetResolver|
  bool IsValid() const override { return true; }

  // |AssetResolver|
  bool IsValidAfterAssetManagerChange() const override { return true; }

  // |AssetResolver|
  AssetResolverType GetType() const {
    return AssetResolverType::kApkAssetProvider;
  }

  // |AssetResolver|
  std::unique_ptr<fml::Mapping> GetAsMapping(
      const std::string& asset_name) const override {
    if (asset_name == "FontManifest.json") {
      // This file is loaded directly by the engine.
      return nullptr;
    }
    mapping_requests.push_back(asset_name);
    EXPECT_TRUE(concurrent_loop_->RunsTasksOnCurrentThread())
        << fml::BacktraceHere();
    return nullptr;
  }

  mutable std::vector<std::string> mapping_requests;

 private:
  std::shared_ptr<fml::ConcurrentMessageLoop> concurrent_loop_;
};

static bool ValidateShell(Shell* shell) {
  if (!shell) {
    return false;
  }

  if (!shell->IsSetup()) {
    return false;
  }

  ShellTest::PlatformViewNotifyCreated(shell);

  {
    fml::AutoResetWaitableEvent latch;
    fml::TaskRunner::RunNowOrPostTask(
        shell->GetTaskRunners().GetPlatformTaskRunner(), [shell, &latch]() {
          shell->GetPlatformView()->NotifyDestroyed();
          latch.Signal();
        });
    latch.Wait();
  }

  return true;
}

static bool RasterizerHasLayerTree(Shell* shell) {
  fml::AutoResetWaitableEvent latch;
  bool has_layer_tree = false;
  fml::TaskRunner::RunNowOrPostTask(
      shell->GetTaskRunners().GetRasterTaskRunner(),
      [shell, &latch, &has_layer_tree]() {
        has_layer_tree = shell->GetRasterizer()->HasLastLayerTree();
        latch.Signal();
      });
  latch.Wait();
  return has_layer_tree;
}

static void ValidateDestroyPlatformView(Shell* shell) {
  ASSERT_TRUE(shell != nullptr);
  ASSERT_TRUE(shell->IsSetup());

  // To validate destroy platform view, we must ensure the rasterizer has a
  // layer tree before the platform view is destroyed.
  ASSERT_TRUE(RasterizerHasLayerTree(shell));

  ShellTest::PlatformViewNotifyDestroyed(shell);
  // Validate the layer tree is destroyed
  ASSERT_FALSE(RasterizerHasLayerTree(shell));
}

static std::string CreateFlagsString(std::vector<const char*>& flags) {
  if (flags.empty()) {
    return "";
  }
  std::string flags_string = flags[0];
  for (size_t i = 1; i < flags.size(); ++i) {
    flags_string += ",";
    flags_string += flags[i];
  }
  return flags_string;
}

static void TestDartVmFlags(std::vector<const char*>& flags) {
  std::string flags_string = CreateFlagsString(flags);
  const std::vector<fml::CommandLine::Option> options = {
      fml::CommandLine::Option("dart-flags", flags_string)};
  fml::CommandLine command_line("", options, std::vector<std::string>());
  flutter::Settings settings = flutter::SettingsFromCommandLine(command_line);
  EXPECT_EQ(settings.dart_flags.size(), flags.size());
  for (size_t i = 0; i < flags.size(); ++i) {
    EXPECT_EQ(settings.dart_flags[i], flags[i]);
  }
}

static void PostSync(const fml::RefPtr<fml::TaskRunner>& task_runner,
                     const fml::closure& task) {
  fml::AutoResetWaitableEvent latch;
  fml::TaskRunner::RunNowOrPostTask(task_runner, [&latch, &task] {
    task();
    latch.Signal();
  });
  latch.Wait();
}

static sk_sp<DisplayList> MakeSizedDisplayList(int width, int height) {
  DisplayListBuilder builder(SkRect::MakeXYWH(0, 0, width, height));
  builder.DrawRect(SkRect::MakeXYWH(0, 0, width, height),
                   DlPaint(DlColor::kRed()));
  return builder.Build();
}

TEST_F(ShellTest, InitializeWithInvalidThreads) {
  ASSERT_FALSE(DartVMRef::IsInstanceRunning());
  Settings settings = CreateSettingsForFixture();
  TaskRunners task_runners("test", nullptr, nullptr, nullptr, nullptr);
  auto shell = CreateShell(settings, task_runners);
  ASSERT_FALSE(shell);
  ASSERT_FALSE(DartVMRef::IsInstanceRunning());
}

TEST_F(ShellTest, InitializeWithDifferentThreads) {
  ASSERT_FALSE(DartVMRef::IsInstanceRunning());
  Settings settings = CreateSettingsForFixture();
  std::string name_prefix = "io.flutter.test." + GetCurrentTestName() + ".";
  ThreadHost thread_host(ThreadHost::ThreadHostConfig(
      name_prefix, ThreadHost::Type::Platform | ThreadHost::Type::RASTER |
                       ThreadHost::Type::IO | ThreadHost::Type::UI));
  ASSERT_EQ(thread_host.name_prefix, name_prefix);

  TaskRunners task_runners("test", thread_host.platform_thread->GetTaskRunner(),
                           thread_host.raster_thread->GetTaskRunner(),
                           thread_host.ui_thread->GetTaskRunner(),
                           thread_host.io_thread->GetTaskRunner());
  auto shell = CreateShell(settings, task_runners);
  ASSERT_TRUE(ValidateShell(shell.get()));
  ASSERT_TRUE(DartVMRef::IsInstanceRunning());
  DestroyShell(std::move(shell), task_runners);
  ASSERT_FALSE(DartVMRef::IsInstanceRunning());
}

TEST_F(ShellTest, InitializeWithSingleThread) {
  ASSERT_FALSE(DartVMRef::IsInstanceRunning());
  Settings settings = CreateSettingsForFixture();
  ThreadHost thread_host("io.flutter.test." + GetCurrentTestName() + ".",
                         ThreadHost::Type::Platform);
  auto task_runner = thread_host.platform_thread->GetTaskRunner();
  TaskRunners task_runners("test", task_runner, task_runner, task_runner,
                           task_runner);
  auto shell = CreateShell(settings, task_runners);
  ASSERT_TRUE(DartVMRef::IsInstanceRunning());
  ASSERT_TRUE(ValidateShell(shell.get()));
  DestroyShell(std::move(shell), task_runners);
  ASSERT_FALSE(DartVMRef::IsInstanceRunning());
}

TEST_F(ShellTest, InitializeWithSingleThreadWhichIsTheCallingThread) {
  ASSERT_FALSE(DartVMRef::IsInstanceRunning());
  Settings settings = CreateSettingsForFixture();
  fml::MessageLoop::EnsureInitializedForCurrentThread();
  auto task_runner = fml::MessageLoop::GetCurrent().GetTaskRunner();
  TaskRunners task_runners("test", task_runner, task_runner, task_runner,
                           task_runner);
  auto shell = CreateShell(settings, task_runners);
  ASSERT_TRUE(ValidateShell(shell.get()));
  ASSERT_TRUE(DartVMRef::IsInstanceRunning());
  DestroyShell(std::move(shell), task_runners);
  ASSERT_FALSE(DartVMRef::IsInstanceRunning());
}

TEST_F(ShellTest,
       InitializeWithMultipleThreadButCallingThreadAsPlatformThread) {
  ASSERT_FALSE(DartVMRef::IsInstanceRunning());
  Settings settings = CreateSettingsForFixture();
  ThreadHost thread_host(
      "io.flutter.test." + GetCurrentTestName() + ".",
      ThreadHost::Type::RASTER | ThreadHost::Type::IO | ThreadHost::Type::UI);
  fml::MessageLoop::EnsureInitializedForCurrentThread();
  TaskRunners task_runners("test",
                           fml::MessageLoop::GetCurrent().GetTaskRunner(),
                           thread_host.raster_thread->GetTaskRunner(),
                           thread_host.ui_thread->GetTaskRunner(),
                           thread_host.io_thread->GetTaskRunner());
  auto shell = Shell::Create(
      flutter::PlatformData(), task_runners, settings,
      [](Shell& shell) {
        // This is unused in the platform view as we are not using the simulated
        // vsync mechanism. We should have better DI in the tests.
        const auto vsync_clock = std::make_shared<ShellTestVsyncClock>();
        return ShellTestPlatformView::Create(
            shell, shell.GetTaskRunners(), vsync_clock,
            [task_runners = shell.GetTaskRunners()]() {
              return static_cast<std::unique_ptr<VsyncWaiter>>(
                  std::make_unique<VsyncWaiterFallback>(task_runners));
            },
            ShellTestPlatformView::BackendType::kDefaultBackend, nullptr);
      },
      [](Shell& shell) { return std::make_unique<Rasterizer>(shell); });
  ASSERT_TRUE(ValidateShell(shell.get()));
  ASSERT_TRUE(DartVMRef::IsInstanceRunning());
  DestroyShell(std::move(shell), task_runners);
  ASSERT_FALSE(DartVMRef::IsInstanceRunning());
}

TEST_F(ShellTest, InitializeWithDisabledGpu) {
  ASSERT_FALSE(DartVMRef::IsInstanceRunning());
  Settings settings = CreateSettingsForFixture();
  ThreadHost thread_host("io.flutter.test." + GetCurrentTestName() + ".",
                         ThreadHost::Type::Platform);
  auto task_runner = thread_host.platform_thread->GetTaskRunner();
  TaskRunners task_runners("test", task_runner, task_runner, task_runner,
                           task_runner);
  auto shell = CreateShell(settings, task_runners, /*simulate_vsync=*/false,
                           /*shell_test_external_view_embedder=*/nullptr,
                           /*is_gpu_disabled=*/true);
  ASSERT_TRUE(DartVMRef::IsInstanceRunning());
  ASSERT_TRUE(ValidateShell(shell.get()));

  bool is_disabled = false;
  shell->GetIsGpuDisabledSyncSwitch()->Execute(
      fml::SyncSwitch::Handlers().SetIfTrue([&] { is_disabled = true; }));
  ASSERT_TRUE(is_disabled);

  DestroyShell(std::move(shell), task_runners);
  ASSERT_FALSE(DartVMRef::IsInstanceRunning());
}

TEST_F(ShellTest, InitializeWithGPUAndPlatformThreadsTheSame) {
  ASSERT_FALSE(DartVMRef::IsInstanceRunning());
  Settings settings = CreateSettingsForFixture();
  ThreadHost thread_host(
      "io.flutter.test." + GetCurrentTestName() + ".",
      ThreadHost::Type::Platform | ThreadHost::Type::IO | ThreadHost::Type::UI);
  TaskRunners task_runners(
      "test",
      thread_host.platform_thread->GetTaskRunner(),  // platform
      thread_host.platform_thread->GetTaskRunner(),  // raster
      thread_host.ui_thread->GetTaskRunner(),        // ui
      thread_host.io_thread->GetTaskRunner()         // io
  );
  auto shell = CreateShell(settings, task_runners);
  ASSERT_TRUE(DartVMRef::IsInstanceRunning());
  ASSERT_TRUE(ValidateShell(shell.get()));
  DestroyShell(std::move(shell), task_runners);
  ASSERT_FALSE(DartVMRef::IsInstanceRunning());
}

TEST_F(ShellTest, FixturesAreFunctional) {
  ASSERT_FALSE(DartVMRef::IsInstanceRunning());
  auto settings = CreateSettingsForFixture();
  auto shell = CreateShell(settings);
  ASSERT_TRUE(ValidateShell(shell.get()));

  auto configuration = RunConfiguration::InferFromSettings(settings);
  ASSERT_TRUE(configuration.IsValid());
  configuration.SetEntrypoint("fixturesAreFunctionalMain");

  fml::AutoResetWaitableEvent main_latch;
  AddNativeCallback(
      "SayHiFromFixturesAreFunctionalMain",
      CREATE_NATIVE_ENTRY([&main_latch](auto args) { main_latch.Signal(); }));

  RunEngine(shell.get(), std::move(configuration));
  main_latch.Wait();
  ASSERT_TRUE(DartVMRef::IsInstanceRunning());
  DestroyShell(std::move(shell));
  ASSERT_FALSE(DartVMRef::IsInstanceRunning());
}

TEST_F(ShellTest, SecondaryIsolateBindingsAreSetupViaShellSettings) {
  ASSERT_FALSE(DartVMRef::IsInstanceRunning());
  auto settings = CreateSettingsForFixture();
  auto shell = CreateShell(settings);
  ASSERT_TRUE(ValidateShell(shell.get()));

  auto configuration = RunConfiguration::InferFromSettings(settings);
  ASSERT_TRUE(configuration.IsValid());
  configuration.SetEntrypoint("testCanLaunchSecondaryIsolate");

  fml::CountDownLatch latch(2);
  AddNativeCallback("NotifyNative", CREATE_NATIVE_ENTRY([&latch](auto args) {
                      latch.CountDown();
                    }));

  RunEngine(shell.get(), std::move(configuration));

  latch.Wait();

  ASSERT_TRUE(DartVMRef::IsInstanceRunning());
  DestroyShell(std::move(shell));
  ASSERT_FALSE(DartVMRef::IsInstanceRunning());
}

TEST_F(ShellTest, LastEntrypoint) {
  ASSERT_FALSE(DartVMRef::IsInstanceRunning());
  auto settings = CreateSettingsForFixture();
  auto shell = CreateShell(settings);
  ASSERT_TRUE(ValidateShell(shell.get()));

  auto configuration = RunConfiguration::InferFromSettings(settings);
  ASSERT_TRUE(configuration.IsValid());
  std::string entry_point = "fixturesAreFunctionalMain";
  configuration.SetEntrypoint(entry_point);

  fml::AutoResetWaitableEvent main_latch;
  std::string last_entry_point;
  AddNativeCallback(
      "SayHiFromFixturesAreFunctionalMain", CREATE_NATIVE_ENTRY([&](auto args) {
        last_entry_point = shell->GetEngine()->GetLastEntrypoint();
        main_latch.Signal();
      }));

  RunEngine(shell.get(), std::move(configuration));
  main_latch.Wait();
  EXPECT_EQ(entry_point, last_entry_point);
  ASSERT_TRUE(DartVMRef::IsInstanceRunning());
  DestroyShell(std::move(shell));
  ASSERT_FALSE(DartVMRef::IsInstanceRunning());
}

TEST_F(ShellTest, LastEntrypointArgs) {
  ASSERT_FALSE(DartVMRef::IsInstanceRunning());
  auto settings = CreateSettingsForFixture();
  auto shell = CreateShell(settings);
  ASSERT_TRUE(ValidateShell(shell.get()));

  auto configuration = RunConfiguration::InferFromSettings(settings);
  ASSERT_TRUE(configuration.IsValid());
  std::string entry_point = "fixturesAreFunctionalMain";
  std::vector<std::string> entry_point_args = {"arg1"};
  configuration.SetEntrypoint(entry_point);
  configuration.SetEntrypointArgs(entry_point_args);

  fml::AutoResetWaitableEvent main_latch;
  std::vector<std::string> last_entry_point_args;
  AddNativeCallback(
      "SayHiFromFixturesAreFunctionalMain", CREATE_NATIVE_ENTRY([&](auto args) {
        last_entry_point_args = shell->GetEngine()->GetLastEntrypointArgs();
        main_latch.Signal();
      }));

  RunEngine(shell.get(), std::move(configuration));
  main_latch.Wait();
#if (FLUTTER_RUNTIME_MODE == FLUTTER_RUNTIME_MODE_DEBUG)
  EXPECT_EQ(last_entry_point_args, entry_point_args);
#else
  ASSERT_TRUE(last_entry_point_args.empty());
#endif
  ASSERT_TRUE(DartVMRef::IsInstanceRunning());
  DestroyShell(std::move(shell));
  ASSERT_FALSE(DartVMRef::IsInstanceRunning());
}

TEST_F(ShellTest, DisallowedDartVMFlag) {
#if defined(OS_FUCHSIA)
  GTEST_SKIP() << "This test flakes on Fuchsia. https://fxbug.dev/110006 ";
#endif  // OS_FUCHSIA

  // Run this test in a thread-safe manner, otherwise gtest will complain.
  ::testing::FLAGS_gtest_death_test_style = "threadsafe";

  const std::vector<fml::CommandLine::Option> options = {
      fml::CommandLine::Option("dart-flags", "--verify_after_gc")};
  fml::CommandLine command_line("", options, std::vector<std::string>());

  // Upon encountering a disallowed Dart flag the process terminates.
  const char* expected =
      "Encountered disallowed Dart VM flag: --verify_after_gc";
  ASSERT_DEATH(flutter::SettingsFromCommandLine(command_line), expected);
}

TEST_F(ShellTest, AllowedDartVMFlag) {
  std::vector<const char*> flags = {
      "--enable-isolate-groups",
      "--no-enable-isolate-groups",
  };
#if !FLUTTER_RELEASE
  flags.push_back("--max_profile_depth 1");
  flags.push_back("--random_seed 42");
  flags.push_back("--max_subtype_cache_entries=22");
  if (!DartVM::IsRunningPrecompiledCode()) {
    flags.push_back("--enable_mirrors");
  }
#endif

  TestDartVmFlags(flags);
}

TEST_F(ShellTest, NoNeedToReportTimingsByDefault) {
  auto settings = CreateSettingsForFixture();
  std::unique_ptr<Shell> shell = CreateShell(settings);

  // Create the surface needed by rasterizer
  PlatformViewNotifyCreated(shell.get());

  auto configuration = RunConfiguration::InferFromSettings(settings);
  configuration.SetEntrypoint("emptyMain");

  RunEngine(shell.get(), std::move(configuration));
  PumpOneFrame(shell.get());
  ASSERT_FALSE(GetNeedsReportTimings(shell.get()));

  // This assertion may or may not be the direct result of needs_report_timings_
  // being false. The count could be 0 simply because we just cleared
  // unreported timings by reporting them. Hence this can't replace the
  // ASSERT_FALSE(GetNeedsReportTimings(shell.get())) check. We added
  // this assertion for an additional confidence that we're not pushing
  // back to unreported timings unnecessarily.
  //
  // Conversely, do not assert UnreportedTimingsCount(shell.get()) to be
  // positive in any tests. Otherwise those tests will be flaky as the clearing
  // of unreported timings is unpredictive.
  ASSERT_EQ(UnreportedTimingsCount(shell.get()), 0);
  DestroyShell(std::move(shell));
}

TEST_F(ShellTest, NeedsReportTimingsIsSetWithCallback) {
  auto settings = CreateSettingsForFixture();
  std::unique_ptr<Shell> shell = CreateShell(settings);

  // Create the surface needed by rasterizer
  PlatformViewNotifyCreated(shell.get());

  auto configuration = RunConfiguration::InferFromSettings(settings);
  configuration.SetEntrypoint("dummyReportTimingsMain");

  RunEngine(shell.get(), std::move(configuration));
  PumpOneFrame(shell.get());
  ASSERT_TRUE(GetNeedsReportTimings(shell.get()));
  DestroyShell(std::move(shell));
}

static void CheckFrameTimings(const std::vector<FrameTiming>& timings,
                              fml::TimePoint start,
                              fml::TimePoint finish) {
  fml::TimePoint last_frame_start;
  for (size_t i = 0; i < timings.size(); i += 1) {
    // Ensure that timings are sorted.
    ASSERT_TRUE(timings[i].Get(FrameTiming::kPhases[0]) >= last_frame_start);
    last_frame_start = timings[i].Get(FrameTiming::kPhases[0]);

    fml::TimePoint last_phase_time;
    for (auto phase : FrameTiming::kPhases) {
      // raster finish wall time doesn't use the same clock base
      // as rest of the frame timings.
      if (phase == FrameTiming::kRasterFinishWallTime) {
        continue;
      }

      ASSERT_TRUE(timings[i].Get(phase) >= start);
      ASSERT_TRUE(timings[i].Get(phase) <= finish);

      // phases should have weakly increasing time points
      ASSERT_TRUE(last_phase_time <= timings[i].Get(phase));
      last_phase_time = timings[i].Get(phase);
    }
  }
}

TEST_F(ShellTest, ReportTimingsIsCalled) {
  fml::TimePoint start = fml::TimePoint::Now();
  auto settings = CreateSettingsForFixture();
  std::unique_ptr<Shell> shell = CreateShell(settings);

  // Create the surface needed by rasterizer
  PlatformViewNotifyCreated(shell.get());

  auto configuration = RunConfiguration::InferFromSettings(settings);
  ASSERT_TRUE(configuration.IsValid());
  configuration.SetEntrypoint("reportTimingsMain");
  fml::AutoResetWaitableEvent reportLatch;
  std::vector<int64_t> timestamps;
  auto nativeTimingCallback = [&reportLatch,
                               &timestamps](Dart_NativeArguments args) {
    Dart_Handle exception = nullptr;
    ASSERT_EQ(timestamps.size(), 0ul);
    timestamps = tonic::DartConverter<std::vector<int64_t>>::FromArguments(
        args, 0, exception);
    reportLatch.Signal();
  };
  AddNativeCallback("NativeReportTimingsCallback",
                    CREATE_NATIVE_ENTRY(nativeTimingCallback));
  RunEngine(shell.get(), std::move(configuration));

  // Pump many frames so we can trigger the report quickly instead of waiting
  // for the 1 second threshold.
  for (int i = 0; i < 200; i += 1) {
    PumpOneFrame(shell.get());
  }

  reportLatch.Wait();
  DestroyShell(std::move(shell));

  fml::TimePoint finish = fml::TimePoint::Now();
  ASSERT_TRUE(!timestamps.empty());
  ASSERT_TRUE(timestamps.size() % FrameTiming::kCount == 0);
  std::vector<FrameTiming> timings(timestamps.size() / FrameTiming::kCount);

  for (size_t i = 0; i * FrameTiming::kCount < timestamps.size(); i += 1) {
    for (auto phase : FrameTiming::kPhases) {
      timings[i].Set(
          phase,
          fml::TimePoint::FromEpochDelta(fml::TimeDelta::FromMicroseconds(
              timestamps[i * FrameTiming::kCount + phase])));
    }
  }
  CheckFrameTimings(timings, start, finish);
}

TEST_F(ShellTest, FrameRasterizedCallbackIsCalled) {
  fml::TimePoint start = fml::TimePoint::Now();

  auto settings = CreateSettingsForFixture();
  fml::AutoResetWaitableEvent timingLatch;
  FrameTiming timing;

  for (auto phase : FrameTiming::kPhases) {
    timing.Set(phase, fml::TimePoint());
    // Check that the time points are initially smaller than start, so
    // CheckFrameTimings will fail if they're not properly set later.
    ASSERT_TRUE(timing.Get(phase) < start);
  }

  settings.frame_rasterized_callback = [&timing,
                                        &timingLatch](const FrameTiming& t) {
    timing = t;
    timingLatch.Signal();
  };

  std::unique_ptr<Shell> shell = CreateShell(settings);

  // Create the surface needed by rasterizer
  PlatformViewNotifyCreated(shell.get());

  auto configuration = RunConfiguration::InferFromSettings(settings);
  configuration.SetEntrypoint("onBeginFrameMain");

  int64_t frame_target_time;
  auto nativeOnBeginFrame = [&frame_target_time](Dart_NativeArguments args) {
    Dart_Handle exception = nullptr;
    frame_target_time =
        tonic::DartConverter<int64_t>::FromArguments(args, 0, exception);
  };
  AddNativeCallback("NativeOnBeginFrame",
                    CREATE_NATIVE_ENTRY(nativeOnBeginFrame));

  RunEngine(shell.get(), std::move(configuration));
  PumpOneFrame(shell.get());

  // Check that timing is properly set. This implies that
  // settings.frame_rasterized_callback is called.
  timingLatch.Wait();
  fml::TimePoint finish = fml::TimePoint::Now();
  std::vector<FrameTiming> timings = {timing};
  CheckFrameTimings(timings, start, finish);

  // Check that onBeginFrame, which is the frame_target_time, is after
  // FrameTiming's build start
  int64_t build_start =
      timing.Get(FrameTiming::kBuildStart).ToEpochDelta().ToMicroseconds();
  ASSERT_GT(frame_target_time, build_start);
  DestroyShell(std::move(shell));
}

TEST_F(ShellTest, ExternalEmbedderNoThreadMerger) {
  auto settings = CreateSettingsForFixture();
  fml::AutoResetWaitableEvent end_frame_latch;
  bool end_frame_called = false;
  auto end_frame_callback =
      [&](bool should_resubmit_frame,
          const fml::RefPtr<fml::RasterThreadMerger>& raster_thread_merger) {
        ASSERT_TRUE(raster_thread_merger.get() == nullptr);
        ASSERT_FALSE(should_resubmit_frame);
        end_frame_called = true;
        end_frame_latch.Signal();
      };
  auto external_view_embedder = std::make_shared<ShellTestExternalViewEmbedder>(
      end_frame_callback, PostPrerollResult::kResubmitFrame, false);
  auto shell = CreateShell(settings, GetTaskRunnersForFixture(), false,
                           external_view_embedder);

  // Create the surface needed by rasterizer
  PlatformViewNotifyCreated(shell.get());

  auto configuration = RunConfiguration::InferFromSettings(settings);
  configuration.SetEntrypoint("emptyMain");

  RunEngine(shell.get(), std::move(configuration));

  LayerTreeBuilder builder = [&](const std::shared_ptr<ContainerLayer>& root) {
    auto display_list_layer = std::make_shared<DisplayListLayer>(
        SkPoint::Make(10, 10), MakeSizedDisplayList(80, 80), false, false);
    root->Add(display_list_layer);
  };

  PumpOneFrame(shell.get(), 100, 100, builder);
  end_frame_latch.Wait();
  ASSERT_TRUE(end_frame_called);

  DestroyShell(std::move(shell));
}

TEST_F(ShellTest, PushBackdropFilterToVisitedPlatformViews) {
#if defined(OS_FUCHSIA)
  GTEST_SKIP() << "RasterThreadMerger flakes on Fuchsia. "
                  "https://github.com/flutter/flutter/issues/59816 ";
#endif

  auto settings = CreateSettingsForFixture();

  std::shared_ptr<ShellTestExternalViewEmbedder> external_view_embedder;

  fml::AutoResetWaitableEvent end_frame_latch;
  bool end_frame_called = false;
  std::vector<int64_t> visited_platform_views;
  MutatorsStack stack_50;
  MutatorsStack stack_75;
  auto end_frame_callback =
      [&](bool should_resubmit_frame,
          const fml::RefPtr<fml::RasterThreadMerger>& raster_thread_merger) {
        if (end_frame_called) {
          return;
        }
        ASSERT_TRUE(raster_thread_merger.get() == nullptr);
        ASSERT_FALSE(should_resubmit_frame);
        end_frame_called = true;
        visited_platform_views =
            external_view_embedder->GetVisitedPlatformViews();
        stack_50 = external_view_embedder->GetStack(50);
        stack_75 = external_view_embedder->GetStack(75);
        end_frame_latch.Signal();
      };

  external_view_embedder = std::make_shared<ShellTestExternalViewEmbedder>(
      end_frame_callback, PostPrerollResult::kResubmitFrame, false);
  auto shell = CreateShell(settings, GetTaskRunnersForFixture(), false,
                           external_view_embedder);

  // Create the surface needed by rasterizer
  PlatformViewNotifyCreated(shell.get());

  auto configuration = RunConfiguration::InferFromSettings(settings);
  configuration.SetEntrypoint("emptyMain");

  RunEngine(shell.get(), std::move(configuration));

  LayerTreeBuilder builder = [&](const std::shared_ptr<ContainerLayer>& root) {
    auto platform_view_layer = std::make_shared<PlatformViewLayer>(
        SkPoint::Make(10, 10), SkSize::Make(10, 10), 50);
    root->Add(platform_view_layer);
    auto transform_layer =
        std::make_shared<TransformLayer>(SkMatrix::Translate(1, 1));
    root->Add(transform_layer);
    auto clip_rect_layer = std::make_shared<ClipRectLayer>(
        SkRect::MakeLTRB(0, 0, 30, 30), Clip::hardEdge);
    transform_layer->Add(clip_rect_layer);
    auto filter = std::make_shared<DlBlurImageFilter>(5, 5, DlTileMode::kClamp);
    auto backdrop_filter_layer =
        std::make_shared<BackdropFilterLayer>(filter, DlBlendMode::kSrcOver);
    clip_rect_layer->Add(backdrop_filter_layer);
    auto platform_view_layer2 = std::make_shared<PlatformViewLayer>(
        SkPoint::Make(10, 10), SkSize::Make(10, 10), 75);
    backdrop_filter_layer->Add(platform_view_layer2);
  };

  PumpOneFrame(shell.get(), 100, 100, builder);
  end_frame_latch.Wait();
  ASSERT_EQ(visited_platform_views, (std::vector<int64_t>{50, 75}));
  ASSERT_TRUE(stack_75.is_empty());
  ASSERT_FALSE(stack_50.is_empty());

  auto filter = DlBlurImageFilter(5, 5, DlTileMode::kClamp);
  auto mutator = *stack_50.Begin();
  ASSERT_EQ(mutator->GetType(), MutatorType::kBackdropFilter);
  ASSERT_EQ(mutator->GetFilterMutation().GetFilter(), filter);
  // Make sure the filterRect is in global coordinates (contains the (1,1)
  // translation).
  ASSERT_EQ(mutator->GetFilterMutation().GetFilterRect(),
            SkRect::MakeLTRB(1, 1, 31, 31));

  DestroyShell(std::move(shell));
}

// TODO(https://github.com/flutter/flutter/issues/59816): Enable on fuchsia.
TEST_F(ShellTest,
       ExternalEmbedderEndFrameIsCalledWhenPostPrerollResultIsResubmit) {
#if defined(OS_FUCHSIA)
  GTEST_SKIP() << "RasterThreadMerger flakes on Fuchsia. "
                  "https://github.com/flutter/flutter/issues/59816 ";
#endif

  auto settings = CreateSettingsForFixture();
  fml::AutoResetWaitableEvent end_frame_latch;
  bool end_frame_called = false;
  auto end_frame_callback =
      [&](bool should_resubmit_frame,
          const fml::RefPtr<fml::RasterThreadMerger>& raster_thread_merger) {
        ASSERT_TRUE(raster_thread_merger.get() != nullptr);
        ASSERT_TRUE(should_resubmit_frame);
        end_frame_called = true;
        end_frame_latch.Signal();
      };
  auto external_view_embedder = std::make_shared<ShellTestExternalViewEmbedder>(
      end_frame_callback, PostPrerollResult::kResubmitFrame, true);
  auto shell = CreateShell(settings, GetTaskRunnersForFixture(), false,
                           external_view_embedder);

  // Create the surface needed by rasterizer
  PlatformViewNotifyCreated(shell.get());

  auto configuration = RunConfiguration::InferFromSettings(settings);
  configuration.SetEntrypoint("emptyMain");

  RunEngine(shell.get(), std::move(configuration));

  LayerTreeBuilder builder = [&](const std::shared_ptr<ContainerLayer>& root) {
    auto display_list_layer = std::make_shared<DisplayListLayer>(
        SkPoint::Make(10, 10), MakeSizedDisplayList(80, 80), false, false);
    root->Add(display_list_layer);
  };

  PumpOneFrame(shell.get(), 100, 100, builder);
  end_frame_latch.Wait();

  ASSERT_TRUE(end_frame_called);

  DestroyShell(std::move(shell));
}

TEST_F(ShellTest, OnPlatformViewDestroyDisablesThreadMerger) {
#if defined(OS_FUCHSIA)
  GTEST_SKIP() << "RasterThreadMerger flakes on Fuchsia. "
                  "https://github.com/flutter/flutter/issues/59816 ";
#endif

  auto settings = CreateSettingsForFixture();
  fml::RefPtr<fml::RasterThreadMerger> raster_thread_merger;
  auto end_frame_callback =
      [&](bool should_resubmit_frame,
          fml::RefPtr<fml::RasterThreadMerger> thread_merger) {
        raster_thread_merger = std::move(thread_merger);
      };
  auto external_view_embedder = std::make_shared<ShellTestExternalViewEmbedder>(
      end_frame_callback, PostPrerollResult::kSuccess, true);

  auto shell = CreateShell(settings, GetTaskRunnersForFixture(), false,
                           external_view_embedder);

  // Create the surface needed by rasterizer
  PlatformViewNotifyCreated(shell.get());

  auto configuration = RunConfiguration::InferFromSettings(settings);
  configuration.SetEntrypoint("emptyMain");

  RunEngine(shell.get(), std::move(configuration));

  LayerTreeBuilder builder = [&](const std::shared_ptr<ContainerLayer>& root) {
    auto display_list_layer = std::make_shared<DisplayListLayer>(
        SkPoint::Make(10, 10), MakeSizedDisplayList(80, 80), false, false);
    root->Add(display_list_layer);
  };

  PumpOneFrame(shell.get(), 100, 100, builder);

  auto result = shell->WaitForFirstFrame(fml::TimeDelta::Max());
  ASSERT_TRUE(result.ok()) << "Result: " << static_cast<int>(result.code())
                           << ": " << result.message();

  ASSERT_TRUE(raster_thread_merger->IsEnabled());

  ValidateDestroyPlatformView(shell.get());
  ASSERT_TRUE(raster_thread_merger->IsEnabled());

  // Validate the platform view can be recreated and destroyed again
  ValidateShell(shell.get());
  ASSERT_TRUE(raster_thread_merger->IsEnabled());
  DestroyShell(std::move(shell));
}

TEST_F(ShellTest, OnPlatformViewDestroyAfterMergingThreads) {
#if defined(OS_FUCHSIA)
  GTEST_SKIP() << "RasterThreadMerger flakes on Fuchsia. "
                  "https://github.com/flutter/flutter/issues/59816 ";
#endif

  const int ThreadMergingLease = 10;
  auto settings = CreateSettingsForFixture();
  fml::AutoResetWaitableEvent end_frame_latch;
  std::shared_ptr<ShellTestExternalViewEmbedder> external_view_embedder;

  auto end_frame_callback =
      [&](bool should_resubmit_frame,
          const fml::RefPtr<fml::RasterThreadMerger>& raster_thread_merger) {
        if (should_resubmit_frame && !raster_thread_merger->IsMerged()) {
          raster_thread_merger->MergeWithLease(ThreadMergingLease);

          ASSERT_TRUE(raster_thread_merger->IsMerged());
          external_view_embedder->UpdatePostPrerollResult(
              PostPrerollResult::kSuccess);
        }
        end_frame_latch.Signal();
      };
  external_view_embedder = std::make_shared<ShellTestExternalViewEmbedder>(
      end_frame_callback, PostPrerollResult::kSuccess, true);
  // Set resubmit once to trigger thread merging.
  external_view_embedder->UpdatePostPrerollResult(
      PostPrerollResult::kResubmitFrame);
  auto shell = CreateShell(settings, GetTaskRunnersForFixture(), false,
                           external_view_embedder);

  // Create the surface needed by rasterizer
  PlatformViewNotifyCreated(shell.get());

  auto configuration = RunConfiguration::InferFromSettings(settings);
  configuration.SetEntrypoint("emptyMain");

  RunEngine(shell.get(), std::move(configuration));

  LayerTreeBuilder builder = [&](const std::shared_ptr<ContainerLayer>& root) {
    auto display_list_layer = std::make_shared<DisplayListLayer>(
        SkPoint::Make(10, 10), MakeSizedDisplayList(80, 80), false, false);
    root->Add(display_list_layer);
  };

  PumpOneFrame(shell.get(), 100, 100, builder);
  // Pump one frame to trigger thread merging.
  end_frame_latch.Wait();
  // Pump another frame to ensure threads are merged and a regular layer tree is
  // submitted.
  PumpOneFrame(shell.get(), 100, 100, builder);
  // Threads are merged here. PlatformViewNotifyDestroy should be executed
  // successfully.
  ASSERT_TRUE(fml::TaskRunnerChecker::RunsOnTheSameThread(
      shell->GetTaskRunners().GetRasterTaskRunner()->GetTaskQueueId(),
      shell->GetTaskRunners().GetPlatformTaskRunner()->GetTaskQueueId()));
  ValidateDestroyPlatformView(shell.get());

  // Ensure threads are unmerged after platform view destroy
  ASSERT_FALSE(fml::TaskRunnerChecker::RunsOnTheSameThread(
      shell->GetTaskRunners().GetRasterTaskRunner()->GetTaskQueueId(),
      shell->GetTaskRunners().GetPlatformTaskRunner()->GetTaskQueueId()));

  // Validate the platform view can be recreated and destroyed again
  ValidateShell(shell.get());

  DestroyShell(std::move(shell));
}

TEST_F(ShellTest, OnPlatformViewDestroyWhenThreadsAreMerging) {
#if defined(OS_FUCHSIA)
  GTEST_SKIP() << "RasterThreadMerger flakes on Fuchsia. "
                  "https://github.com/flutter/flutter/issues/59816 ";
#endif

  const int kThreadMergingLease = 10;
  auto settings = CreateSettingsForFixture();
  fml::AutoResetWaitableEvent end_frame_latch;
  auto end_frame_callback =
      [&](bool should_resubmit_frame,
          const fml::RefPtr<fml::RasterThreadMerger>& raster_thread_merger) {
        if (should_resubmit_frame && !raster_thread_merger->IsMerged()) {
          raster_thread_merger->MergeWithLease(kThreadMergingLease);
        }
        end_frame_latch.Signal();
      };
  // Start with a regular layer tree with `PostPrerollResult::kSuccess` so we
  // can later check if the rasterizer is tore down using
  // |ValidateDestroyPlatformView|
  auto external_view_embedder = std::make_shared<ShellTestExternalViewEmbedder>(
      end_frame_callback, PostPrerollResult::kSuccess, true);

  auto shell = CreateShell(settings, GetTaskRunnersForFixture(), false,
                           external_view_embedder);

  // Create the surface needed by rasterizer
  PlatformViewNotifyCreated(shell.get());

  auto configuration = RunConfiguration::InferFromSettings(settings);
  configuration.SetEntrypoint("emptyMain");

  RunEngine(shell.get(), std::move(configuration));

  LayerTreeBuilder builder = [&](const std::shared_ptr<ContainerLayer>& root) {
    auto display_list_layer = std::make_shared<DisplayListLayer>(
        SkPoint::Make(10, 10), MakeSizedDisplayList(80, 80), false, false);
    root->Add(display_list_layer);
  };

  PumpOneFrame(shell.get(), 100, 100, builder);
  // Pump one frame and threads aren't merged
  end_frame_latch.Wait();
  ASSERT_FALSE(fml::TaskRunnerChecker::RunsOnTheSameThread(
      shell->GetTaskRunners().GetRasterTaskRunner()->GetTaskQueueId(),
      shell->GetTaskRunners().GetPlatformTaskRunner()->GetTaskQueueId()));

  // Pump a frame with `PostPrerollResult::kResubmitFrame` to start merging
  // threads
  external_view_embedder->UpdatePostPrerollResult(
      PostPrerollResult::kResubmitFrame);
  PumpOneFrame(shell.get(), 100, 100, builder);

  // Now destroy the platform view immediately.
  // Two things can happen here:
  // 1. Threads haven't merged. 2. Threads has already merged.
  // |Shell:OnPlatformViewDestroy| should be able to handle both cases.
  ValidateDestroyPlatformView(shell.get());

  // Ensure threads are unmerged after platform view destroy
  ASSERT_FALSE(fml::TaskRunnerChecker::RunsOnTheSameThread(
      shell->GetTaskRunners().GetRasterTaskRunner()->GetTaskQueueId(),
      shell->GetTaskRunners().GetPlatformTaskRunner()->GetTaskQueueId()));

  // Validate the platform view can be recreated and destroyed again
  ValidateShell(shell.get());

  DestroyShell(std::move(shell));
}

TEST_F(ShellTest,
       OnPlatformViewDestroyWithThreadMergerWhileThreadsAreUnmerged) {
#if defined(OS_FUCHSIA)
  GTEST_SKIP() << "RasterThreadMerger flakes on Fuchsia. "
                  "https://github.com/flutter/flutter/issues/59816 ";
#endif

  auto settings = CreateSettingsForFixture();
  fml::AutoResetWaitableEvent end_frame_latch;
  auto end_frame_callback =
      [&](bool should_resubmit_frame,
          const fml::RefPtr<fml::RasterThreadMerger>& raster_thread_merger) {
        end_frame_latch.Signal();
      };
  auto external_view_embedder = std::make_shared<ShellTestExternalViewEmbedder>(
      end_frame_callback, PostPrerollResult::kSuccess, true);
  auto shell = CreateShell(settings, GetTaskRunnersForFixture(), false,
                           external_view_embedder);

  // Create the surface needed by rasterizer
  PlatformViewNotifyCreated(shell.get());

  auto configuration = RunConfiguration::InferFromSettings(settings);
  configuration.SetEntrypoint("emptyMain");

  RunEngine(shell.get(), std::move(configuration));

  LayerTreeBuilder builder = [&](const std::shared_ptr<ContainerLayer>& root) {
    auto display_list_layer = std::make_shared<DisplayListLayer>(
        SkPoint::Make(10, 10), MakeSizedDisplayList(80, 80), false, false);
    root->Add(display_list_layer);
  };
  PumpOneFrame(shell.get(), 100, 100, builder);
  end_frame_latch.Wait();

  // Threads should not be merged.
  ASSERT_FALSE(fml::TaskRunnerChecker::RunsOnTheSameThread(
      shell->GetTaskRunners().GetRasterTaskRunner()->GetTaskQueueId(),
      shell->GetTaskRunners().GetPlatformTaskRunner()->GetTaskQueueId()));
  ValidateDestroyPlatformView(shell.get());

  // Ensure threads are unmerged after platform view destroy
  ASSERT_FALSE(fml::TaskRunnerChecker::RunsOnTheSameThread(
      shell->GetTaskRunners().GetRasterTaskRunner()->GetTaskQueueId(),
      shell->GetTaskRunners().GetPlatformTaskRunner()->GetTaskQueueId()));

  // Validate the platform view can be recreated and destroyed again
  ValidateShell(shell.get());

  DestroyShell(std::move(shell));
}

TEST_F(ShellTest, OnPlatformViewDestroyWithoutRasterThreadMerger) {
  auto settings = CreateSettingsForFixture();

  auto shell =
      CreateShell(settings, GetTaskRunnersForFixture(), false, nullptr);

  // Create the surface needed by rasterizer
  PlatformViewNotifyCreated(shell.get());

  auto configuration = RunConfiguration::InferFromSettings(settings);
  configuration.SetEntrypoint("emptyMain");

  RunEngine(shell.get(), std::move(configuration));

  LayerTreeBuilder builder = [&](const std::shared_ptr<ContainerLayer>& root) {
    auto display_list_layer = std::make_shared<DisplayListLayer>(
        SkPoint::Make(10, 10), MakeSizedDisplayList(80, 80), false, false);
    root->Add(display_list_layer);
  };
  PumpOneFrame(shell.get(), 100, 100, builder);

  // Threads should not be merged.
  ASSERT_FALSE(fml::TaskRunnerChecker::RunsOnTheSameThread(
      shell->GetTaskRunners().GetRasterTaskRunner()->GetTaskQueueId(),
      shell->GetTaskRunners().GetPlatformTaskRunner()->GetTaskQueueId()));
  ValidateDestroyPlatformView(shell.get());

  // Ensure threads are unmerged after platform view destroy
  ASSERT_FALSE(fml::TaskRunnerChecker::RunsOnTheSameThread(
      shell->GetTaskRunners().GetRasterTaskRunner()->GetTaskQueueId(),
      shell->GetTaskRunners().GetPlatformTaskRunner()->GetTaskQueueId()));

  // Validate the platform view can be recreated and destroyed again
  ValidateShell(shell.get());

  DestroyShell(std::move(shell));
}

// TODO(https://github.com/flutter/flutter/issues/59816): Enable on fuchsia.
TEST_F(ShellTest, OnPlatformViewDestroyWithStaticThreadMerging) {
#if defined(OS_FUCHSIA)
  GTEST_SKIP() << "RasterThreadMerger flakes on Fuchsia. "
                  "https://github.com/flutter/flutter/issues/59816 ";
#endif

  auto settings = CreateSettingsForFixture();
  fml::AutoResetWaitableEvent end_frame_latch;
  auto end_frame_callback =
      [&](bool should_resubmit_frame,
          const fml::RefPtr<fml::RasterThreadMerger>& raster_thread_merger) {
        end_frame_latch.Signal();
      };
  auto external_view_embedder = std::make_shared<ShellTestExternalViewEmbedder>(
      end_frame_callback, PostPrerollResult::kSuccess, true);
  ThreadHost thread_host(
      "io.flutter.test." + GetCurrentTestName() + ".",
      ThreadHost::Type::Platform | ThreadHost::Type::IO | ThreadHost::Type::UI);
  TaskRunners task_runners(
      "test",
      thread_host.platform_thread->GetTaskRunner(),  // platform
      thread_host.platform_thread->GetTaskRunner(),  // raster
      thread_host.ui_thread->GetTaskRunner(),        // ui
      thread_host.io_thread->GetTaskRunner()         // io
  );
  auto shell =
      CreateShell(settings, task_runners, false, external_view_embedder);

  // Create the surface needed by rasterizer
  PlatformViewNotifyCreated(shell.get());

  auto configuration = RunConfiguration::InferFromSettings(settings);
  configuration.SetEntrypoint("emptyMain");

  RunEngine(shell.get(), std::move(configuration));

  LayerTreeBuilder builder = [&](const std::shared_ptr<ContainerLayer>& root) {
    auto display_list_layer = std::make_shared<DisplayListLayer>(
        SkPoint::Make(10, 10), MakeSizedDisplayList(80, 80), false, false);
    root->Add(display_list_layer);
  };
  PumpOneFrame(shell.get(), 100, 100, builder);
  end_frame_latch.Wait();

  ValidateDestroyPlatformView(shell.get());

  // Validate the platform view can be recreated and destroyed again
  ValidateShell(shell.get());

  DestroyShell(std::move(shell), task_runners);
}

TEST_F(ShellTest, GetUsedThisFrameShouldBeSetBeforeEndFrame) {
  auto settings = CreateSettingsForFixture();
  fml::AutoResetWaitableEvent end_frame_latch;
  std::shared_ptr<ShellTestExternalViewEmbedder> external_view_embedder;
  bool used_this_frame = true;
  auto end_frame_callback =
      [&](bool should_resubmit_frame,
          const fml::RefPtr<fml::RasterThreadMerger>& raster_thread_merger) {
        // We expect `used_this_frame` to be false.
        used_this_frame = external_view_embedder->GetUsedThisFrame();
        end_frame_latch.Signal();
      };
  external_view_embedder = std::make_shared<ShellTestExternalViewEmbedder>(
      end_frame_callback, PostPrerollResult::kSuccess, true);
  auto shell = CreateShell(settings, GetTaskRunnersForFixture(), false,
                           external_view_embedder);

  // Create the surface needed by rasterizer
  PlatformViewNotifyCreated(shell.get());

  auto configuration = RunConfiguration::InferFromSettings(settings);
  configuration.SetEntrypoint("emptyMain");

  RunEngine(shell.get(), std::move(configuration));

  LayerTreeBuilder builder = [&](const std::shared_ptr<ContainerLayer>& root) {
    auto display_list_layer = std::make_shared<DisplayListLayer>(
        SkPoint::Make(10, 10), MakeSizedDisplayList(80, 80), false, false);
    root->Add(display_list_layer);
  };
  PumpOneFrame(shell.get(), 100, 100, builder);
  end_frame_latch.Wait();
  ASSERT_FALSE(used_this_frame);

  // Validate the platform view can be recreated and destroyed again
  ValidateShell(shell.get());

  DestroyShell(std::move(shell));
}

// TODO(https://github.com/flutter/flutter/issues/66056): Deflake on all other
// platforms
TEST_F(ShellTest, DISABLED_SkipAndSubmitFrame) {
#if defined(OS_FUCHSIA)
  GTEST_SKIP() << "RasterThreadMerger flakes on Fuchsia. "
                  "https://github.com/flutter/flutter/issues/59816 ";
#endif

  auto settings = CreateSettingsForFixture();
  fml::AutoResetWaitableEvent end_frame_latch;
  std::shared_ptr<ShellTestExternalViewEmbedder> external_view_embedder;

  auto end_frame_callback =
      [&](bool should_resubmit_frame,
          const fml::RefPtr<fml::RasterThreadMerger>& raster_thread_merger) {
        if (should_resubmit_frame && !raster_thread_merger->IsMerged()) {
          raster_thread_merger->MergeWithLease(10);
          external_view_embedder->UpdatePostPrerollResult(
              PostPrerollResult::kSuccess);
        }
        end_frame_latch.Signal();
      };
  external_view_embedder = std::make_shared<ShellTestExternalViewEmbedder>(
      end_frame_callback, PostPrerollResult::kSkipAndRetryFrame, true);

  auto shell = CreateShell(settings, GetTaskRunnersForFixture(), false,
                           external_view_embedder);

  PlatformViewNotifyCreated(shell.get());

  auto configuration = RunConfiguration::InferFromSettings(settings);
  configuration.SetEntrypoint("emptyMain");
  RunEngine(shell.get(), std::move(configuration));

  ASSERT_EQ(0, external_view_embedder->GetSubmittedFrameCount());

  PumpOneFrame(shell.get());

  // `EndFrame` changed the post preroll result to `kSuccess`.
  end_frame_latch.Wait();

  // Let the resubmitted frame to run and `GetSubmittedFrameCount` should be
  // called.
  end_frame_latch.Wait();
  // 2 frames are submitted because `kSkipAndRetryFrame`, but only the 2nd frame
  // should be submitted with `external_view_embedder`, hence the below check.
  ASSERT_EQ(1, external_view_embedder->GetSubmittedFrameCount());

  PlatformViewNotifyDestroyed(shell.get());
  DestroyShell(std::move(shell));
}

TEST(SettingsTest, FrameTimingSetsAndGetsProperly) {
  // Ensure that all phases are in kPhases.
  ASSERT_EQ(sizeof(FrameTiming::kPhases),
            FrameTiming::kCount * sizeof(FrameTiming::Phase));

  int lastPhaseIndex = -1;
  FrameTiming timing;
  for (auto phase : FrameTiming::kPhases) {
    ASSERT_TRUE(phase > lastPhaseIndex);  // Ensure that kPhases are in order.
    lastPhaseIndex = phase;
    auto fake_time =
        fml::TimePoint::FromEpochDelta(fml::TimeDelta::FromMicroseconds(phase));
    timing.Set(phase, fake_time);
    ASSERT_TRUE(timing.Get(phase) == fake_time);
  }
}

TEST_F(ShellTest, ReportTimingsIsCalledImmediatelyAfterTheFirstFrame) {
  auto settings = CreateSettingsForFixture();
  std::unique_ptr<Shell> shell = CreateShell(settings);

  // Create the surface needed by rasterizer
  PlatformViewNotifyCreated(shell.get());

  auto configuration = RunConfiguration::InferFromSettings(settings);
  ASSERT_TRUE(configuration.IsValid());
  configuration.SetEntrypoint("reportTimingsMain");
  fml::AutoResetWaitableEvent reportLatch;
  std::vector<int64_t> timestamps;
  auto nativeTimingCallback = [&reportLatch,
                               &timestamps](Dart_NativeArguments args) {
    Dart_Handle exception = nullptr;
    ASSERT_EQ(timestamps.size(), 0ul);
    timestamps = tonic::DartConverter<std::vector<int64_t>>::FromArguments(
        args, 0, exception);
    reportLatch.Signal();
  };
  AddNativeCallback("NativeReportTimingsCallback",
                    CREATE_NATIVE_ENTRY(nativeTimingCallback));
  ASSERT_TRUE(configuration.IsValid());
  RunEngine(shell.get(), std::move(configuration));

  for (int i = 0; i < 10; i += 1) {
    PumpOneFrame(shell.get());
  }

  reportLatch.Wait();
  DestroyShell(std::move(shell));

  // Check for the immediate callback of the first frame that doesn't wait for
  // the other 9 frames to be rasterized.
  ASSERT_EQ(timestamps.size(), FrameTiming::kCount);
}

TEST_F(ShellTest, WaitForFirstFrame) {
  auto settings = CreateSettingsForFixture();
  std::unique_ptr<Shell> shell = CreateShell(settings);

  // Create the surface needed by rasterizer
  PlatformViewNotifyCreated(shell.get());

  auto configuration = RunConfiguration::InferFromSettings(settings);
  configuration.SetEntrypoint("emptyMain");

  RunEngine(shell.get(), std::move(configuration));
  PumpOneFrame(shell.get());
  fml::Status result = shell->WaitForFirstFrame(fml::TimeDelta::Max());
  ASSERT_TRUE(result.ok());

  DestroyShell(std::move(shell));
}

TEST_F(ShellTest, WaitForFirstFrameZeroSizeFrame) {
  auto settings = CreateSettingsForFixture();
  std::unique_ptr<Shell> shell = CreateShell(settings);

  // Create the surface needed by rasterizer
  PlatformViewNotifyCreated(shell.get());

  auto configuration = RunConfiguration::InferFromSettings(settings);
  configuration.SetEntrypoint("emptyMain");

  RunEngine(shell.get(), std::move(configuration));
  PumpOneFrame(shell.get(), {1.0, 0.0, 0.0, 22, 0});
  fml::Status result = shell->WaitForFirstFrame(fml::TimeDelta::Zero());
  ASSERT_FALSE(result.ok());
  ASSERT_EQ(result.code(), fml::StatusCode::kDeadlineExceeded);

  DestroyShell(std::move(shell));
}

TEST_F(ShellTest, WaitForFirstFrameTimeout) {
  auto settings = CreateSettingsForFixture();
  std::unique_ptr<Shell> shell = CreateShell(settings);

  // Create the surface needed by rasterizer
  PlatformViewNotifyCreated(shell.get());

  auto configuration = RunConfiguration::InferFromSettings(settings);
  configuration.SetEntrypoint("emptyMain");

  RunEngine(shell.get(), std::move(configuration));
  fml::Status result = shell->WaitForFirstFrame(fml::TimeDelta::Zero());
  ASSERT_FALSE(result.ok());
  ASSERT_EQ(result.code(), fml::StatusCode::kDeadlineExceeded);

  DestroyShell(std::move(shell));
}

TEST_F(ShellTest, WaitForFirstFrameMultiple) {
  auto settings = CreateSettingsForFixture();
  std::unique_ptr<Shell> shell = CreateShell(settings);

  // Create the surface needed by rasterizer
  PlatformViewNotifyCreated(shell.get());

  auto configuration = RunConfiguration::InferFromSettings(settings);
  configuration.SetEntrypoint("emptyMain");

  RunEngine(shell.get(), std::move(configuration));
  PumpOneFrame(shell.get());
  fml::Status result = shell->WaitForFirstFrame(fml::TimeDelta::Max());
  ASSERT_TRUE(result.ok());
  for (int i = 0; i < 100; ++i) {
    result = shell->WaitForFirstFrame(fml::TimeDelta::Zero());
    ASSERT_TRUE(result.ok());
  }

  DestroyShell(std::move(shell));
}

/// Makes sure that WaitForFirstFrame works if we rendered a frame with the
/// single-thread setup.
TEST_F(ShellTest, WaitForFirstFrameInlined) {
  Settings settings = CreateSettingsForFixture();
  auto task_runner = CreateNewThread();
  TaskRunners task_runners("test", task_runner, task_runner, task_runner,
                           task_runner);
  std::unique_ptr<Shell> shell = CreateShell(settings, task_runners);

  // Create the surface needed by rasterizer
  PlatformViewNotifyCreated(shell.get());

  auto configuration = RunConfiguration::InferFromSettings(settings);
  configuration.SetEntrypoint("emptyMain");

  RunEngine(shell.get(), std::move(configuration));
  PumpOneFrame(shell.get());
  fml::AutoResetWaitableEvent event;
  task_runner->PostTask([&shell, &event] {
    fml::Status result = shell->WaitForFirstFrame(fml::TimeDelta::Max());
    ASSERT_FALSE(result.ok());
    ASSERT_EQ(result.code(), fml::StatusCode::kFailedPrecondition);
    event.Signal();
  });
  ASSERT_FALSE(event.WaitWithTimeout(fml::TimeDelta::Max()));

  DestroyShell(std::move(shell), task_runners);
}

static size_t GetRasterizerResourceCacheBytesSync(const Shell& shell) {
  size_t bytes = 0;
  fml::AutoResetWaitableEvent latch;
  fml::TaskRunner::RunNowOrPostTask(
      shell.GetTaskRunners().GetRasterTaskRunner(), [&]() {
        if (auto rasterizer = shell.GetRasterizer()) {
          bytes = rasterizer->GetResourceCacheMaxBytes().value_or(0U);
        }
        latch.Signal();
      });
  latch.Wait();
  return bytes;
}

TEST_F(ShellTest, MultipleFluttersSetResourceCacheBytes) {
  TaskRunners task_runners = GetTaskRunnersForFixture();
  auto settings = CreateSettingsForFixture();
  settings.resource_cache_max_bytes_threshold = 4000000U;
  GrMockOptions main_context_options;
  sk_sp<GrDirectContext> main_context =
      GrDirectContext::MakeMock(&main_context_options);
  Shell::CreateCallback<PlatformView> platform_view_create_callback =
      [task_runners, main_context](flutter::Shell& shell) {
        auto result = std::make_unique<TestPlatformView>(shell, task_runners);
        ON_CALL(*result, CreateRenderingSurface(0ll))
            .WillByDefault(::testing::Invoke([] {
              auto surface = std::make_unique<MockSurface>();
              ON_CALL(*surface, IsValid()).WillByDefault(Return(true));
              return surface;
            }));
        ON_CALL(*result, CreateRenderingStudio())
            .WillByDefault(::testing::Invoke([main_context] {
              auto studio = std::make_unique<MockStudio>();
              ON_CALL(*studio, GetContext())
                  .WillByDefault(Return(main_context.get()));
              ON_CALL(*studio, IsValid()).WillByDefault(Return(true));
              ON_CALL(*studio, MakeRenderContextCurrent())
                  .WillByDefault(::testing::Invoke([] {
                    return std::make_unique<GLContextDefaultResult>(true);
                  }));
              return studio;
            }));
        return result;
      };

  auto shell = CreateShell(
      /*settings=*/settings,
      /*task_runners=*/task_runners,
      /*simulate_vsync=*/false,
      /*shell_test_external_view_embedder=*/nullptr,
      /*is_gpu_disabled=*/false,
      /*rendering_backend=*/
      ShellTestPlatformView::BackendType::kDefaultBackend,
      /*platform_view_create_callback=*/platform_view_create_callback);

  // Create the surface needed by rasterizer
  PlatformViewNotifyCreated(shell.get());

  auto configuration = RunConfiguration::InferFromSettings(settings);
  configuration.SetEntrypoint("emptyMain");

  RunEngine(shell.get(), std::move(configuration));
  PostSync(shell->GetTaskRunners().GetPlatformTaskRunner(), [&shell]() {
<<<<<<< HEAD
    shell->GetPlatformView()->SetViewportMetrics(kDefaultViewId,
                                                 {1.0, 100, 100, 22});
=======
    shell->GetPlatformView()->SetViewportMetrics({1.0, 100, 100, 22, 0});
>>>>>>> 8d3a8162
  });

  // first cache bytes
  EXPECT_EQ(GetRasterizerResourceCacheBytesSync(*shell),
            static_cast<size_t>(480000U));

  auto shell_spawn_callback = [&]() {
    std::unique_ptr<Shell> spawn;
    PostSync(
        shell->GetTaskRunners().GetPlatformTaskRunner(),
        [this, &spawn, &spawner = shell, platform_view_create_callback]() {
          auto configuration =
              RunConfiguration::InferFromSettings(CreateSettingsForFixture());
          configuration.SetEntrypoint("emptyMain");
          spawn = spawner->Spawn(
              std::move(configuration), "", platform_view_create_callback,
              [](Shell& shell) { return std::make_unique<Rasterizer>(shell); });
          ASSERT_NE(nullptr, spawn.get());
          ASSERT_TRUE(ValidateShell(spawn.get()));
        });
    return spawn;
  };

  std::unique_ptr<Shell> second_shell = shell_spawn_callback();
  PlatformViewNotifyCreated(second_shell.get());
  PostSync(second_shell->GetTaskRunners().GetPlatformTaskRunner(),
           [&second_shell]() {
             second_shell->GetPlatformView()->SetViewportMetrics(
<<<<<<< HEAD
                 kDefaultViewId, {1.0, 100, 100, 22});
=======
                 {1.0, 100, 100, 22, 0});
>>>>>>> 8d3a8162
           });
  // first cache bytes + second cache bytes
  EXPECT_EQ(GetRasterizerResourceCacheBytesSync(*shell),
            static_cast<size_t>(960000U));

  PostSync(second_shell->GetTaskRunners().GetPlatformTaskRunner(),
           [&second_shell]() {
             second_shell->GetPlatformView()->SetViewportMetrics(
<<<<<<< HEAD
                 kDefaultViewId, {1.0, 100, 300, 22});
=======
                 {1.0, 100, 300, 22, 0});
>>>>>>> 8d3a8162
           });
  // first cache bytes + second cache bytes
  EXPECT_EQ(GetRasterizerResourceCacheBytesSync(*shell),
            static_cast<size_t>(1920000U));

  std::unique_ptr<Shell> third_shell = shell_spawn_callback();
  PlatformViewNotifyCreated(third_shell.get());
  PostSync(third_shell->GetTaskRunners().GetPlatformTaskRunner(),
           [&third_shell]() {
             third_shell->GetPlatformView()->SetViewportMetrics(
<<<<<<< HEAD
                 kDefaultViewId, {1.0, 400, 100, 22});
=======
                 {1.0, 400, 100, 22, 0});
>>>>>>> 8d3a8162
           });
  // first cache bytes + second cache bytes + third cache bytes
  EXPECT_EQ(GetRasterizerResourceCacheBytesSync(*shell),
            static_cast<size_t>(3840000U));

  PostSync(third_shell->GetTaskRunners().GetPlatformTaskRunner(),
           [&third_shell]() {
             third_shell->GetPlatformView()->SetViewportMetrics(
<<<<<<< HEAD
                 kDefaultViewId, {1.0, 800, 100, 22});
=======
                 {1.0, 800, 100, 22, 0});
>>>>>>> 8d3a8162
           });
  // max bytes threshold
  EXPECT_EQ(GetRasterizerResourceCacheBytesSync(*shell),
            static_cast<size_t>(4000000U));
  DestroyShell(std::move(third_shell), task_runners);
  // max bytes threshold
  EXPECT_EQ(GetRasterizerResourceCacheBytesSync(*shell),
            static_cast<size_t>(4000000U));

  PostSync(second_shell->GetTaskRunners().GetPlatformTaskRunner(),
           [&second_shell]() {
             second_shell->GetPlatformView()->SetViewportMetrics(
<<<<<<< HEAD
                 kDefaultViewId, {1.0, 100, 100, 22});
=======
                 {1.0, 100, 100, 22, 0});
>>>>>>> 8d3a8162
           });
  // first cache bytes + second cache bytes
  EXPECT_EQ(GetRasterizerResourceCacheBytesSync(*shell),
            static_cast<size_t>(960000U));

  DestroyShell(std::move(second_shell), task_runners);
  DestroyShell(std::move(shell), task_runners);
}

TEST_F(ShellTest, SetResourceCacheSize) {
  Settings settings = CreateSettingsForFixture();
  auto task_runner = CreateNewThread();
  TaskRunners task_runners("test", task_runner, task_runner, task_runner,
                           task_runner);
  std::unique_ptr<Shell> shell = CreateShell(settings, task_runners);

  // Create the surface needed by rasterizer
  PlatformViewNotifyCreated(shell.get());

  auto configuration = RunConfiguration::InferFromSettings(settings);
  configuration.SetEntrypoint("emptyMain");

  RunEngine(shell.get(), std::move(configuration));
  PumpOneFrame(shell.get());

  // The Vulkan and GL backends set different default values for the resource
  // cache size. The default backend (specified by the default param of
  // `CreateShell` in this test) will only resolve to Vulkan (in
  // `ShellTestPlatformView::Create`) if GL is disabled. This situation arises
  // when targeting the Fuchsia Emulator.
#if defined(SHELL_ENABLE_VULKAN) && !defined(SHELL_ENABLE_GL)
  EXPECT_EQ(GetRasterizerResourceCacheBytesSync(*shell),
            vulkan::kGrCacheMaxByteSize);
#elif defined(SHELL_ENABLE_METAL)
  EXPECT_EQ(GetRasterizerResourceCacheBytesSync(*shell),
            static_cast<size_t>(256 * (1 << 20)));
#else
  EXPECT_EQ(GetRasterizerResourceCacheBytesSync(*shell),
            static_cast<size_t>(24 * (1 << 20)));
#endif

  fml::TaskRunner::RunNowOrPostTask(
      shell->GetTaskRunners().GetPlatformTaskRunner(), [&shell]() {
<<<<<<< HEAD
        shell->GetPlatformView()->SetViewportMetrics(kDefaultViewId,
                                                     {1.0, 400, 200, 22});
=======
        shell->GetPlatformView()->SetViewportMetrics({1.0, 400, 200, 22, 0});
>>>>>>> 8d3a8162
      });
  PumpOneFrame(shell.get());

  EXPECT_EQ(GetRasterizerResourceCacheBytesSync(*shell), 3840000U);

  std::string request_json = R"json({
                                "method": "Skia.setResourceCacheMaxBytes",
                                "args": 10000
                              })json";
  auto data =
      fml::MallocMapping::Copy(request_json.c_str(), request_json.length());
  auto platform_message = std::make_unique<PlatformMessage>(
      "flutter/skia", std::move(data), nullptr);
  SendEnginePlatformMessage(shell.get(), std::move(platform_message));
  PumpOneFrame(shell.get());
  EXPECT_EQ(GetRasterizerResourceCacheBytesSync(*shell), 10000U);

  fml::TaskRunner::RunNowOrPostTask(
      shell->GetTaskRunners().GetPlatformTaskRunner(), [&shell]() {
<<<<<<< HEAD
        shell->GetPlatformView()->SetViewportMetrics(kDefaultViewId,
                                                     {1.0, 800, 400, 22});
=======
        shell->GetPlatformView()->SetViewportMetrics({1.0, 800, 400, 22, 0});
>>>>>>> 8d3a8162
      });
  PumpOneFrame(shell.get());

  EXPECT_EQ(GetRasterizerResourceCacheBytesSync(*shell), 10000U);
  DestroyShell(std::move(shell), task_runners);
}

TEST_F(ShellTest, SetResourceCacheSizeEarly) {
  Settings settings = CreateSettingsForFixture();
  auto task_runner = CreateNewThread();
  TaskRunners task_runners("test", task_runner, task_runner, task_runner,
                           task_runner);
  std::unique_ptr<Shell> shell = CreateShell(settings, task_runners);

  fml::TaskRunner::RunNowOrPostTask(
      shell->GetTaskRunners().GetPlatformTaskRunner(), [&shell]() {
<<<<<<< HEAD
        shell->GetPlatformView()->SetViewportMetrics(kDefaultViewId,
                                                     {1.0, 400, 200, 22});
=======
        shell->GetPlatformView()->SetViewportMetrics({1.0, 400, 200, 22, 0});
>>>>>>> 8d3a8162
      });
  PumpOneFrame(shell.get());

  // Create the surface needed by rasterizer
  PlatformViewNotifyCreated(shell.get());

  auto configuration = RunConfiguration::InferFromSettings(settings);
  configuration.SetEntrypoint("emptyMain");

  RunEngine(shell.get(), std::move(configuration));
  PumpOneFrame(shell.get());

  EXPECT_EQ(GetRasterizerResourceCacheBytesSync(*shell),
            static_cast<size_t>(3840000U));
  DestroyShell(std::move(shell), task_runners);
}

TEST_F(ShellTest, SetResourceCacheSizeNotifiesDart) {
  Settings settings = CreateSettingsForFixture();
  auto task_runner = CreateNewThread();
  TaskRunners task_runners("test", task_runner, task_runner, task_runner,
                           task_runner);
  std::unique_ptr<Shell> shell = CreateShell(settings, task_runners);

  fml::TaskRunner::RunNowOrPostTask(
      shell->GetTaskRunners().GetPlatformTaskRunner(), [&shell]() {
<<<<<<< HEAD
        shell->GetPlatformView()->SetViewportMetrics(kDefaultViewId,
                                                     {1.0, 400, 200, 22});
=======
        shell->GetPlatformView()->SetViewportMetrics({1.0, 400, 200, 22, 0});
>>>>>>> 8d3a8162
      });
  PumpOneFrame(shell.get());

  // Create the surface needed by rasterizer
  PlatformViewNotifyCreated(shell.get());

  auto configuration = RunConfiguration::InferFromSettings(settings);
  configuration.SetEntrypoint("testSkiaResourceCacheSendsResponse");

  EXPECT_EQ(GetRasterizerResourceCacheBytesSync(*shell),
            static_cast<size_t>(3840000U));

  fml::AutoResetWaitableEvent latch;
  AddNativeCallback("NotifyNative", CREATE_NATIVE_ENTRY([&latch](auto args) {
                      latch.Signal();
                    }));

  RunEngine(shell.get(), std::move(configuration));
  PumpOneFrame(shell.get());

  latch.Wait();

  EXPECT_EQ(GetRasterizerResourceCacheBytesSync(*shell),
            static_cast<size_t>(10000U));
  DestroyShell(std::move(shell), task_runners);
}

TEST_F(ShellTest, CanCreateImagefromDecompressedBytes) {
  Settings settings = CreateSettingsForFixture();
  auto task_runner = CreateNewThread();

  TaskRunners task_runners("test", task_runner, task_runner, task_runner,
                           task_runner);

  std::unique_ptr<Shell> shell = CreateShell(settings, task_runners);

  // Create the surface needed by rasterizer
  PlatformViewNotifyCreated(shell.get());

  auto configuration = RunConfiguration::InferFromSettings(settings);
  configuration.SetEntrypoint("canCreateImageFromDecompressedData");

  fml::AutoResetWaitableEvent latch;
  AddNativeCallback("NotifyWidthHeight",
                    CREATE_NATIVE_ENTRY([&latch](auto args) {
                      auto width = tonic::DartConverter<int>::FromDart(
                          Dart_GetNativeArgument(args, 0));
                      auto height = tonic::DartConverter<int>::FromDart(
                          Dart_GetNativeArgument(args, 1));
                      ASSERT_EQ(width, 10);
                      ASSERT_EQ(height, 10);
                      latch.Signal();
                    }));

  RunEngine(shell.get(), std::move(configuration));

  latch.Wait();
  DestroyShell(std::move(shell), task_runners);
}

class MockTexture : public Texture {
 public:
  MockTexture(int64_t textureId,
              std::shared_ptr<fml::AutoResetWaitableEvent> latch)
      : Texture(textureId), latch_(std::move(latch)) {}

  ~MockTexture() override = default;

  // Called from raster thread.
  void Paint(PaintContext& context,
             const SkRect& bounds,
             bool freeze,
             const DlImageSampling) override {}

  void OnGrContextCreated() override {}

  void OnGrContextDestroyed() override {}

  void MarkNewFrameAvailable() override {
    frames_available_++;
    latch_->Signal();
  }

  void OnTextureUnregistered() override {
    unregistered_ = true;
    latch_->Signal();
  }

  bool unregistered() { return unregistered_; }
  int frames_available() { return frames_available_; }

 private:
  bool unregistered_ = false;
  int frames_available_ = 0;
  std::shared_ptr<fml::AutoResetWaitableEvent> latch_;
};

TEST_F(ShellTest, TextureFrameMarkedAvailableAndUnregister) {
  Settings settings = CreateSettingsForFixture();
  auto configuration = RunConfiguration::InferFromSettings(settings);
  auto task_runner = CreateNewThread();
  TaskRunners task_runners("test", task_runner, task_runner, task_runner,
                           task_runner);
  std::unique_ptr<Shell> shell = CreateShell(settings, task_runners);

  ASSERT_TRUE(ValidateShell(shell.get()));
  PlatformViewNotifyCreated(shell.get());

  RunEngine(shell.get(), std::move(configuration));

  std::shared_ptr<fml::AutoResetWaitableEvent> latch =
      std::make_shared<fml::AutoResetWaitableEvent>();

  std::shared_ptr<MockTexture> mockTexture =
      std::make_shared<MockTexture>(0, latch);

  fml::TaskRunner::RunNowOrPostTask(
      shell->GetTaskRunners().GetRasterTaskRunner(), [&]() {
        shell->GetPlatformView()->RegisterTexture(mockTexture);
        shell->GetPlatformView()->MarkTextureFrameAvailable(0);
      });
  latch->Wait();

  EXPECT_EQ(mockTexture->frames_available(), 1);

  fml::TaskRunner::RunNowOrPostTask(
      shell->GetTaskRunners().GetRasterTaskRunner(),
      [&]() { shell->GetPlatformView()->UnregisterTexture(0); });
  latch->Wait();

  EXPECT_EQ(mockTexture->unregistered(), true);
  DestroyShell(std::move(shell), task_runners);
}

TEST_F(ShellTest, IsolateCanAccessPersistentIsolateData) {
  const std::string message = "dummy isolate launch data.";

  Settings settings = CreateSettingsForFixture();
  settings.persistent_isolate_data =
      std::make_shared<fml::DataMapping>(message);
  TaskRunners task_runners("test",                  // label
                           GetCurrentTaskRunner(),  // platform
                           CreateNewThread(),       // raster
                           CreateNewThread(),       // ui
                           CreateNewThread()        // io
  );

  fml::AutoResetWaitableEvent message_latch;
  AddNativeCallback("NotifyMessage",
                    CREATE_NATIVE_ENTRY([&](Dart_NativeArguments args) {
                      const auto message_from_dart =
                          tonic::DartConverter<std::string>::FromDart(
                              Dart_GetNativeArgument(args, 0));
                      ASSERT_EQ(message, message_from_dart);
                      message_latch.Signal();
                    }));

  std::unique_ptr<Shell> shell = CreateShell(settings, task_runners);

  ASSERT_TRUE(shell->IsSetup());
  auto configuration = RunConfiguration::InferFromSettings(settings);
  configuration.SetEntrypoint("canAccessIsolateLaunchData");

  fml::AutoResetWaitableEvent event;
  shell->RunEngine(std::move(configuration), [&](auto result) {
    ASSERT_EQ(result, Engine::RunStatus::Success);
  });

  message_latch.Wait();
  DestroyShell(std::move(shell), task_runners);
}

TEST_F(ShellTest, CanScheduleFrameFromPlatform) {
  Settings settings = CreateSettingsForFixture();
  TaskRunners task_runners = GetTaskRunnersForFixture();
  fml::AutoResetWaitableEvent latch;
  AddNativeCallback(
      "NotifyNative",
      CREATE_NATIVE_ENTRY([&](Dart_NativeArguments args) { latch.Signal(); }));
  fml::AutoResetWaitableEvent check_latch;
  AddNativeCallback("NativeOnBeginFrame",
                    CREATE_NATIVE_ENTRY([&](Dart_NativeArguments args) {
                      check_latch.Signal();
                    }));
  std::unique_ptr<Shell> shell = CreateShell(settings, task_runners);
  ASSERT_TRUE(shell->IsSetup());

  auto configuration = RunConfiguration::InferFromSettings(settings);
  configuration.SetEntrypoint("onBeginFrameWithNotifyNativeMain");
  RunEngine(shell.get(), std::move(configuration));

  // Wait for the application to attach the listener.
  latch.Wait();

  fml::TaskRunner::RunNowOrPostTask(
      shell->GetTaskRunners().GetPlatformTaskRunner(),
      [&shell]() { shell->GetPlatformView()->ScheduleFrame(); });
  check_latch.Wait();
  DestroyShell(std::move(shell), task_runners);
}

TEST_F(ShellTest, SecondaryVsyncCallbackShouldBeCalledAfterVsyncCallback) {
  bool is_on_begin_frame_called = false;
  bool is_secondary_callback_called = false;
  Settings settings = CreateSettingsForFixture();
  TaskRunners task_runners = GetTaskRunnersForFixture();
  fml::AutoResetWaitableEvent latch;
  AddNativeCallback(
      "NotifyNative",
      CREATE_NATIVE_ENTRY([&](Dart_NativeArguments args) { latch.Signal(); }));
  fml::CountDownLatch count_down_latch(2);
  AddNativeCallback("NativeOnBeginFrame",
                    CREATE_NATIVE_ENTRY([&](Dart_NativeArguments args) {
                      EXPECT_FALSE(is_on_begin_frame_called);
                      EXPECT_FALSE(is_secondary_callback_called);
                      is_on_begin_frame_called = true;
                      count_down_latch.CountDown();
                    }));
  std::unique_ptr<Shell> shell = CreateShell(settings, task_runners);
  ASSERT_TRUE(shell->IsSetup());

  auto configuration = RunConfiguration::InferFromSettings(settings);
  configuration.SetEntrypoint("onBeginFrameWithNotifyNativeMain");
  RunEngine(shell.get(), std::move(configuration));

  // Wait for the application to attach the listener.
  latch.Wait();

  fml::TaskRunner::RunNowOrPostTask(
      shell->GetTaskRunners().GetUITaskRunner(), [&]() {
        shell->GetEngine()->ScheduleSecondaryVsyncCallback(0, [&]() {
          EXPECT_TRUE(is_on_begin_frame_called);
          EXPECT_FALSE(is_secondary_callback_called);
          is_secondary_callback_called = true;
          count_down_latch.CountDown();
        });
        shell->GetEngine()->ScheduleFrame();
      });
  count_down_latch.Wait();
  EXPECT_TRUE(is_on_begin_frame_called);
  EXPECT_TRUE(is_secondary_callback_called);
  DestroyShell(std::move(shell), task_runners);
}

static void LogSkData(const sk_sp<SkData>& data, const char* title) {
  FML_LOG(ERROR) << "---------- " << title;
  std::ostringstream ostr;
  for (size_t i = 0; i < data->size();) {
    ostr << std::hex << std::setfill('0') << std::setw(2)
         << static_cast<int>(data->bytes()[i]) << " ";
    i++;
    if (i % 16 == 0 || i == data->size()) {
      FML_LOG(ERROR) << ostr.str();
      ostr.str("");
      ostr.clear();
    }
  }
}

TEST_F(ShellTest, Screenshot) {
  auto settings = CreateSettingsForFixture();
  fml::AutoResetWaitableEvent firstFrameLatch;
  settings.frame_rasterized_callback =
      [&firstFrameLatch](const FrameTiming& t) { firstFrameLatch.Signal(); };

  std::unique_ptr<Shell> shell = CreateShell(settings);

  // Create the surface needed by rasterizer
  PlatformViewNotifyCreated(shell.get());

  auto configuration = RunConfiguration::InferFromSettings(settings);
  configuration.SetEntrypoint("emptyMain");

  RunEngine(shell.get(), std::move(configuration));

  LayerTreeBuilder builder = [&](const std::shared_ptr<ContainerLayer>& root) {
    auto display_list_layer = std::make_shared<DisplayListLayer>(
        SkPoint::Make(10, 10), MakeSizedDisplayList(80, 80), false, false);
    root->Add(display_list_layer);
  };

  PumpOneFrame(shell.get(), 100, 100, builder);
  firstFrameLatch.Wait();

  std::promise<Rasterizer::Screenshot> screenshot_promise;
  auto screenshot_future = screenshot_promise.get_future();

  fml::TaskRunner::RunNowOrPostTask(
      shell->GetTaskRunners().GetRasterTaskRunner(),
      [&screenshot_promise, &shell]() {
        auto rasterizer = shell->GetRasterizer();
        screenshot_promise.set_value(rasterizer->ScreenshotLastLayerTree(
            Rasterizer::ScreenshotType::CompressedImage, false));
      });

  auto fixtures_dir =
      fml::OpenDirectory(GetFixturesPath(), false, fml::FilePermission::kRead);

  auto reference_png = fml::FileMapping::CreateReadOnly(
      fixtures_dir, "shelltest_screenshot.png");

  // Use MakeWithoutCopy instead of MakeWithCString because we don't want to
  // encode the null sentinel
  sk_sp<SkData> reference_data = SkData::MakeWithoutCopy(
      reference_png->GetMapping(), reference_png->GetSize());

  sk_sp<SkData> screenshot_data = screenshot_future.get().data;
  if (!reference_data->equals(screenshot_data.get())) {
    LogSkData(reference_data, "reference");
    LogSkData(screenshot_data, "screenshot");
    ASSERT_TRUE(false);
  }

  DestroyShell(std::move(shell));
}

TEST_F(ShellTest, CanConvertToAndFromMappings) {
  const size_t buffer_size = 2 << 20;

  uint8_t* buffer = static_cast<uint8_t*>(::malloc(buffer_size));
  // NOLINTNEXTLINE(clang-analyzer-unix.Malloc)
  ASSERT_TRUE(buffer != nullptr);
  ASSERT_TRUE(MemsetPatternSetOrCheck(
      buffer, buffer_size, MemsetPatternOp::kMemsetPatternOpSetBuffer));

  std::unique_ptr<fml::Mapping> mapping =
      std::make_unique<fml::MallocMapping>(buffer, buffer_size);

  ASSERT_EQ(mapping->GetSize(), buffer_size);

  fml::AutoResetWaitableEvent latch;
  AddNativeCallback(
      "SendFixtureMapping", CREATE_NATIVE_ENTRY([&](auto args) {
        auto mapping_from_dart =
            tonic::DartConverter<std::unique_ptr<fml::Mapping>>::FromDart(
                Dart_GetNativeArgument(args, 0));
        ASSERT_NE(mapping_from_dart, nullptr);
        ASSERT_EQ(mapping_from_dart->GetSize(), buffer_size);
        ASSERT_TRUE(MemsetPatternSetOrCheck(
            const_cast<uint8_t*>(mapping_from_dart->GetMapping()),  // buffer
            mapping_from_dart->GetSize(),                           // size
            MemsetPatternOp::kMemsetPatternOpCheckBuffer            // op
            ));
        latch.Signal();
      }));

  AddNativeCallback(
      "GetFixtureMapping", CREATE_NATIVE_ENTRY([&](auto args) {
        tonic::DartConverter<tonic::DartConverterMapping>::SetReturnValue(
            args, mapping);
      }));

  auto settings = CreateSettingsForFixture();
  auto configuration = RunConfiguration::InferFromSettings(settings);
  configuration.SetEntrypoint("canConvertMappings");
  std::unique_ptr<Shell> shell = CreateShell(settings);
  ASSERT_NE(shell.get(), nullptr);
  RunEngine(shell.get(), std::move(configuration));
  latch.Wait();
  DestroyShell(std::move(shell));
}

// Compares local times as seen by the dart isolate and as seen by this test
// fixture, to a resolution of 1 hour.
//
// This verifies that (1) the isolate is able to get a timezone (doesn't lock
// up for example), and (2) that the host and the isolate agree on what the
// timezone is.
TEST_F(ShellTest, LocaltimesMatch) {
  fml::AutoResetWaitableEvent latch;
  std::string dart_isolate_time_str;

  // See fixtures/shell_test.dart, the callback NotifyLocalTime is declared
  // there.
  AddNativeCallback("NotifyLocalTime", CREATE_NATIVE_ENTRY([&](auto args) {
                      dart_isolate_time_str =
                          tonic::DartConverter<std::string>::FromDart(
                              Dart_GetNativeArgument(args, 0));
                      latch.Signal();
                    }));

  auto settings = CreateSettingsForFixture();
  auto configuration = RunConfiguration::InferFromSettings(settings);
  configuration.SetEntrypoint("localtimesMatch");
  std::unique_ptr<Shell> shell = CreateShell(settings);
  ASSERT_NE(shell.get(), nullptr);
  RunEngine(shell.get(), std::move(configuration));
  latch.Wait();

  char timestr[200];
  const time_t timestamp = time(nullptr);
  const struct tm* local_time = localtime(&timestamp);
  ASSERT_NE(local_time, nullptr)
      << "Could not get local time: errno=" << errno << ": " << strerror(errno);
  // Example: "2020-02-26 14" for 2pm on February 26, 2020.
  const size_t format_size =
      strftime(timestr, sizeof(timestr), "%Y-%m-%d %H", local_time);
  ASSERT_NE(format_size, 0UL)
      << "strftime failed: host time: " << std::string(timestr)
      << " dart isolate time: " << dart_isolate_time_str;

  const std::string host_local_time_str = timestr;

  ASSERT_EQ(dart_isolate_time_str, host_local_time_str)
      << "Local times in the dart isolate and the local time seen by the test "
      << "differ by more than 1 hour, but are expected to be about equal";

  DestroyShell(std::move(shell));
}

TEST_F(ShellTest, CanDecompressImageFromAsset) {
  fml::AutoResetWaitableEvent latch;
  AddNativeCallback("NotifyWidthHeight", CREATE_NATIVE_ENTRY([&](auto args) {
                      auto width = tonic::DartConverter<int>::FromDart(
                          Dart_GetNativeArgument(args, 0));
                      auto height = tonic::DartConverter<int>::FromDart(
                          Dart_GetNativeArgument(args, 1));
                      ASSERT_EQ(width, 100);
                      ASSERT_EQ(height, 100);
                      latch.Signal();
                    }));

  AddNativeCallback(
      "GetFixtureImage", CREATE_NATIVE_ENTRY([](auto args) {
        auto fixture = OpenFixtureAsMapping("shelltest_screenshot.png");
        tonic::DartConverter<tonic::DartConverterMapping>::SetReturnValue(
            args, fixture);
      }));

  auto settings = CreateSettingsForFixture();
  auto configuration = RunConfiguration::InferFromSettings(settings);
  configuration.SetEntrypoint("canDecompressImageFromAsset");
  std::unique_ptr<Shell> shell = CreateShell(settings);
  ASSERT_NE(shell.get(), nullptr);
  RunEngine(shell.get(), std::move(configuration));
  latch.Wait();
  DestroyShell(std::move(shell));
}

/// An image generator that always creates a 1x1 single-frame green image.
class SinglePixelImageGenerator : public ImageGenerator {
 public:
  SinglePixelImageGenerator()
      : info_(SkImageInfo::MakeN32(1, 1, SkAlphaType::kOpaque_SkAlphaType)){};
  ~SinglePixelImageGenerator() = default;
  const SkImageInfo& GetInfo() { return info_; }

  unsigned int GetFrameCount() const { return 1; }

  unsigned int GetPlayCount() const { return 1; }

  const ImageGenerator::FrameInfo GetFrameInfo(unsigned int frame_index) {
    return {std::nullopt, 0, SkCodecAnimation::DisposalMethod::kKeep};
  }

  SkISize GetScaledDimensions(float scale) {
    return SkISize::Make(info_.width(), info_.height());
  }

  bool GetPixels(const SkImageInfo& info,
                 void* pixels,
                 size_t row_bytes,
                 unsigned int frame_index,
                 std::optional<unsigned int> prior_frame) {
    assert(info.width() == 1);
    assert(info.height() == 1);
    assert(row_bytes == 4);

    reinterpret_cast<uint32_t*>(pixels)[0] = 0x00ff00ff;
    return true;
  };

 private:
  SkImageInfo info_;
};

TEST_F(ShellTest, CanRegisterImageDecoders) {
  fml::AutoResetWaitableEvent latch;
  AddNativeCallback("NotifyWidthHeight", CREATE_NATIVE_ENTRY([&](auto args) {
                      auto width = tonic::DartConverter<int>::FromDart(
                          Dart_GetNativeArgument(args, 0));
                      auto height = tonic::DartConverter<int>::FromDart(
                          Dart_GetNativeArgument(args, 1));
                      ASSERT_EQ(width, 1);
                      ASSERT_EQ(height, 1);
                      latch.Signal();
                    }));

  auto settings = CreateSettingsForFixture();
  auto configuration = RunConfiguration::InferFromSettings(settings);
  configuration.SetEntrypoint("canRegisterImageDecoders");
  std::unique_ptr<Shell> shell = CreateShell(settings);
  ASSERT_NE(shell.get(), nullptr);

  fml::TaskRunner::RunNowOrPostTask(
      shell->GetTaskRunners().GetPlatformTaskRunner(), [&shell]() {
        shell->RegisterImageDecoder(
            [](const sk_sp<SkData>& buffer) {
              return std::make_unique<SinglePixelImageGenerator>();
            },
            100);
      });

  RunEngine(shell.get(), std::move(configuration));
  latch.Wait();
  DestroyShell(std::move(shell));
}

TEST_F(ShellTest, OnServiceProtocolGetSkSLsWorks) {
  fml::ScopedTemporaryDirectory base_dir;
  ASSERT_TRUE(base_dir.fd().is_valid());
  PersistentCache::SetCacheDirectoryPath(base_dir.path());
  PersistentCache::ResetCacheForProcess();

  // Create 2 dummy SkSL cache file IE (base32 encoding of A), II (base32
  // encoding of B) with content x and y.
  std::vector<std::string> components = {
      "flutter_engine", GetFlutterEngineVersion(), "skia", GetSkiaVersion(),
      PersistentCache::kSkSLSubdirName};
  auto sksl_dir = fml::CreateDirectory(base_dir.fd(), components,
                                       fml::FilePermission::kReadWrite);
  const std::string x_key_str = "A";
  const std::string x_value_str = "x";
  sk_sp<SkData> x_key =
      SkData::MakeWithCopy(x_key_str.data(), x_key_str.size());
  sk_sp<SkData> x_value =
      SkData::MakeWithCopy(x_value_str.data(), x_value_str.size());
  auto x_data = PersistentCache::BuildCacheObject(*x_key, *x_value);

  const std::string y_key_str = "B";
  const std::string y_value_str = "y";
  sk_sp<SkData> y_key =
      SkData::MakeWithCopy(y_key_str.data(), y_key_str.size());
  sk_sp<SkData> y_value =
      SkData::MakeWithCopy(y_value_str.data(), y_value_str.size());
  auto y_data = PersistentCache::BuildCacheObject(*y_key, *y_value);

  ASSERT_TRUE(fml::WriteAtomically(sksl_dir, "x_cache", *x_data));
  ASSERT_TRUE(fml::WriteAtomically(sksl_dir, "y_cache", *y_data));

  Settings settings = CreateSettingsForFixture();
  std::unique_ptr<Shell> shell = CreateShell(settings);
  ServiceProtocol::Handler::ServiceProtocolMap empty_params;
  rapidjson::Document document;
  OnServiceProtocol(shell.get(), ServiceProtocolEnum::kGetSkSLs,
                    shell->GetTaskRunners().GetIOTaskRunner(), empty_params,
                    &document);
  rapidjson::StringBuffer buffer;
  rapidjson::Writer<rapidjson::StringBuffer> writer(buffer);
  document.Accept(writer);
  DestroyShell(std::move(shell));

  const std::string expected_json1 =
      "{\"type\":\"GetSkSLs\",\"SkSLs\":{\"II\":\"eQ==\",\"IE\":\"eA==\"}}";
  const std::string expected_json2 =
      "{\"type\":\"GetSkSLs\",\"SkSLs\":{\"IE\":\"eA==\",\"II\":\"eQ==\"}}";
  bool json_is_expected = (expected_json1 == buffer.GetString()) ||
                          (expected_json2 == buffer.GetString());
  ASSERT_TRUE(json_is_expected) << buffer.GetString() << " is not equal to "
                                << expected_json1 << " or " << expected_json2;
}

TEST_F(ShellTest, RasterizerScreenshot) {
  Settings settings = CreateSettingsForFixture();
  auto configuration = RunConfiguration::InferFromSettings(settings);
  auto task_runner = CreateNewThread();
  TaskRunners task_runners("test", task_runner, task_runner, task_runner,
                           task_runner);
  std::unique_ptr<Shell> shell = CreateShell(settings, task_runners);

  ASSERT_TRUE(ValidateShell(shell.get()));
  PlatformViewNotifyCreated(shell.get());

  RunEngine(shell.get(), std::move(configuration));

  auto latch = std::make_shared<fml::AutoResetWaitableEvent>();

  PumpOneFrame(shell.get());

  fml::TaskRunner::RunNowOrPostTask(
      shell->GetTaskRunners().GetRasterTaskRunner(), [&shell, &latch]() {
        Rasterizer::Screenshot screenshot =
            shell->GetRasterizer()->ScreenshotLastLayerTree(
                Rasterizer::ScreenshotType::CompressedImage, true);
        EXPECT_NE(screenshot.data, nullptr);

        latch->Signal();
      });
  latch->Wait();
  DestroyShell(std::move(shell), task_runners);
}

TEST_F(ShellTest, RasterizerMakeRasterSnapshot) {
  Settings settings = CreateSettingsForFixture();
  auto configuration = RunConfiguration::InferFromSettings(settings);
  auto task_runner = CreateNewThread();
  TaskRunners task_runners("test", task_runner, task_runner, task_runner,
                           task_runner);
  std::unique_ptr<Shell> shell = CreateShell(settings, task_runners);

  ASSERT_TRUE(ValidateShell(shell.get()));
  PlatformViewNotifyCreated(shell.get());

  RunEngine(shell.get(), std::move(configuration));

  auto latch = std::make_shared<fml::AutoResetWaitableEvent>();

  PumpOneFrame(shell.get());

  fml::TaskRunner::RunNowOrPostTask(
      shell->GetTaskRunners().GetRasterTaskRunner(), [&shell, &latch]() {
        SnapshotDelegate* delegate =
            reinterpret_cast<Rasterizer*>(shell->GetRasterizer().get());
        sk_sp<DlImage> image = delegate->MakeRasterSnapshot(
            MakeSizedDisplayList(50, 50), SkISize::Make(50, 50));
        EXPECT_NE(image, nullptr);

        latch->Signal();
      });
  latch->Wait();
  DestroyShell(std::move(shell), task_runners);
}

TEST_F(ShellTest, OnServiceProtocolEstimateRasterCacheMemoryWorks) {
  Settings settings = CreateSettingsForFixture();
  std::unique_ptr<Shell> shell = CreateShell(settings);

  // 1. Construct a picture and a picture layer to be raster cached.
  sk_sp<DisplayList> display_list = MakeSizedDisplayList(10, 10);
  auto display_list_layer = std::make_shared<DisplayListLayer>(
      SkPoint::Make(0, 0), MakeSizedDisplayList(100, 100), false, false);
  display_list_layer->set_paint_bounds(SkRect::MakeWH(100, 100));

  // 2. Rasterize the picture and the picture layer in the raster cache.
  std::promise<bool> rasterized;

  shell->GetTaskRunners().GetRasterTaskRunner()->PostTask(
      [&shell, &rasterized, &display_list, &display_list_layer] {
        std::vector<RasterCacheItem*> raster_cache_items;
        auto* compositor_context = shell->GetRasterizer()->compositor_context();
        auto& raster_cache = compositor_context->raster_cache();

        LayerStateStack state_stack;
        FixedRefreshRateStopwatch raster_time;
        FixedRefreshRateStopwatch ui_time;
        PaintContext paint_context = {
            // clang-format off
            .state_stack                   = state_stack,
            .canvas                        = nullptr,
            .gr_context                    = nullptr,
            .dst_color_space               = nullptr,
            .view_embedder                 = nullptr,
            .raster_time                   = raster_time,
            .ui_time                       = ui_time,
            .texture_registry              = nullptr,
            .raster_cache                  = &raster_cache,
            // clang-format on
        };

        PrerollContext preroll_context = {
            // clang-format off
            .raster_cache                  = &raster_cache,
            .gr_context                    = nullptr,
            .view_embedder                 = nullptr,
            .state_stack                   = state_stack,
            .dst_color_space               = nullptr,
            .surface_needs_readback        = false,
            .raster_time                   = raster_time,
            .ui_time                       = ui_time,
            .texture_registry              = nullptr,
            .has_platform_view             = false,
            .has_texture_layer             = false,
            .raster_cached_entries         = &raster_cache_items,
            // clang-format on
        };

        // 2.1. Rasterize the picture. Call Draw multiple times to pass the
        // access threshold (default to 3) so a cache can be generated.
        MockCanvas dummy_canvas;
        DlPaint paint;
        bool picture_cache_generated;
        DisplayListRasterCacheItem display_list_raster_cache_item(
            display_list, SkPoint(), true, false);
        for (int i = 0; i < 4; i += 1) {
          SkMatrix matrix = SkMatrix::I();
          state_stack.set_preroll_delegate(matrix);
          display_list_raster_cache_item.PrerollSetup(&preroll_context, matrix);
          display_list_raster_cache_item.PrerollFinalize(&preroll_context,
                                                         matrix);
          picture_cache_generated =
              display_list_raster_cache_item.need_caching();
          state_stack.set_delegate(&dummy_canvas);
          display_list_raster_cache_item.TryToPrepareRasterCache(paint_context);
          display_list_raster_cache_item.Draw(paint_context, &dummy_canvas,
                                              &paint);
        }
        ASSERT_TRUE(picture_cache_generated);

        // 2.2. Rasterize the picture layer.
        LayerRasterCacheItem layer_raster_cache_item(display_list_layer.get());
        state_stack.set_preroll_delegate(SkMatrix::I());
        layer_raster_cache_item.PrerollSetup(&preroll_context, SkMatrix::I());
        layer_raster_cache_item.PrerollFinalize(&preroll_context,
                                                SkMatrix::I());
        state_stack.set_delegate(&dummy_canvas);
        layer_raster_cache_item.TryToPrepareRasterCache(paint_context);
        layer_raster_cache_item.Draw(paint_context, &dummy_canvas, &paint);
        rasterized.set_value(true);
      });
  rasterized.get_future().wait();

  // 3. Call the service protocol and check its output.
  ServiceProtocol::Handler::ServiceProtocolMap empty_params;
  rapidjson::Document document;
  OnServiceProtocol(
      shell.get(), ServiceProtocolEnum::kEstimateRasterCacheMemory,
      shell->GetTaskRunners().GetRasterTaskRunner(), empty_params, &document);
  rapidjson::StringBuffer buffer;
  rapidjson::Writer<rapidjson::StringBuffer> writer(buffer);
  document.Accept(writer);
  std::string expected_json =
      "{\"type\":\"EstimateRasterCacheMemory\",\"layerBytes\":40024,\"picture"
      "Bytes\":424}";
  std::string actual_json = buffer.GetString();
  ASSERT_EQ(actual_json, expected_json);

  DestroyShell(std::move(shell));
}

// ktz
TEST_F(ShellTest, OnServiceProtocolRenderFrameWithRasterStatsWorks) {
  auto settings = CreateSettingsForFixture();
  std::unique_ptr<Shell> shell = CreateShell(settings);

  // Create the surface needed by rasterizer
  PlatformViewNotifyCreated(shell.get());

  auto configuration = RunConfiguration::InferFromSettings(settings);
  configuration.SetEntrypoint("scene_with_red_box");

  RunEngine(shell.get(), std::move(configuration));
  PumpOneFrame(shell.get());

  ServiceProtocol::Handler::ServiceProtocolMap empty_params;
  rapidjson::Document document;
  OnServiceProtocol(
      shell.get(), ServiceProtocolEnum::kRenderFrameWithRasterStats,
      shell->GetTaskRunners().GetRasterTaskRunner(), empty_params, &document);
  rapidjson::StringBuffer buffer;
  rapidjson::Writer<rapidjson::StringBuffer> writer(buffer);
  document.Accept(writer);

  // It would be better to parse out the json and check for the validity of
  // fields. Below checks approximate what needs to be checked, this can not be
  // an exact check since duration will not exactly match.
#ifdef SHELL_ENABLE_METAL
  std::string expected_json =
      "\"snapshot\":[137,80,78,71,13,10,26,10,0,0,0,13,73,72,68,82,0,0,3,32,0,"
      "0,2,88,8,6,0,0,0,154,118,130,112,0,0,0,1,115,82,71,66,0,174,206,28,233,"
      "0,0,0,4,115,66,73,84,8,8,8,8,124,8,100,136,0,0,7,103,73,68,65,84,120,"
      "156,237,206,65,13,192,48,0,3,177,211,248,115,78,73,172,234,199,70,224,"
      "86,91,45,0,0,128,203,190,215,1,0,0,0,0,0,0,0,0,0,0,0,0,0,0,0,0,0,0,0,0,"
      "0,0,0,0,0,0,0,0,0,0,0,0,0,0,0,0,0,0,0,0,0,0,0,0,0,0,0,0,0,0,0,0,0,0,0,0,"
      "0,0,0,0,0,0,0,0,0,0,0,0,0,0,0,0,0,0,0,0,0,0,0,0,0,0,0,0,0,0,0,0,0,0,0,0,"
      "0,0,0,0,0,0,0,0,0,0,0,0,0,0,0,0,0,0,0,0,0,0,0,0,0,0,0,0,0,0,0,0,0,0,0,0,"
      "0,0,0,0,0,0,0,0,0,0,0,0,0,0,0,0,0,0,0,0,0,0,0,0,0,0,0,0,0,0,0,0,0,0,0,0,"
      "0,0,0,0,0,0,0,0,0,0,0,0,0,0,0,0,0,0,0,0,0,0,0,0,0,0,0,0,0,0,0,0,0,0,0,0,"
      "0,0,0,0,0,0,0,0,0,0,0,0,0,0,0,0,0,0,0,0,0,0,0,0,0,0,0,0,0,0,0,0,0,0,0,0,"
      "0,0,0,0,0,0,0,0,0,0,0,0,0,0,0,0,0,0,0,0,0,0,0,0,0,0,0,0,0,0,0,0,0,0,0,0,"
      "0,0,0,0,0,0,0,0,0,0,0,0,0,0,0,0,0,0,0,0,0,0,0,0,0,0,0,0,0,0,0,0,0,0,0,0,"
      "0,0,0,0,0,0,0,0,0,0,0,0,0,0,0,0,0,0,0,0,0,0,0,0,0,0,0,0,0,0,0,0,0,0,0,0,"
      "0,0,0,0,0,0,0,0,0,0,0,0,0,0,0,0,0,0,0,0,0,0,0,0,0,0,0,0,0,0,0,0,0,0,0,0,"
      "0,0,0,0,0,0,0,0,0,0,0,0,0,0,0,0,0,0,0,0,0,0,0,0,0,0,0,0,0,0,0,0,0,0,0,0,"
      "0,0,0,0,0,0,0,0,0,0,0,0,0,0,0,0,0,0,0,0,0,0,0,0,0,0,0,0,0,0,0,0,0,0,0,0,"
      "0,0,0,0,0,0,0,0,0,0,0,0,0,0,0,0,0,0,0,0,0,0,0,0,0,0,0,0,0,0,0,0,0,0,0,0,"
      "0,0,0,0,0,0,0,0,0,0,0,0,0,0,0,0,0,0,0,0,0,0,0,0,0,0,0,0,0,0,0,0,0,0,0,0,"
      "0,0,0,0,0,0,0,0,0,0,0,0,0,0,0,0,0,0,0,0,0,0,0,0,0,0,0,0,0,0,0,0,0,0,0,0,"
      "0,0,0,0,0,0,0,0,0,0,0,0,0,0,0,0,0,0,0,0,0,0,0,0,0,0,0,0,0,0,0,0,0,0,0,0,"
      "0,0,0,0,0,0,0,0,0,0,0,0,0,0,0,0,0,0,0,0,0,0,0,0,0,0,0,0,0,0,0,0,0,0,0,0,"
      "0,0,0,0,0,0,0,0,0,0,0,0,0,0,0,0,0,0,0,0,0,0,0,0,0,0,0,0,0,0,0,0,0,0,0,0,"
      "0,0,0,0,0,0,0,0,0,0,0,0,0,0,0,0,0,0,0,0,0,0,0,0,0,0,0,0,0,0,0,0,0,0,0,0,"
      "0,0,0,0,0,0,0,0,0,0,0,0,0,0,0,0,0,0,0,0,0,0,0,0,0,0,0,0,0,0,0,0,0,0,0,0,"
      "0,0,0,0,0,0,0,0,0,0,0,0,0,0,0,0,0,0,0,0,0,0,0,0,0,0,0,0,0,0,0,0,0,0,0,0,"
      "0,0,0,0,0,0,0,0,0,0,0,0,0,0,0,0,0,0,0,0,0,0,0,0,0,0,0,0,0,0,0,0,0,0,0,0,"
      "0,0,0,0,0,0,0,0,0,0,0,0,0,0,0,0,0,0,0,0,0,0,0,0,0,0,0,0,0,0,0,0,0,0,0,0,"
      "0,0,0,0,0,0,0,0,0,0,0,0,0,0,0,0,0,0,0,0,0,0,0,0,0,0,0,0,0,0,0,0,0,0,0,0,"
      "0,0,0,0,0,0,0,0,0,0,0,0,0,0,0,0,0,0,0,0,0,0,0,0,0,0,0,0,0,0,0,0,0,0,0,0,"
      "0,0,0,0,0,0,0,0,0,0,0,0,0,0,0,0,0,0,0,0,0,0,0,0,0,0,0,0,0,0,0,0,0,0,0,0,"
      "0,0,0,0,0,0,0,0,0,0,0,0,0,0,0,0,0,0,0,0,0,0,0,0,0,0,0,0,0,0,0,0,0,0,0,0,"
      "0,0,0,0,0,0,0,0,0,0,0,0,0,0,0,0,0,0,0,0,0,0,0,0,0,0,0,0,0,0,0,0,0,0,0,0,"
      "0,0,0,0,0,0,0,0,0,0,0,0,0,0,0,0,0,0,0,0,0,0,0,0,0,0,0,0,0,0,0,0,0,0,0,0,"
      "0,0,0,0,0,0,0,0,0,0,0,0,0,0,0,0,0,0,0,0,0,0,0,0,0,0,0,0,0,0,0,0,0,0,0,0,"
      "0,0,0,0,0,0,0,0,0,0,0,0,0,0,0,0,0,0,0,0,0,0,0,0,0,0,0,0,0,0,0,0,0,0,0,0,"
      "0,0,0,0,0,0,0,0,0,0,0,0,0,0,0,0,0,0,0,0,0,0,0,0,0,0,0,0,0,0,0,0,0,0,0,0,"
      "0,0,0,0,0,0,0,0,0,0,0,0,0,0,0,0,0,0,0,0,0,0,0,0,0,0,0,0,0,0,0,0,0,0,0,0,"
      "0,0,0,0,0,0,0,0,0,0,0,0,0,0,0,0,0,0,0,0,0,0,0,0,0,0,0,0,0,0,0,0,0,0,0,0,"
      "0,0,0,0,0,0,0,0,0,0,0,0,0,0,0,0,0,0,0,0,0,0,0,0,0,0,0,0,0,0,0,0,0,0,0,0,"
      "0,0,0,0,0,0,0,0,0,0,0,0,0,0,0,0,0,0,0,0,0,0,0,0,0,0,0,0,0,0,0,0,0,0,0,0,"
      "0,0,0,0,0,0,0,0,0,0,0,0,0,0,0,0,0,0,0,0,0,0,0,0,0,0,0,0,0,0,0,0,0,0,0,0,"
      "0,0,0,0,0,0,0,0,0,0,0,0,0,0,0,0,0,0,0,0,0,0,0,0,0,0,0,0,0,0,0,0,0,0,0,0,"
      "0,0,0,0,0,0,0,0,0,0,0,0,0,0,0,0,0,0,0,0,0,0,0,0,0,0,0,0,0,0,0,0,0,0,0,0,"
      "0,0,0,0,0,0,0,0,0,0,0,0,0,0,0,0,0,0,0,0,0,0,0,0,0,0,0,0,0,0,0,0,0,0,0,0,"
      "0,0,0,0,0,0,0,0,0,0,0,0,0,0,0,0,0,0,0,0,0,0,0,0,0,0,0,0,0,0,0,0,0,0,0,0,"
      "0,0,0,0,0,0,0,0,0,0,0,0,0,0,0,0,0,0,0,0,0,0,0,0,0,0,0,0,0,0,0,0,0,0,0,0,"
      "0,0,0,0,0,0,0,0,0,0,0,0,0,0,0,0,0,0,0,0,0,0,0,0,0,0,0,0,0,0,0,0,0,0,0,0,"
      "0,0,0,0,0,0,0,0,0,0,0,0,0,0,0,0,0,0,0,0,0,0,0,0,0,0,0,0,0,0,0,0,0,0,0,0,"
      "0,0,0,0,0,0,0,0,0,0,0,0,0,0,0,0,0,0,0,0,0,0,0,0,0,0,0,0,0,0,0,0,0,0,0,0,"
      "0,0,0,0,0,0,0,0,0,0,0,0,0,0,0,0,0,0,0,0,0,0,0,0,0,0,0,0,0,0,0,0,0,0,0,0,"
      "0,0,0,0,0,0,0,0,0,0,0,0,0,0,0,0,0,0,0,0,0,0,0,0,0,0,0,0,0,0,0,0,0,0,0,0,"
      "0,0,0,0,0,0,0,0,0,0,0,0,0,0,0,0,0,0,0,0,0,0,0,0,0,0,0,0,0,0,0,0,0,0,0,0,"
      "0,0,0,0,0,0,0,0,0,0,0,0,0,0,0,0,0,0,0,0,0,0,0,0,0,0,0,0,0,0,0,0,0,0,0,0,"
      "0,0,0,0,0,0,0,0,0,0,0,0,0,0,0,0,0,0,0,0,0,0,0,0,0,0,0,0,0,0,0,0,0,0,0,0,"
      "0,0,0,0,0,0,0,0,0,0,0,0,0,0,0,0,0,0,0,0,0,0,0,0,0,0,0,0,0,0,0,0,0,0,0,0,"
      "0,224,47,7,195,182,3,255,101,111,186,90,0,0,0,0,73,69,78,68,174,66,96,"
      "130]";
#else
  std::string expected_json =
      "\"snapshot\":[137,80,78,71,13,10,26,10,0,"
      "0,0,13,73,72,68,82,0,0,0,1,0,0,0,1,8,6,0,0,0,31,21,196,137,0,0,0,1,115,"
      "82,71,66,0,174,206,28,233,0,0,0,4,115,66,73,84,8,8,8,8,124,8,100,136,0,"
      "0,0,13,73,68,65,84,8,153,99,248,207,192,240,31,0,5,0,1,255,171,206,54,"
      "137,0,0,0,0,73,69,78,68,174,66,96,130]";
#endif
  std::string actual_json = buffer.GetString();

  EXPECT_THAT(actual_json, ::testing::HasSubstr(expected_json));
  EXPECT_THAT(actual_json,
              ::testing::HasSubstr("{\"type\":\"RenderFrameWithRasterStats\""));
  EXPECT_THAT(actual_json, ::testing::HasSubstr("\"duration_micros\""));

  PlatformViewNotifyDestroyed(shell.get());
  DestroyShell(std::move(shell));
}

// TODO(https://github.com/flutter/flutter/issues/100273): Disabled due to
// flakiness.
// TODO(https://github.com/flutter/flutter/issues/100299): Fix it when
// re-enabling.
TEST_F(ShellTest, DISABLED_DiscardLayerTreeOnResize) {
  auto settings = CreateSettingsForFixture();

  SkISize wrong_size = SkISize::Make(400, 100);
  SkISize expected_size = SkISize::Make(400, 200);

  fml::AutoResetWaitableEvent end_frame_latch;
  auto end_frame_callback =
      [&](bool should_merge_thread,
          const fml::RefPtr<fml::RasterThreadMerger>& raster_thread_merger) {
        end_frame_latch.Signal();
      };
  auto external_view_embedder = std::make_shared<ShellTestExternalViewEmbedder>(
      std::move(end_frame_callback), PostPrerollResult::kSuccess, false);
  std::unique_ptr<Shell> shell = CreateShell(
      settings, GetTaskRunnersForFixture(), false, external_view_embedder);

  // Create the surface needed by rasterizer
  PlatformViewNotifyCreated(shell.get());

  fml::TaskRunner::RunNowOrPostTask(
      shell->GetTaskRunners().GetPlatformTaskRunner(),
      [&shell, &expected_size]() {
        shell->GetPlatformView()->SetViewportMetrics(
<<<<<<< HEAD
            kDefaultViewId, {1.0, static_cast<double>(expected_size.width()),
                             static_cast<double>(expected_size.height()), 22});
=======
            {1.0, static_cast<double>(expected_size.width()),
             static_cast<double>(expected_size.height()), 22, 0});
>>>>>>> 8d3a8162
      });

  auto configuration = RunConfiguration::InferFromSettings(settings);
  configuration.SetEntrypoint("emptyMain");

  RunEngine(shell.get(), std::move(configuration));

  PumpOneFrame(shell.get(), static_cast<double>(wrong_size.width()),
               static_cast<double>(wrong_size.height()));
  end_frame_latch.Wait();
  // Wrong size, no frames are submitted.
  ASSERT_EQ(0, external_view_embedder->GetSubmittedFrameCount());

  PumpOneFrame(shell.get(), static_cast<double>(expected_size.width()),
               static_cast<double>(expected_size.height()));
  end_frame_latch.Wait();
  // Expected size, 1 frame submitted.
  ASSERT_EQ(1, external_view_embedder->GetSubmittedFrameCount());
  ASSERT_EQ(expected_size, external_view_embedder->GetLastSubmittedFrameSize());

  PlatformViewNotifyDestroyed(shell.get());
  DestroyShell(std::move(shell));
}

// TODO(https://github.com/flutter/flutter/issues/100273): Disabled due to
// flakiness.
// TODO(https://github.com/flutter/flutter/issues/100299): Fix it when
// re-enabling.
TEST_F(ShellTest, DISABLED_DiscardResubmittedLayerTreeOnResize) {
  auto settings = CreateSettingsForFixture();

  SkISize origin_size = SkISize::Make(400, 100);
  SkISize new_size = SkISize::Make(400, 200);

  fml::AutoResetWaitableEvent end_frame_latch;

  fml::AutoResetWaitableEvent resize_latch;

  std::shared_ptr<ShellTestExternalViewEmbedder> external_view_embedder;
  fml::RefPtr<fml::RasterThreadMerger> raster_thread_merger_ref;
  auto end_frame_callback =
      [&](bool should_merge_thread,
          const fml::RefPtr<fml::RasterThreadMerger>& raster_thread_merger) {
        if (!raster_thread_merger_ref) {
          raster_thread_merger_ref = raster_thread_merger;
        }
        if (should_merge_thread) {
          raster_thread_merger->MergeWithLease(10);
          external_view_embedder->UpdatePostPrerollResult(
              PostPrerollResult::kSuccess);
        }
        end_frame_latch.Signal();

        if (should_merge_thread) {
          resize_latch.Wait();
        }
      };

  external_view_embedder = std::make_shared<ShellTestExternalViewEmbedder>(
      std::move(end_frame_callback), PostPrerollResult::kResubmitFrame, true);

  std::unique_ptr<Shell> shell = CreateShell(
      settings, GetTaskRunnersForFixture(), false, external_view_embedder);

  // Create the surface needed by rasterizer
  PlatformViewNotifyCreated(shell.get());

  fml::TaskRunner::RunNowOrPostTask(
      shell->GetTaskRunners().GetPlatformTaskRunner(),
      [&shell, &origin_size]() {
        shell->GetPlatformView()->SetViewportMetrics(
<<<<<<< HEAD
            kDefaultViewId, {1.0, static_cast<double>(origin_size.width()),
                             static_cast<double>(origin_size.height()), 22});
=======
            {1.0, static_cast<double>(origin_size.width()),
             static_cast<double>(origin_size.height()), 22, 0});
>>>>>>> 8d3a8162
      });

  auto configuration = RunConfiguration::InferFromSettings(settings);
  configuration.SetEntrypoint("emptyMain");

  RunEngine(shell.get(), std::move(configuration));

  PumpOneFrame(shell.get(), static_cast<double>(origin_size.width()),
               static_cast<double>(origin_size.height()));

  end_frame_latch.Wait();
  ASSERT_EQ(0, external_view_embedder->GetSubmittedFrameCount());

  fml::TaskRunner::RunNowOrPostTask(
      shell->GetTaskRunners().GetPlatformTaskRunner(),
      [&shell, &new_size, &resize_latch]() {
        shell->GetPlatformView()->SetViewportMetrics(
<<<<<<< HEAD
            kDefaultViewId, {1.0, static_cast<double>(new_size.width()),
                             static_cast<double>(new_size.height()), 22});
=======
            {1.0, static_cast<double>(new_size.width()),
             static_cast<double>(new_size.height()), 22, 0});
>>>>>>> 8d3a8162
        resize_latch.Signal();
      });

  end_frame_latch.Wait();

  // The frame resubmitted with origin size should be discarded after the
  // viewport metrics changed.
  ASSERT_EQ(0, external_view_embedder->GetSubmittedFrameCount());

  // Threads will be merged at the end of this frame.
  PumpOneFrame(shell.get(), static_cast<double>(new_size.width()),
               static_cast<double>(new_size.height()));

  end_frame_latch.Wait();
  ASSERT_TRUE(raster_thread_merger_ref->IsMerged());
  ASSERT_EQ(1, external_view_embedder->GetSubmittedFrameCount());
  ASSERT_EQ(new_size, external_view_embedder->GetLastSubmittedFrameSize());

  PlatformViewNotifyDestroyed(shell.get());
  DestroyShell(std::move(shell));
}

TEST_F(ShellTest, IgnoresInvalidMetrics) {
  fml::AutoResetWaitableEvent latch;
  double last_device_pixel_ratio;
  double last_width;
  double last_height;
  auto native_report_device_pixel_ratio = [&](Dart_NativeArguments args) {
    auto dpr_handle = Dart_GetNativeArgument(args, 0);
    ASSERT_TRUE(Dart_IsDouble(dpr_handle));
    Dart_DoubleValue(dpr_handle, &last_device_pixel_ratio);
    ASSERT_FALSE(last_device_pixel_ratio == 0.0);

    auto width_handle = Dart_GetNativeArgument(args, 1);
    ASSERT_TRUE(Dart_IsDouble(width_handle));
    Dart_DoubleValue(width_handle, &last_width);
    ASSERT_FALSE(last_width == 0.0);

    auto height_handle = Dart_GetNativeArgument(args, 2);
    ASSERT_TRUE(Dart_IsDouble(height_handle));
    Dart_DoubleValue(height_handle, &last_height);
    ASSERT_FALSE(last_height == 0.0);

    latch.Signal();
  };

  Settings settings = CreateSettingsForFixture();
  auto task_runner = CreateNewThread();
  TaskRunners task_runners("test", task_runner, task_runner, task_runner,
                           task_runner);

  AddNativeCallback("ReportMetrics",
                    CREATE_NATIVE_ENTRY(native_report_device_pixel_ratio));

  std::unique_ptr<Shell> shell = CreateShell(settings, task_runners);

  auto configuration = RunConfiguration::InferFromSettings(settings);
  configuration.SetEntrypoint("reportMetrics");

  RunEngine(shell.get(), std::move(configuration));

  task_runner->PostTask([&]() {
<<<<<<< HEAD
    shell->GetPlatformView()->SetViewportMetrics(kDefaultViewId,
                                                 {0.0, 400, 200, 22});
    task_runner->PostTask([&]() {
      shell->GetPlatformView()->SetViewportMetrics(kDefaultViewId,
                                                   {0.8, 0.0, 200, 22});
      task_runner->PostTask([&]() {
        shell->GetPlatformView()->SetViewportMetrics(kDefaultViewId,
                                                     {0.8, 400, 0.0, 22});
        task_runner->PostTask([&]() {
          shell->GetPlatformView()->SetViewportMetrics(kDefaultViewId,
                                                       {0.8, 400, 200.0, 22});
=======
    shell->GetPlatformView()->SetViewportMetrics({0.0, 400, 200, 22, 0});
    task_runner->PostTask([&]() {
      shell->GetPlatformView()->SetViewportMetrics({0.8, 0.0, 200, 22, 0});
      task_runner->PostTask([&]() {
        shell->GetPlatformView()->SetViewportMetrics({0.8, 400, 0.0, 22, 0});
        task_runner->PostTask([&]() {
          shell->GetPlatformView()->SetViewportMetrics(
              {0.8, 400, 200.0, 22, 0});
>>>>>>> 8d3a8162
        });
      });
    });
  });
  latch.Wait();
  ASSERT_EQ(last_device_pixel_ratio, 0.8);
  ASSERT_EQ(last_width, 400.0);
  ASSERT_EQ(last_height, 200.0);
  latch.Reset();

  task_runner->PostTask([&]() {
<<<<<<< HEAD
    shell->GetPlatformView()->SetViewportMetrics(kDefaultViewId,
                                                 {1.2, 600, 300, 22});
=======
    shell->GetPlatformView()->SetViewportMetrics({1.2, 600, 300, 22, 0});
>>>>>>> 8d3a8162
  });
  latch.Wait();
  ASSERT_EQ(last_device_pixel_ratio, 1.2);
  ASSERT_EQ(last_width, 600.0);
  ASSERT_EQ(last_height, 300.0);

  DestroyShell(std::move(shell), task_runners);
}

TEST_F(ShellTest, OnServiceProtocolSetAssetBundlePathWorks) {
  Settings settings = CreateSettingsForFixture();
  std::unique_ptr<Shell> shell = CreateShell(settings);
  RunConfiguration configuration =
      RunConfiguration::InferFromSettings(settings);
  configuration.SetEntrypoint("canAccessResourceFromAssetDir");

  // Verify isolate can load a known resource with the
  // default asset directory - kernel_blob.bin
  fml::AutoResetWaitableEvent latch;

  // Callback used to signal whether the resource was loaded successfully.
  bool can_access_resource = false;
  auto native_can_access_resource = [&can_access_resource,
                                     &latch](Dart_NativeArguments args) {
    Dart_Handle exception = nullptr;
    can_access_resource =
        tonic::DartConverter<bool>::FromArguments(args, 0, exception);
    latch.Signal();
  };
  AddNativeCallback("NotifyCanAccessResource",
                    CREATE_NATIVE_ENTRY(native_can_access_resource));

  // Callback used to delay the asset load until after the service
  // protocol method has finished.
  auto native_notify_set_asset_bundle_path =
      [&shell](Dart_NativeArguments args) {
        // Update the asset directory to a bonus path.
        ServiceProtocol::Handler::ServiceProtocolMap params;
        params["assetDirectory"] = "assetDirectory";
        rapidjson::Document document;
        OnServiceProtocol(shell.get(), ServiceProtocolEnum::kSetAssetBundlePath,
                          shell->GetTaskRunners().GetUITaskRunner(), params,
                          &document);
        rapidjson::StringBuffer buffer;
        rapidjson::Writer<rapidjson::StringBuffer> writer(buffer);
        document.Accept(writer);
      };
  AddNativeCallback("NotifySetAssetBundlePath",
                    CREATE_NATIVE_ENTRY(native_notify_set_asset_bundle_path));

  RunEngine(shell.get(), std::move(configuration));

  latch.Wait();
  ASSERT_TRUE(can_access_resource);

  DestroyShell(std::move(shell));
}

TEST_F(ShellTest, EngineRootIsolateLaunchesDontTakeVMDataSettings) {
  ASSERT_FALSE(DartVMRef::IsInstanceRunning());
  // Make sure the shell launch does not kick off the creation of the VM
  // instance by already creating one upfront.
  auto vm_settings = CreateSettingsForFixture();
  auto vm_ref = DartVMRef::Create(vm_settings);
  ASSERT_TRUE(DartVMRef::IsInstanceRunning());

  auto settings = vm_settings;
  fml::AutoResetWaitableEvent isolate_create_latch;
  settings.root_isolate_create_callback = [&](const auto& isolate) {
    isolate_create_latch.Signal();
  };
  auto shell = CreateShell(settings);
  ASSERT_TRUE(ValidateShell(shell.get()));
  auto configuration = RunConfiguration::InferFromSettings(settings);
  ASSERT_TRUE(configuration.IsValid());
  RunEngine(shell.get(), std::move(configuration));
  ASSERT_TRUE(DartVMRef::IsInstanceRunning());
  DestroyShell(std::move(shell));
  isolate_create_latch.Wait();
}

TEST_F(ShellTest, AssetManagerSingle) {
  fml::ScopedTemporaryDirectory asset_dir;
  fml::UniqueFD asset_dir_fd = fml::OpenDirectory(
      asset_dir.path().c_str(), false, fml::FilePermission::kRead);

  std::string filename = "test_name";
  std::string content = "test_content";

  bool success = fml::WriteAtomically(asset_dir_fd, filename.c_str(),
                                      fml::DataMapping(content));
  ASSERT_TRUE(success);

  AssetManager asset_manager;
  asset_manager.PushBack(
      std::make_unique<DirectoryAssetBundle>(std::move(asset_dir_fd), false));

  auto mapping = asset_manager.GetAsMapping(filename);
  ASSERT_TRUE(mapping != nullptr);

  std::string result(reinterpret_cast<const char*>(mapping->GetMapping()),
                     mapping->GetSize());

  ASSERT_TRUE(result == content);
}

TEST_F(ShellTest, AssetManagerMulti) {
  fml::ScopedTemporaryDirectory asset_dir;
  fml::UniqueFD asset_dir_fd = fml::OpenDirectory(
      asset_dir.path().c_str(), false, fml::FilePermission::kRead);

  std::vector<std::string> filenames = {
      "good0",
      "bad0",
      "good1",
      "bad1",
  };

  for (auto filename : filenames) {
    bool success = fml::WriteAtomically(asset_dir_fd, filename.c_str(),
                                        fml::DataMapping(filename));
    ASSERT_TRUE(success);
  }

  AssetManager asset_manager;
  asset_manager.PushBack(
      std::make_unique<DirectoryAssetBundle>(std::move(asset_dir_fd), false));

  auto mappings = asset_manager.GetAsMappings("(.*)", std::nullopt);
  EXPECT_EQ(mappings.size(), 4u);

  std::vector<std::string> expected_results = {
      "good0",
      "good1",
  };

  mappings = asset_manager.GetAsMappings("(.*)good(.*)", std::nullopt);
  ASSERT_EQ(mappings.size(), expected_results.size());

  for (auto& mapping : mappings) {
    std::string result(reinterpret_cast<const char*>(mapping->GetMapping()),
                       mapping->GetSize());
    EXPECT_NE(
        std::find(expected_results.begin(), expected_results.end(), result),
        expected_results.end());
  }
}

#if defined(OS_FUCHSIA)
TEST_F(ShellTest, AssetManagerMultiSubdir) {
  std::string subdir_path = "subdir";

  fml::ScopedTemporaryDirectory asset_dir;
  fml::UniqueFD asset_dir_fd = fml::OpenDirectory(
      asset_dir.path().c_str(), false, fml::FilePermission::kRead);
  fml::UniqueFD subdir_fd =
      fml::OpenDirectory((asset_dir.path() + "/" + subdir_path).c_str(), true,
                         fml::FilePermission::kReadWrite);

  std::vector<std::string> filenames = {
      "bad0",
      "notgood",  // this is to make sure the pattern (.*)good(.*) only
                  // matches things in the subdirectory
  };

  std::vector<std::string> subdir_filenames = {
      "good0",
      "good1",
      "bad1",
  };

  for (auto filename : filenames) {
    bool success = fml::WriteAtomically(asset_dir_fd, filename.c_str(),
                                        fml::DataMapping(filename));
    ASSERT_TRUE(success);
  }

  for (auto filename : subdir_filenames) {
    bool success = fml::WriteAtomically(subdir_fd, filename.c_str(),
                                        fml::DataMapping(filename));
    ASSERT_TRUE(success);
  }

  AssetManager asset_manager;
  asset_manager.PushBack(
      std::make_unique<DirectoryAssetBundle>(std::move(asset_dir_fd), false));

  auto mappings = asset_manager.GetAsMappings("(.*)", std::nullopt);
  EXPECT_EQ(mappings.size(), 5u);

  mappings = asset_manager.GetAsMappings("(.*)", subdir_path);
  EXPECT_EQ(mappings.size(), 3u);

  std::vector<std::string> expected_results = {
      "good0",
      "good1",
  };

  mappings = asset_manager.GetAsMappings("(.*)good(.*)", subdir_path);
  ASSERT_EQ(mappings.size(), expected_results.size());

  for (auto& mapping : mappings) {
    std::string result(reinterpret_cast<const char*>(mapping->GetMapping()),
                       mapping->GetSize());
    ASSERT_NE(
        std::find(expected_results.begin(), expected_results.end(), result),
        expected_results.end());
  }
}
#endif  // OS_FUCHSIA

TEST_F(ShellTest, Spawn) {
  auto settings = CreateSettingsForFixture();
  auto shell = CreateShell(settings);
  ASSERT_TRUE(ValidateShell(shell.get()));

  auto configuration = RunConfiguration::InferFromSettings(settings);
  ASSERT_TRUE(configuration.IsValid());
  configuration.SetEntrypoint("fixturesAreFunctionalMain");

  auto second_configuration = RunConfiguration::InferFromSettings(settings);
  ASSERT_TRUE(second_configuration.IsValid());
  second_configuration.SetEntrypoint("testCanLaunchSecondaryIsolate");

  const std::string initial_route("/foo");

  fml::AutoResetWaitableEvent main_latch;
  std::string last_entry_point;
  // Fulfill native function for the first Shell's entrypoint.
  AddNativeCallback(
      "SayHiFromFixturesAreFunctionalMain", CREATE_NATIVE_ENTRY([&](auto args) {
        last_entry_point = shell->GetEngine()->GetLastEntrypoint();
        main_latch.Signal();
      }));
  // Fulfill native function for the second Shell's entrypoint.
  fml::CountDownLatch second_latch(2);
  AddNativeCallback(
      // The Dart native function names aren't very consistent but this is
      // just the native function name of the second vm entrypoint in the
      // fixture.
      "NotifyNative",
      CREATE_NATIVE_ENTRY([&](auto args) { second_latch.CountDown(); }));

  RunEngine(shell.get(), std::move(configuration));
  main_latch.Wait();
  ASSERT_TRUE(DartVMRef::IsInstanceRunning());
  // Check first Shell ran the first entrypoint.
  ASSERT_EQ("fixturesAreFunctionalMain", last_entry_point);

  PostSync(
      shell->GetTaskRunners().GetPlatformTaskRunner(),
      [this, &spawner = shell, &second_configuration, &second_latch,
       initial_route]() {
        MockPlatformViewDelegate platform_view_delegate;
        auto spawn = spawner->Spawn(
            std::move(second_configuration), initial_route,
            [&platform_view_delegate](Shell& shell) {
              auto result = std::make_unique<MockPlatformView>(
                  platform_view_delegate, shell.GetTaskRunners());
              ON_CALL(*result, CreateRenderingSurface(0ll))
                  .WillByDefault(::testing::Invoke(
                      [] { return std::make_unique<MockSurface>(); }));
              ON_CALL(*result, CreateRenderingStudio())
                  .WillByDefault(::testing::Invoke(
                      [] { return std::make_unique<MockStudio>(); }));
              return result;
            },
            [](Shell& shell) { return std::make_unique<Rasterizer>(shell); });
        ASSERT_NE(nullptr, spawn.get());
        ASSERT_TRUE(ValidateShell(spawn.get()));

        PostSync(spawner->GetTaskRunners().GetUITaskRunner(), [&spawn, &spawner,
                                                               initial_route] {
          // Check second shell ran the second entrypoint.
          ASSERT_EQ("testCanLaunchSecondaryIsolate",
                    spawn->GetEngine()->GetLastEntrypoint());
          ASSERT_EQ(initial_route, spawn->GetEngine()->InitialRoute());

          ASSERT_NE(spawner->GetEngine()
                        ->GetRuntimeController()
                        ->GetRootIsolateGroup(),
                    0u);
          ASSERT_EQ(spawner->GetEngine()
                        ->GetRuntimeController()
                        ->GetRootIsolateGroup(),
                    spawn->GetEngine()
                        ->GetRuntimeController()
                        ->GetRootIsolateGroup());
          auto spawner_snapshot_delegate = spawner->GetEngine()
                                               ->GetRuntimeController()
                                               ->GetSnapshotDelegate();
          auto spawn_snapshot_delegate =
              spawn->GetEngine()->GetRuntimeController()->GetSnapshotDelegate();
          PostSync(spawner->GetTaskRunners().GetRasterTaskRunner(),
                   [spawner_snapshot_delegate, spawn_snapshot_delegate] {
                     ASSERT_NE(spawner_snapshot_delegate.get(),
                               spawn_snapshot_delegate.get());
                   });
        });
        PostSync(
            spawner->GetTaskRunners().GetIOTaskRunner(), [&spawner, &spawn] {
              ASSERT_EQ(spawner->GetIOManager()->GetResourceContext().get(),
                        spawn->GetIOManager()->GetResourceContext().get());
            });

        // Before destroying the shell, wait for expectations of the spawned
        // isolate to be met.
        second_latch.Wait();

        DestroyShell(std::move(spawn));
      });

  DestroyShell(std::move(shell));
  ASSERT_FALSE(DartVMRef::IsInstanceRunning());
}

TEST_F(ShellTest, SpawnWithDartEntrypointArgs) {
  auto settings = CreateSettingsForFixture();
  auto shell = CreateShell(settings);
  ASSERT_TRUE(ValidateShell(shell.get()));

  auto configuration = RunConfiguration::InferFromSettings(settings);
  ASSERT_TRUE(configuration.IsValid());
  configuration.SetEntrypoint("canReceiveArgumentsWhenEngineRun");
  const std::vector<std::string> entrypoint_args{"foo", "bar"};
  configuration.SetEntrypointArgs(entrypoint_args);

  auto second_configuration = RunConfiguration::InferFromSettings(settings);
  ASSERT_TRUE(second_configuration.IsValid());
  second_configuration.SetEntrypoint("canReceiveArgumentsWhenEngineSpawn");
  const std::vector<std::string> second_entrypoint_args{"arg1", "arg2"};
  second_configuration.SetEntrypointArgs(second_entrypoint_args);

  const std::string initial_route("/foo");

  fml::AutoResetWaitableEvent main_latch;
  std::string last_entry_point;
  // Fulfill native function for the first Shell's entrypoint.
  AddNativeCallback("NotifyNativeWhenEngineRun",
                    CREATE_NATIVE_ENTRY(([&](Dart_NativeArguments args) {
                      ASSERT_TRUE(tonic::DartConverter<bool>::FromDart(
                          Dart_GetNativeArgument(args, 0)));
                      last_entry_point =
                          shell->GetEngine()->GetLastEntrypoint();
                      main_latch.Signal();
                    })));

  fml::AutoResetWaitableEvent second_latch;
  // Fulfill native function for the second Shell's entrypoint.
  AddNativeCallback("NotifyNativeWhenEngineSpawn",
                    CREATE_NATIVE_ENTRY(([&](Dart_NativeArguments args) {
                      ASSERT_TRUE(tonic::DartConverter<bool>::FromDart(
                          Dart_GetNativeArgument(args, 0)));
                      last_entry_point =
                          shell->GetEngine()->GetLastEntrypoint();
                      second_latch.Signal();
                    })));

  RunEngine(shell.get(), std::move(configuration));
  main_latch.Wait();
  ASSERT_TRUE(DartVMRef::IsInstanceRunning());
  // Check first Shell ran the first entrypoint.
  ASSERT_EQ("canReceiveArgumentsWhenEngineRun", last_entry_point);

  PostSync(
      shell->GetTaskRunners().GetPlatformTaskRunner(),
      [this, &spawner = shell, &second_configuration, &second_latch,
       initial_route]() {
        MockPlatformViewDelegate platform_view_delegate;
        auto spawn = spawner->Spawn(
            std::move(second_configuration), initial_route,
            [&platform_view_delegate](Shell& shell) {
              auto result = std::make_unique<MockPlatformView>(
                  platform_view_delegate, shell.GetTaskRunners());
              ON_CALL(*result, CreateRenderingSurface(0ll))
                  .WillByDefault(::testing::Invoke(
                      [] { return std::make_unique<MockSurface>(); }));
              ON_CALL(*result, CreateRenderingStudio())
                  .WillByDefault(::testing::Invoke(
                      [] { return std::make_unique<MockStudio>(); }));
              return result;
            },
            [](Shell& shell) { return std::make_unique<Rasterizer>(shell); });
        ASSERT_NE(nullptr, spawn.get());
        ASSERT_TRUE(ValidateShell(spawn.get()));

        PostSync(spawner->GetTaskRunners().GetUITaskRunner(),
                 [&spawn, &spawner, initial_route] {
                   // Check second shell ran the second entrypoint.
                   ASSERT_EQ("canReceiveArgumentsWhenEngineSpawn",
                             spawn->GetEngine()->GetLastEntrypoint());
                   ASSERT_EQ(initial_route, spawn->GetEngine()->InitialRoute());

                   ASSERT_NE(spawner->GetEngine()
                                 ->GetRuntimeController()
                                 ->GetRootIsolateGroup(),
                             0u);
                   ASSERT_EQ(spawner->GetEngine()
                                 ->GetRuntimeController()
                                 ->GetRootIsolateGroup(),
                             spawn->GetEngine()
                                 ->GetRuntimeController()
                                 ->GetRootIsolateGroup());
                 });

        PostSync(
            spawner->GetTaskRunners().GetIOTaskRunner(), [&spawner, &spawn] {
              ASSERT_EQ(spawner->GetIOManager()->GetResourceContext().get(),
                        spawn->GetIOManager()->GetResourceContext().get());
            });

        // Before destroying the shell, wait for expectations of the spawned
        // isolate to be met.
        second_latch.Wait();

        DestroyShell(std::move(spawn));
      });

  DestroyShell(std::move(shell));
  ASSERT_FALSE(DartVMRef::IsInstanceRunning());
}

TEST_F(ShellTest, IOManagerIsSharedBetweenParentAndSpawnedShell) {
  auto settings = CreateSettingsForFixture();
  auto shell = CreateShell(settings);
  ASSERT_TRUE(ValidateShell(shell.get()));

  PostSync(shell->GetTaskRunners().GetPlatformTaskRunner(), [this,
                                                             &spawner = shell,
                                                             &settings] {
    auto second_configuration = RunConfiguration::InferFromSettings(settings);
    ASSERT_TRUE(second_configuration.IsValid());
    second_configuration.SetEntrypoint("emptyMain");
    const std::string initial_route("/foo");
    MockPlatformViewDelegate platform_view_delegate;
    auto spawn = spawner->Spawn(
        std::move(second_configuration), initial_route,
        [&platform_view_delegate](Shell& shell) {
          auto result = std::make_unique<MockPlatformView>(
              platform_view_delegate, shell.GetTaskRunners());
          ON_CALL(*result, CreateRenderingSurface(0ll))
              .WillByDefault(::testing::Invoke(
                  [] { return std::make_unique<MockSurface>(); }));
          ON_CALL(*result, CreateRenderingStudio())
              .WillByDefault(::testing::Invoke(
                  [] { return std::make_unique<MockStudio>(); }));
          return result;
        },
        [](Shell& shell) { return std::make_unique<Rasterizer>(shell); });
    ASSERT_TRUE(ValidateShell(spawn.get()));

    PostSync(spawner->GetTaskRunners().GetIOTaskRunner(), [&spawner, &spawn] {
      ASSERT_NE(spawner->GetIOManager().get(), nullptr);
      ASSERT_EQ(spawner->GetIOManager().get(), spawn->GetIOManager().get());
    });

    // Destroy the child shell.
    DestroyShell(std::move(spawn));
  });
  // Destroy the parent shell.
  DestroyShell(std::move(shell));
}

TEST_F(ShellTest, IOManagerInSpawnedShellIsNotNullAfterParentShellDestroyed) {
  auto settings = CreateSettingsForFixture();
  auto shell = CreateShell(settings);
  ASSERT_TRUE(ValidateShell(shell.get()));

  PostSync(shell->GetTaskRunners().GetUITaskRunner(), [&shell] {
    // We must get engine on UI thread.
    auto runtime_controller = shell->GetEngine()->GetRuntimeController();
    PostSync(shell->GetTaskRunners().GetIOTaskRunner(),
             [&shell, &runtime_controller] {
               // We must get io_manager on IO thread.
               auto io_manager = runtime_controller->GetIOManager();
               // Check io_manager existence.
               ASSERT_NE(io_manager.get(), nullptr);
               ASSERT_NE(io_manager->GetSkiaUnrefQueue().get(), nullptr);
               // Get io_manager directly from shell and check its existence.
               ASSERT_NE(shell->GetIOManager().get(), nullptr);
             });
  });

  std::unique_ptr<Shell> spawn;

  PostSync(shell->GetTaskRunners().GetPlatformTaskRunner(), [&shell, &settings,
                                                             &spawn] {
    auto second_configuration = RunConfiguration::InferFromSettings(settings);
    ASSERT_TRUE(second_configuration.IsValid());
    second_configuration.SetEntrypoint("emptyMain");
    const std::string initial_route("/foo");
    MockPlatformViewDelegate platform_view_delegate;
    auto child = shell->Spawn(
        std::move(second_configuration), initial_route,
        [&platform_view_delegate](Shell& shell) {
          auto result = std::make_unique<MockPlatformView>(
              platform_view_delegate, shell.GetTaskRunners());
          ON_CALL(*result, CreateRenderingSurface(0ll))
              .WillByDefault(::testing::Invoke(
                  [] { return std::make_unique<MockSurface>(); }));
          ON_CALL(*result, CreateRenderingStudio())
              .WillByDefault(::testing::Invoke(
                  [] { return std::make_unique<MockStudio>(); }));
          return result;
        },
        [](Shell& shell) { return std::make_unique<Rasterizer>(shell); });
    spawn = std::move(child);
  });
  // Destroy the parent shell.
  DestroyShell(std::move(shell));

  PostSync(spawn->GetTaskRunners().GetUITaskRunner(), [&spawn] {
    // We must get engine on UI thread.
    auto runtime_controller = spawn->GetEngine()->GetRuntimeController();
    PostSync(spawn->GetTaskRunners().GetIOTaskRunner(),
             [&spawn, &runtime_controller] {
               // We must get io_manager on IO thread.
               auto io_manager = runtime_controller->GetIOManager();
               // Check io_manager existence here.
               ASSERT_NE(io_manager.get(), nullptr);
               ASSERT_NE(io_manager->GetSkiaUnrefQueue().get(), nullptr);
               // Get io_manager directly from shell and check its existence.
               ASSERT_NE(spawn->GetIOManager().get(), nullptr);
             });
  });
  // Destroy the child shell.
  DestroyShell(std::move(spawn));
}

TEST_F(ShellTest, ImageGeneratorRegistryNotNullAfterParentShellDestroyed) {
  auto settings = CreateSettingsForFixture();
  auto shell = CreateShell(settings);
  ASSERT_TRUE(ValidateShell(shell.get()));

  std::unique_ptr<Shell> spawn;

  PostSync(shell->GetTaskRunners().GetPlatformTaskRunner(), [&shell, &settings,
                                                             &spawn] {
    auto second_configuration = RunConfiguration::InferFromSettings(settings);
    ASSERT_TRUE(second_configuration.IsValid());
    second_configuration.SetEntrypoint("emptyMain");
    const std::string initial_route("/foo");
    MockPlatformViewDelegate platform_view_delegate;
    auto child = shell->Spawn(
        std::move(second_configuration), initial_route,
        [&platform_view_delegate](Shell& shell) {
          auto result = std::make_unique<MockPlatformView>(
              platform_view_delegate, shell.GetTaskRunners());
          ON_CALL(*result, CreateRenderingSurface(0ll))
              .WillByDefault(::testing::Invoke(
                  [] { return std::make_unique<MockSurface>(); }));
          ON_CALL(*result, CreateRenderingStudio())
              .WillByDefault(::testing::Invoke(
                  [] { return std::make_unique<MockStudio>(); }));
          return result;
        },
        [](Shell& shell) { return std::make_unique<Rasterizer>(shell); });
    spawn = std::move(child);
  });

  PostSync(spawn->GetTaskRunners().GetUITaskRunner(), [&spawn] {
    std::shared_ptr<const DartIsolate> isolate =
        spawn->GetEngine()->GetRuntimeController()->GetRootIsolate().lock();
    ASSERT_TRUE(isolate);
    ASSERT_TRUE(isolate->GetImageGeneratorRegistry());
  });

  // Destroy the parent shell.
  DestroyShell(std::move(shell));

  PostSync(spawn->GetTaskRunners().GetUITaskRunner(), [&spawn] {
    std::shared_ptr<const DartIsolate> isolate =
        spawn->GetEngine()->GetRuntimeController()->GetRootIsolate().lock();
    ASSERT_TRUE(isolate);
    ASSERT_TRUE(isolate->GetImageGeneratorRegistry());
  });
  // Destroy the child shell.
  DestroyShell(std::move(spawn));
}

TEST_F(ShellTest, UpdateAssetResolverByTypeReplaces) {
  ASSERT_FALSE(DartVMRef::IsInstanceRunning());
  Settings settings = CreateSettingsForFixture();

  fml::MessageLoop::EnsureInitializedForCurrentThread();
  auto task_runner = fml::MessageLoop::GetCurrent().GetTaskRunner();
  TaskRunners task_runners("test", task_runner, task_runner, task_runner,
                           task_runner);
  auto shell = CreateShell(settings, task_runners);
  ASSERT_TRUE(DartVMRef::IsInstanceRunning());
  ASSERT_TRUE(ValidateShell(shell.get()));

  auto configuration = RunConfiguration::InferFromSettings(settings);
  configuration.SetEntrypoint("emptyMain");
  auto asset_manager = configuration.GetAssetManager();

  shell->RunEngine(std::move(configuration), [&](auto result) {
    ASSERT_EQ(result, Engine::RunStatus::Success);
  });

  auto platform_view =
      std::make_unique<PlatformView>(*shell.get(), task_runners);

  auto old_resolver = std::make_unique<TestAssetResolver>(
      true, AssetResolver::AssetResolverType::kApkAssetProvider);
  ASSERT_TRUE(old_resolver->IsValid());
  asset_manager->PushBack(std::move(old_resolver));

  auto updated_resolver = std::make_unique<TestAssetResolver>(
      false, AssetResolver::AssetResolverType::kApkAssetProvider);
  ASSERT_FALSE(updated_resolver->IsValidAfterAssetManagerChange());
  platform_view->UpdateAssetResolverByType(
      std::move(updated_resolver),
      AssetResolver::AssetResolverType::kApkAssetProvider);

  auto resolvers = asset_manager->TakeResolvers();
  ASSERT_EQ(resolvers.size(), 2ull);
  ASSERT_TRUE(resolvers[0]->IsValidAfterAssetManagerChange());

  ASSERT_FALSE(resolvers[1]->IsValidAfterAssetManagerChange());

  DestroyShell(std::move(shell), task_runners);
  ASSERT_FALSE(DartVMRef::IsInstanceRunning());
}

TEST_F(ShellTest, UpdateAssetResolverByTypeAppends) {
  ASSERT_FALSE(DartVMRef::IsInstanceRunning());
  Settings settings = CreateSettingsForFixture();

  fml::MessageLoop::EnsureInitializedForCurrentThread();
  auto task_runner = fml::MessageLoop::GetCurrent().GetTaskRunner();
  TaskRunners task_runners("test", task_runner, task_runner, task_runner,
                           task_runner);
  auto shell = CreateShell(settings, task_runners);
  ASSERT_TRUE(DartVMRef::IsInstanceRunning());
  ASSERT_TRUE(ValidateShell(shell.get()));

  auto configuration = RunConfiguration::InferFromSettings(settings);
  configuration.SetEntrypoint("emptyMain");
  auto asset_manager = configuration.GetAssetManager();

  shell->RunEngine(std::move(configuration), [&](auto result) {
    ASSERT_EQ(result, Engine::RunStatus::Success);
  });

  auto platform_view =
      std::make_unique<PlatformView>(*shell.get(), task_runners);

  auto updated_resolver = std::make_unique<TestAssetResolver>(
      false, AssetResolver::AssetResolverType::kApkAssetProvider);
  ASSERT_FALSE(updated_resolver->IsValidAfterAssetManagerChange());
  platform_view->UpdateAssetResolverByType(
      std::move(updated_resolver),
      AssetResolver::AssetResolverType::kApkAssetProvider);

  auto resolvers = asset_manager->TakeResolvers();
  ASSERT_EQ(resolvers.size(), 2ull);
  ASSERT_TRUE(resolvers[0]->IsValidAfterAssetManagerChange());

  ASSERT_FALSE(resolvers[1]->IsValidAfterAssetManagerChange());

  DestroyShell(std::move(shell), task_runners);
  ASSERT_FALSE(DartVMRef::IsInstanceRunning());
}

TEST_F(ShellTest, UpdateAssetResolverByTypeNull) {
  ASSERT_FALSE(DartVMRef::IsInstanceRunning());
  Settings settings = CreateSettingsForFixture();
  ThreadHost thread_host(ThreadHost::ThreadHostConfig(
      "io.flutter.test." + GetCurrentTestName() + ".",
      ThreadHost::Type::Platform));
  auto task_runner = thread_host.platform_thread->GetTaskRunner();
  TaskRunners task_runners("test", task_runner, task_runner, task_runner,
                           task_runner);
  auto shell = CreateShell(settings, task_runners);
  ASSERT_TRUE(DartVMRef::IsInstanceRunning());
  ASSERT_TRUE(ValidateShell(shell.get()));

  auto configuration = RunConfiguration::InferFromSettings(settings);
  configuration.SetEntrypoint("emptyMain");
  auto asset_manager = configuration.GetAssetManager();
  RunEngine(shell.get(), std::move(configuration));

  auto platform_view =
      std::make_unique<PlatformView>(*shell.get(), task_runners);

  auto old_resolver = std::make_unique<TestAssetResolver>(
      true, AssetResolver::AssetResolverType::kApkAssetProvider);
  ASSERT_TRUE(old_resolver->IsValid());
  asset_manager->PushBack(std::move(old_resolver));

  platform_view->UpdateAssetResolverByType(
      nullptr, AssetResolver::AssetResolverType::kApkAssetProvider);

  auto resolvers = asset_manager->TakeResolvers();
  ASSERT_EQ(resolvers.size(), 2ull);
  ASSERT_TRUE(resolvers[0]->IsValidAfterAssetManagerChange());
  ASSERT_TRUE(resolvers[1]->IsValidAfterAssetManagerChange());

  DestroyShell(std::move(shell), task_runners);
  ASSERT_FALSE(DartVMRef::IsInstanceRunning());
}

TEST_F(ShellTest, UpdateAssetResolverByTypeDoesNotReplaceMismatchType) {
  ASSERT_FALSE(DartVMRef::IsInstanceRunning());
  Settings settings = CreateSettingsForFixture();

  fml::MessageLoop::EnsureInitializedForCurrentThread();
  auto task_runner = fml::MessageLoop::GetCurrent().GetTaskRunner();
  TaskRunners task_runners("test", task_runner, task_runner, task_runner,
                           task_runner);
  auto shell = CreateShell(settings, task_runners);
  ASSERT_TRUE(DartVMRef::IsInstanceRunning());
  ASSERT_TRUE(ValidateShell(shell.get()));

  auto configuration = RunConfiguration::InferFromSettings(settings);
  configuration.SetEntrypoint("emptyMain");
  auto asset_manager = configuration.GetAssetManager();

  shell->RunEngine(std::move(configuration), [&](auto result) {
    ASSERT_EQ(result, Engine::RunStatus::Success);
  });

  auto platform_view =
      std::make_unique<PlatformView>(*shell.get(), task_runners);

  auto old_resolver = std::make_unique<TestAssetResolver>(
      true, AssetResolver::AssetResolverType::kAssetManager);
  ASSERT_TRUE(old_resolver->IsValid());
  asset_manager->PushBack(std::move(old_resolver));

  auto updated_resolver = std::make_unique<TestAssetResolver>(
      false, AssetResolver::AssetResolverType::kApkAssetProvider);
  ASSERT_FALSE(updated_resolver->IsValidAfterAssetManagerChange());
  platform_view->UpdateAssetResolverByType(
      std::move(updated_resolver),
      AssetResolver::AssetResolverType::kApkAssetProvider);

  auto resolvers = asset_manager->TakeResolvers();
  ASSERT_EQ(resolvers.size(), 3ull);
  ASSERT_TRUE(resolvers[0]->IsValidAfterAssetManagerChange());

  ASSERT_TRUE(resolvers[1]->IsValidAfterAssetManagerChange());

  ASSERT_FALSE(resolvers[2]->IsValidAfterAssetManagerChange());

  DestroyShell(std::move(shell), task_runners);
  ASSERT_FALSE(DartVMRef::IsInstanceRunning());
}

TEST_F(ShellTest, CanCreateShellsWithGLBackend) {
#if !SHELL_ENABLE_GL
  // GL emulation does not exist on Fuchsia.
  GTEST_SKIP();
#endif  // !SHELL_ENABLE_GL
  auto settings = CreateSettingsForFixture();
  std::unique_ptr<Shell> shell =
      CreateShell(settings,                                       //
                  GetTaskRunnersForFixture(),                     //
                  false,                                          //
                  nullptr,                                        //
                  false,                                          //
                  ShellTestPlatformView::BackendType::kGLBackend  //
      );
  ASSERT_NE(shell, nullptr);
  ASSERT_TRUE(shell->IsSetup());
  auto configuration = RunConfiguration::InferFromSettings(settings);
  PlatformViewNotifyCreated(shell.get());
  configuration.SetEntrypoint("emptyMain");
  RunEngine(shell.get(), std::move(configuration));
  PumpOneFrame(shell.get());
  PlatformViewNotifyDestroyed(shell.get());
  DestroyShell(std::move(shell));
}

TEST_F(ShellTest, CanCreateShellsWithVulkanBackend) {
#if !SHELL_ENABLE_VULKAN
  GTEST_SKIP();
#endif  // !SHELL_ENABLE_VULKAN
  auto settings = CreateSettingsForFixture();
  std::unique_ptr<Shell> shell =
      CreateShell(settings,                                           //
                  GetTaskRunnersForFixture(),                         //
                  false,                                              //
                  nullptr,                                            //
                  false,                                              //
                  ShellTestPlatformView::BackendType::kVulkanBackend  //
      );
  ASSERT_NE(shell, nullptr);
  ASSERT_TRUE(shell->IsSetup());
  auto configuration = RunConfiguration::InferFromSettings(settings);
  PlatformViewNotifyCreated(shell.get());
  configuration.SetEntrypoint("emptyMain");
  RunEngine(shell.get(), std::move(configuration));
  PumpOneFrame(shell.get());
  PlatformViewNotifyDestroyed(shell.get());
  DestroyShell(std::move(shell));
}

TEST_F(ShellTest, CanCreateShellsWithMetalBackend) {
#if !SHELL_ENABLE_METAL
  GTEST_SKIP();
#endif  // !SHELL_ENABLE_METAL
  auto settings = CreateSettingsForFixture();
  std::unique_ptr<Shell> shell =
      CreateShell(settings,                                          //
                  GetTaskRunnersForFixture(),                        //
                  false,                                             //
                  nullptr,                                           //
                  false,                                             //
                  ShellTestPlatformView::BackendType::kMetalBackend  //
      );
  ASSERT_NE(shell, nullptr);
  ASSERT_TRUE(shell->IsSetup());
  auto configuration = RunConfiguration::InferFromSettings(settings);
  PlatformViewNotifyCreated(shell.get());
  configuration.SetEntrypoint("emptyMain");
  RunEngine(shell.get(), std::move(configuration));
  PumpOneFrame(shell.get());
  PlatformViewNotifyDestroyed(shell.get());
  DestroyShell(std::move(shell));
}

TEST_F(ShellTest, UserTagSetOnStartup) {
  ASSERT_FALSE(DartVMRef::IsInstanceRunning());
  // Make sure the shell launch does not kick off the creation of the VM
  // instance by already creating one upfront.
  auto vm_settings = CreateSettingsForFixture();
  auto vm_ref = DartVMRef::Create(vm_settings);
  ASSERT_TRUE(DartVMRef::IsInstanceRunning());

  auto settings = vm_settings;
  fml::AutoResetWaitableEvent isolate_create_latch;

  // ensure that "AppStartUpTag" is set during isolate creation.
  settings.root_isolate_create_callback = [&](const DartIsolate& isolate) {
    Dart_Handle current_tag = Dart_GetCurrentUserTag();
    Dart_Handle startup_tag = Dart_NewUserTag("AppStartUp");
    EXPECT_TRUE(Dart_IdentityEquals(current_tag, startup_tag));

    isolate_create_latch.Signal();
  };

  auto shell = CreateShell(settings);
  ASSERT_TRUE(ValidateShell(shell.get()));

  auto configuration = RunConfiguration::InferFromSettings(settings);
  ASSERT_TRUE(configuration.IsValid());

  RunEngine(shell.get(), std::move(configuration));
  ASSERT_TRUE(DartVMRef::IsInstanceRunning());

  DestroyShell(std::move(shell));
  isolate_create_latch.Wait();
}

TEST_F(ShellTest, PrefetchDefaultFontManager) {
  auto settings = CreateSettingsForFixture();
  settings.prefetched_default_font_manager = true;
  std::unique_ptr<Shell> shell;

  auto get_font_manager_count = [&] {
    fml::AutoResetWaitableEvent latch;
    size_t font_manager_count;
    fml::TaskRunner::RunNowOrPostTask(
        shell->GetTaskRunners().GetUITaskRunner(),
        [this, &shell, &latch, &font_manager_count]() {
          font_manager_count =
              GetFontCollection(shell.get())->GetFontManagersCount();
          latch.Signal();
        });
    latch.Wait();
    return font_manager_count;
  };
  size_t initial_font_manager_count = 0;
  settings.root_isolate_create_callback = [&](const auto& isolate) {
    ASSERT_GT(initial_font_manager_count, 0ul);
    // Should not have fetched the default font manager yet, since the root
    // isolate was only just created.
    ASSERT_EQ(get_font_manager_count(), initial_font_manager_count);
  };

  shell = CreateShell(settings);

  initial_font_manager_count = get_font_manager_count();

  auto configuration = RunConfiguration::InferFromSettings(settings);
  configuration.SetEntrypoint("emptyMain");
  RunEngine(shell.get(), std::move(configuration));

  // If the prefetched_default_font_manager flag is set, then the default font
  // manager will not be added until the engine starts running.
  ASSERT_EQ(get_font_manager_count(), initial_font_manager_count + 1);

  DestroyShell(std::move(shell));
}

TEST_F(ShellTest, OnPlatformViewCreatedWhenUIThreadIsBusy) {
  // This test will deadlock if the threading logic in
  // Shell::OnCreatePlatformView is wrong.
  auto settings = CreateSettingsForFixture();
  auto shell = CreateShell(settings);

  fml::AutoResetWaitableEvent latch;
  fml::TaskRunner::RunNowOrPostTask(shell->GetTaskRunners().GetUITaskRunner(),
                                    [&latch]() { latch.Wait(); });

  ShellTest::PlatformViewNotifyCreated(shell.get());
  latch.Signal();

  DestroyShell(std::move(shell));
}

TEST_F(ShellTest, UIWorkAfterOnPlatformViewDestroyed) {
  auto settings = CreateSettingsForFixture();
  auto shell = CreateShell(settings);
  auto configuration = RunConfiguration::InferFromSettings(settings);
  configuration.SetEntrypoint("drawFrames");

  fml::AutoResetWaitableEvent latch;
  fml::AutoResetWaitableEvent notify_native_latch;
  AddNativeCallback("NotifyNative", CREATE_NATIVE_ENTRY([&](auto args) {
                      notify_native_latch.Signal();
                      latch.Wait();
                    }));

  RunEngine(shell.get(), std::move(configuration));
  // Wait to make sure we get called back from Dart and thus have latched
  // the UI thread before we create/destroy the platform view.
  notify_native_latch.Wait();

  ShellTest::PlatformViewNotifyCreated(shell.get());

  fml::AutoResetWaitableEvent destroy_latch;
  fml::TaskRunner::RunNowOrPostTask(
      shell->GetTaskRunners().GetPlatformTaskRunner(),
      [&shell, &destroy_latch]() {
        shell->GetPlatformView()->NotifyDestroyed();
        destroy_latch.Signal();
      });

  destroy_latch.Wait();

  // Unlatch the UI thread and let it send us a scene to render.
  latch.Signal();

  // Flush the UI task runner to make sure we process the render/scheduleFrame
  // request.
  fml::AutoResetWaitableEvent ui_flush_latch;
  fml::TaskRunner::RunNowOrPostTask(
      shell->GetTaskRunners().GetUITaskRunner(),
      [&ui_flush_latch]() { ui_flush_latch.Signal(); });
  ui_flush_latch.Wait();
  DestroyShell(std::move(shell));
}

TEST_F(ShellTest, UsesPlatformMessageHandler) {
  TaskRunners task_runners = GetTaskRunnersForFixture();
  auto settings = CreateSettingsForFixture();
  MockPlatformViewDelegate platform_view_delegate;
  auto platform_message_handler =
      std::make_shared<MockPlatformMessageHandler>();
  int message_id = 1;
  EXPECT_CALL(*platform_message_handler, HandlePlatformMessage(_));
  EXPECT_CALL(*platform_message_handler,
              InvokePlatformMessageEmptyResponseCallback(message_id));
  Shell::CreateCallback<PlatformView> platform_view_create_callback =
      [&platform_view_delegate, task_runners,
       platform_message_handler](flutter::Shell& shell) {
        auto result = std::make_unique<MockPlatformView>(platform_view_delegate,
                                                         task_runners);
        EXPECT_CALL(*result, GetPlatformMessageHandler())
            .WillOnce(Return(platform_message_handler));
        return result;
      };
  auto shell = CreateShell(
      /*settings=*/settings,
      /*task_runners=*/task_runners,
      /*simulate_vsync=*/false,
      /*shell_test_external_view_embedder=*/nullptr,
      /*is_gpu_disabled=*/false,
      /*rendering_backend=*/
      ShellTestPlatformView::BackendType::kDefaultBackend,
      /*platform_view_create_callback=*/platform_view_create_callback);

  EXPECT_EQ(platform_message_handler, shell->GetPlatformMessageHandler());
  PostSync(task_runners.GetUITaskRunner(), [&shell]() {
    size_t data_size = 4;
    fml::MallocMapping bytes =
        fml::MallocMapping(static_cast<uint8_t*>(malloc(data_size)), data_size);
    fml::RefPtr<MockPlatformMessageResponse> response =
        MockPlatformMessageResponse::Create();
    auto message = std::make_unique<PlatformMessage>(
        /*channel=*/"foo", /*data=*/std::move(bytes), /*response=*/response);
    (static_cast<Engine::Delegate*>(shell.get()))
        ->OnEngineHandlePlatformMessage(std::move(message));
  });
  shell->GetPlatformMessageHandler()
      ->InvokePlatformMessageEmptyResponseCallback(message_id);
  DestroyShell(std::move(shell));
}

TEST_F(ShellTest, SpawnWorksWithOnError) {
  auto settings = CreateSettingsForFixture();
  auto shell = CreateShell(settings);
  ASSERT_TRUE(ValidateShell(shell.get()));

  auto configuration = RunConfiguration::InferFromSettings(settings);
  ASSERT_TRUE(configuration.IsValid());
  configuration.SetEntrypoint("onErrorA");

  auto second_configuration = RunConfiguration::InferFromSettings(settings);
  ASSERT_TRUE(second_configuration.IsValid());
  second_configuration.SetEntrypoint("onErrorB");

  fml::CountDownLatch latch(2);

  AddNativeCallback(
      "NotifyErrorA", CREATE_NATIVE_ENTRY([&](Dart_NativeArguments args) {
        auto string_handle = Dart_GetNativeArgument(args, 0);
        const char* c_str;
        Dart_StringToCString(string_handle, &c_str);
        EXPECT_STREQ(c_str, "Exception: I should be coming from A");
        latch.CountDown();
      }));

  AddNativeCallback(
      "NotifyErrorB", CREATE_NATIVE_ENTRY([&](Dart_NativeArguments args) {
        auto string_handle = Dart_GetNativeArgument(args, 0);
        const char* c_str;
        Dart_StringToCString(string_handle, &c_str);
        EXPECT_STREQ(c_str, "Exception: I should be coming from B");
        latch.CountDown();
      }));

  RunEngine(shell.get(), std::move(configuration));

  ASSERT_TRUE(DartVMRef::IsInstanceRunning());

  PostSync(
      shell->GetTaskRunners().GetPlatformTaskRunner(),
      [this, &spawner = shell, &second_configuration, &latch]() {
        ::testing::NiceMock<MockPlatformViewDelegate> platform_view_delegate;
        auto spawn = spawner->Spawn(
            std::move(second_configuration), "",
            [&platform_view_delegate](Shell& shell) {
              auto result =
                  std::make_unique<::testing::NiceMock<MockPlatformView>>(
                      platform_view_delegate, shell.GetTaskRunners());
              ON_CALL(*result, CreateRenderingSurface(0ll))
                  .WillByDefault(::testing::Invoke(
                      [] { return std::make_unique<MockSurface>(); }));
              ON_CALL(*result, CreateRenderingStudio())
                  .WillByDefault(::testing::Invoke([] {
                    return std::make_unique<::testing::NiceMock<MockStudio>>();
                  }));
              return result;
            },
            [](Shell& shell) { return std::make_unique<Rasterizer>(shell); });
        ASSERT_NE(nullptr, spawn.get());
        ASSERT_TRUE(ValidateShell(spawn.get()));

        // Before destroying the shell, wait for expectations of the spawned
        // isolate to be met.
        latch.Wait();

        DestroyShell(std::move(spawn));
      });

  DestroyShell(std::move(shell));
  ASSERT_FALSE(DartVMRef::IsInstanceRunning());
}

TEST_F(ShellTest, ImmutableBufferLoadsAssetOnBackgroundThread) {
  Settings settings = CreateSettingsForFixture();
  auto task_runner = CreateNewThread();
  TaskRunners task_runners("test", task_runner, task_runner, task_runner,
                           task_runner);
  std::unique_ptr<Shell> shell = CreateShell(settings, task_runners);

  fml::CountDownLatch latch(1);
  AddNativeCallback("NotifyNative",
                    CREATE_NATIVE_ENTRY([&](auto args) { latch.CountDown(); }));

  // Create the surface needed by rasterizer
  PlatformViewNotifyCreated(shell.get());

  auto configuration = RunConfiguration::InferFromSettings(settings);
  configuration.SetEntrypoint("testThatAssetLoadingHappensOnWorkerThread");
  auto asset_manager = configuration.GetAssetManager();
  auto test_resolver = std::make_unique<ThreadCheckingAssetResolver>(
      shell->GetDartVM()->GetConcurrentMessageLoop());
  auto leaked_resolver = test_resolver.get();
  asset_manager->PushBack(std::move(test_resolver));

  RunEngine(shell.get(), std::move(configuration));
  PumpOneFrame(shell.get());

  latch.Wait();

  EXPECT_EQ(leaked_resolver->mapping_requests[0], "DoesNotExist");

  PlatformViewNotifyDestroyed(shell.get());
  DestroyShell(std::move(shell), task_runners);
}

TEST_F(ShellTest, PictureToImageSync) {
#if !SHELL_ENABLE_GL
  // This test uses the GL backend.
  GTEST_SKIP();
#endif  // !SHELL_ENABLE_GL
  auto settings = CreateSettingsForFixture();
  std::unique_ptr<Shell> shell =
      CreateShell(settings,                                       //
                  GetTaskRunnersForFixture(),                     //
                  false,                                          //
                  nullptr,                                        //
                  false,                                          //
                  ShellTestPlatformView::BackendType::kGLBackend  //
      );

  AddNativeCallback("NativeOnBeforeToImageSync",
                    CREATE_NATIVE_ENTRY([&](auto args) {
                      // nop
                    }));

  fml::CountDownLatch latch(2);
  AddNativeCallback("NotifyNative", CREATE_NATIVE_ENTRY([&](auto args) {
                      // Teardown and set up rasterizer again.
                      PlatformViewNotifyDestroyed(shell.get());
                      PlatformViewNotifyCreated(shell.get());
                      latch.CountDown();
                    }));

  ASSERT_NE(shell, nullptr);
  ASSERT_TRUE(shell->IsSetup());
  auto configuration = RunConfiguration::InferFromSettings(settings);
  PlatformViewNotifyCreated(shell.get());
  configuration.SetEntrypoint("toImageSync");
  RunEngine(shell.get(), std::move(configuration));
  PumpOneFrame(shell.get());

  latch.Wait();

  PlatformViewNotifyDestroyed(shell.get());
  DestroyShell(std::move(shell));
}

TEST_F(ShellTest, PictureToImageSyncImpellerNoSurface) {
#if !SHELL_ENABLE_METAL
  // This test uses the Metal backend.
  GTEST_SKIP();
#endif  // !SHELL_ENABLE_METAL
  auto settings = CreateSettingsForFixture();
  settings.enable_impeller = true;
  std::unique_ptr<Shell> shell =
      CreateShell(settings,                                          //
                  GetTaskRunnersForFixture(),                        //
                  false,                                             //
                  nullptr,                                           //
                  false,                                             //
                  ShellTestPlatformView::BackendType::kMetalBackend  //
      );

  AddNativeCallback("NativeOnBeforeToImageSync",
                    CREATE_NATIVE_ENTRY([&](auto args) {
                      // nop
                    }));

  fml::CountDownLatch latch(2);
  AddNativeCallback("NotifyNative", CREATE_NATIVE_ENTRY([&](auto args) {
                      // Teardown and set up rasterizer again.
                      PlatformViewNotifyDestroyed(shell.get());
                      PlatformViewNotifyCreated(shell.get());
                      latch.CountDown();
                    }));

  ASSERT_NE(shell, nullptr);
  ASSERT_TRUE(shell->IsSetup());
  auto configuration = RunConfiguration::InferFromSettings(settings);

  // Important: Do not create the platform view yet!
  // This test is making sure that the rasterizer can create the texture
  // as expected without a surface.

  configuration.SetEntrypoint("toImageSync");
  RunEngine(shell.get(), std::move(configuration));
  PumpOneFrame(shell.get());

  latch.Wait();

  PlatformViewNotifyDestroyed(shell.get());
  DestroyShell(std::move(shell));
}

#if SHELL_ENABLE_GL
// This test uses the GL backend and refers to symbols in egl.h
TEST_F(ShellTest, PictureToImageSyncWithTrampledContext) {
  // make it easier to trample the GL context by running on a single task
  // runner.
  ThreadHost thread_host("io.flutter.test." + GetCurrentTestName() + ".",
                         ThreadHost::Type::Platform);
  auto task_runner = thread_host.platform_thread->GetTaskRunner();
  TaskRunners task_runners("test", task_runner, task_runner, task_runner,
                           task_runner);

  auto settings = CreateSettingsForFixture();
  std::unique_ptr<Shell> shell =
      CreateShell(settings,                                       //
                  task_runners,                                   //
                  false,                                          //
                  nullptr,                                        //
                  false,                                          //
                  ShellTestPlatformView::BackendType::kGLBackend  //
      );

  AddNativeCallback(
      "NativeOnBeforeToImageSync", CREATE_NATIVE_ENTRY([&](auto args) {
        // Trample the GL context. If the rasterizer fails
        // to make the right one current again, test will
        // fail.
        ::eglMakeCurrent(::eglGetCurrentDisplay(), NULL, NULL, NULL);
      }));

  fml::CountDownLatch latch(2);
  AddNativeCallback("NotifyNative", CREATE_NATIVE_ENTRY([&](auto args) {
                      // Teardown and set up rasterizer again.
                      PlatformViewNotifyDestroyed(shell.get());
                      PlatformViewNotifyCreated(shell.get());
                      latch.CountDown();
                    }));

  ASSERT_NE(shell, nullptr);
  ASSERT_TRUE(shell->IsSetup());
  auto configuration = RunConfiguration::InferFromSettings(settings);
  PlatformViewNotifyCreated(shell.get());
  configuration.SetEntrypoint("toImageSync");
  RunEngine(shell.get(), std::move(configuration));
  PumpOneFrame(shell.get());

  latch.Wait();

  PlatformViewNotifyDestroyed(shell.get());
  DestroyShell(std::move(shell), task_runners);
}
#endif  // SHELL_ENABLE_GL

TEST_F(ShellTest, PluginUtilitiesCallbackHandleErrorHandling) {
  auto settings = CreateSettingsForFixture();
  std::unique_ptr<Shell> shell =
      CreateShell(settings, GetTaskRunnersForFixture());

  fml::AutoResetWaitableEvent latch;
  bool test_passed;
  AddNativeCallback("NotifyNativeBool", CREATE_NATIVE_ENTRY([&](auto args) {
                      Dart_Handle exception = nullptr;
                      test_passed = tonic::DartConverter<bool>::FromArguments(
                          args, 0, exception);
                      latch.Signal();
                    }));

  ASSERT_NE(shell, nullptr);
  ASSERT_TRUE(shell->IsSetup());
  auto configuration = RunConfiguration::InferFromSettings(settings);
  PlatformViewNotifyCreated(shell.get());
  configuration.SetEntrypoint("testPluginUtilitiesCallbackHandle");
  RunEngine(shell.get(), std::move(configuration));
  PumpOneFrame(shell.get());

  latch.Wait();

  ASSERT_TRUE(test_passed);

  PlatformViewNotifyDestroyed(shell.get());
  DestroyShell(std::move(shell));
}

TEST_F(ShellTest, NotifyIdleRejectsPastAndNearFuture) {
  ASSERT_FALSE(DartVMRef::IsInstanceRunning());
  Settings settings = CreateSettingsForFixture();
  ThreadHost thread_host("io.flutter.test." + GetCurrentTestName() + ".",
                         ThreadHost::Type::Platform | ThreadHost::UI |
                             ThreadHost::IO | ThreadHost::RASTER);
  auto platform_task_runner = thread_host.platform_thread->GetTaskRunner();
  TaskRunners task_runners("test", thread_host.platform_thread->GetTaskRunner(),
                           thread_host.raster_thread->GetTaskRunner(),
                           thread_host.ui_thread->GetTaskRunner(),
                           thread_host.io_thread->GetTaskRunner());
  auto shell = CreateShell(settings, task_runners);
  ASSERT_TRUE(DartVMRef::IsInstanceRunning());
  ASSERT_TRUE(ValidateShell(shell.get()));

  fml::AutoResetWaitableEvent latch;

  auto configuration = RunConfiguration::InferFromSettings(settings);
  configuration.SetEntrypoint("emptyMain");
  RunEngine(shell.get(), std::move(configuration));

  fml::TaskRunner::RunNowOrPostTask(
      task_runners.GetUITaskRunner(), [&latch, &shell]() {
        auto runtime_controller = const_cast<RuntimeController*>(
            shell->GetEngine()->GetRuntimeController());

        auto now = fml::TimeDelta::FromMicroseconds(Dart_TimelineGetMicros());

        EXPECT_FALSE(runtime_controller->NotifyIdle(
            now - fml::TimeDelta::FromMilliseconds(10)));
        EXPECT_FALSE(runtime_controller->NotifyIdle(now));
        EXPECT_FALSE(runtime_controller->NotifyIdle(
            now + fml::TimeDelta::FromNanoseconds(100)));

        EXPECT_TRUE(runtime_controller->NotifyIdle(
            now + fml::TimeDelta::FromMilliseconds(100)));
        latch.Signal();
      });

  latch.Wait();

  DestroyShell(std::move(shell), task_runners);
  ASSERT_FALSE(DartVMRef::IsInstanceRunning());
}

TEST_F(ShellTest, NotifyIdleNotCalledInLatencyMode) {
  ASSERT_FALSE(DartVMRef::IsInstanceRunning());
  Settings settings = CreateSettingsForFixture();
  ThreadHost thread_host("io.flutter.test." + GetCurrentTestName() + ".",
                         ThreadHost::Type::Platform | ThreadHost::UI |
                             ThreadHost::IO | ThreadHost::RASTER);
  auto platform_task_runner = thread_host.platform_thread->GetTaskRunner();
  TaskRunners task_runners("test", thread_host.platform_thread->GetTaskRunner(),
                           thread_host.raster_thread->GetTaskRunner(),
                           thread_host.ui_thread->GetTaskRunner(),
                           thread_host.io_thread->GetTaskRunner());
  auto shell = CreateShell(settings, task_runners);
  ASSERT_TRUE(DartVMRef::IsInstanceRunning());
  ASSERT_TRUE(ValidateShell(shell.get()));

  // we start off in balanced mode, where we expect idle notifications to
  // succeed. After the first `NotifyNativeBool` we expect to be in latency
  // mode, where we expect idle notifications to fail.
  fml::CountDownLatch latch(2);
  AddNativeCallback(
      "NotifyNativeBool", CREATE_NATIVE_ENTRY([&](auto args) {
        Dart_Handle exception = nullptr;
        bool is_in_latency_mode =
            tonic::DartConverter<bool>::FromArguments(args, 0, exception);
        auto runtime_controller = const_cast<RuntimeController*>(
            shell->GetEngine()->GetRuntimeController());
        bool success =
            runtime_controller->NotifyIdle(fml::TimeDelta::FromMicroseconds(
                Dart_TimelineGetMicros() + 100000));
        EXPECT_EQ(success, !is_in_latency_mode);
        latch.CountDown();
      }));

  auto configuration = RunConfiguration::InferFromSettings(settings);
  configuration.SetEntrypoint("performanceModeImpactsNotifyIdle");
  RunEngine(shell.get(), std::move(configuration));

  latch.Wait();

  DestroyShell(std::move(shell), task_runners);
  ASSERT_FALSE(DartVMRef::IsInstanceRunning());
}

TEST_F(ShellTest, NotifyDestroyed) {
  ASSERT_FALSE(DartVMRef::IsInstanceRunning());
  Settings settings = CreateSettingsForFixture();
  ThreadHost thread_host("io.flutter.test." + GetCurrentTestName() + ".",
                         ThreadHost::Type::Platform | ThreadHost::UI |
                             ThreadHost::IO | ThreadHost::RASTER);
  auto platform_task_runner = thread_host.platform_thread->GetTaskRunner();
  TaskRunners task_runners("test", thread_host.platform_thread->GetTaskRunner(),
                           thread_host.raster_thread->GetTaskRunner(),
                           thread_host.ui_thread->GetTaskRunner(),
                           thread_host.io_thread->GetTaskRunner());
  auto shell = CreateShell(settings, task_runners);
  ASSERT_TRUE(DartVMRef::IsInstanceRunning());
  ASSERT_TRUE(ValidateShell(shell.get()));

  fml::CountDownLatch latch(1);
  AddNativeCallback("NotifyDestroyed", CREATE_NATIVE_ENTRY([&](auto args) {
                      auto runtime_controller = const_cast<RuntimeController*>(
                          shell->GetEngine()->GetRuntimeController());
                      bool success = runtime_controller->NotifyDestroyed();
                      EXPECT_TRUE(success);
                      latch.CountDown();
                    }));

  auto configuration = RunConfiguration::InferFromSettings(settings);
  configuration.SetEntrypoint("callNotifyDestroyed");
  RunEngine(shell.get(), std::move(configuration));

  latch.Wait();

  DestroyShell(std::move(shell), task_runners);
  ASSERT_FALSE(DartVMRef::IsInstanceRunning());
}

}  // namespace testing
}  // namespace flutter

// NOLINTEND(clang-analyzer-core.StackAddressEscape)<|MERGE_RESOLUTION|>--- conflicted
+++ resolved
@@ -1602,12 +1602,8 @@
 
   RunEngine(shell.get(), std::move(configuration));
   PostSync(shell->GetTaskRunners().GetPlatformTaskRunner(), [&shell]() {
-<<<<<<< HEAD
     shell->GetPlatformView()->SetViewportMetrics(kDefaultViewId,
-                                                 {1.0, 100, 100, 22});
-=======
-    shell->GetPlatformView()->SetViewportMetrics({1.0, 100, 100, 22, 0});
->>>>>>> 8d3a8162
+                                                 {1.0, 100, 100, 22, 0});
   });
 
   // first cache bytes
@@ -1636,11 +1632,7 @@
   PostSync(second_shell->GetTaskRunners().GetPlatformTaskRunner(),
            [&second_shell]() {
              second_shell->GetPlatformView()->SetViewportMetrics(
-<<<<<<< HEAD
-                 kDefaultViewId, {1.0, 100, 100, 22});
-=======
-                 {1.0, 100, 100, 22, 0});
->>>>>>> 8d3a8162
+                 kDefaultViewId, {1.0, 100, 100, 22, 0});
            });
   // first cache bytes + second cache bytes
   EXPECT_EQ(GetRasterizerResourceCacheBytesSync(*shell),
@@ -1649,11 +1641,7 @@
   PostSync(second_shell->GetTaskRunners().GetPlatformTaskRunner(),
            [&second_shell]() {
              second_shell->GetPlatformView()->SetViewportMetrics(
-<<<<<<< HEAD
-                 kDefaultViewId, {1.0, 100, 300, 22});
-=======
-                 {1.0, 100, 300, 22, 0});
->>>>>>> 8d3a8162
+                 kDefaultViewId, {1.0, 100, 300, 22, 0});
            });
   // first cache bytes + second cache bytes
   EXPECT_EQ(GetRasterizerResourceCacheBytesSync(*shell),
@@ -1664,11 +1652,7 @@
   PostSync(third_shell->GetTaskRunners().GetPlatformTaskRunner(),
            [&third_shell]() {
              third_shell->GetPlatformView()->SetViewportMetrics(
-<<<<<<< HEAD
-                 kDefaultViewId, {1.0, 400, 100, 22});
-=======
-                 {1.0, 400, 100, 22, 0});
->>>>>>> 8d3a8162
+                 kDefaultViewId, {1.0, 400, 100, 22, 0});
            });
   // first cache bytes + second cache bytes + third cache bytes
   EXPECT_EQ(GetRasterizerResourceCacheBytesSync(*shell),
@@ -1677,11 +1661,7 @@
   PostSync(third_shell->GetTaskRunners().GetPlatformTaskRunner(),
            [&third_shell]() {
              third_shell->GetPlatformView()->SetViewportMetrics(
-<<<<<<< HEAD
-                 kDefaultViewId, {1.0, 800, 100, 22});
-=======
-                 {1.0, 800, 100, 22, 0});
->>>>>>> 8d3a8162
+                 kDefaultViewId, {1.0, 800, 100, 22, 0});
            });
   // max bytes threshold
   EXPECT_EQ(GetRasterizerResourceCacheBytesSync(*shell),
@@ -1694,11 +1674,7 @@
   PostSync(second_shell->GetTaskRunners().GetPlatformTaskRunner(),
            [&second_shell]() {
              second_shell->GetPlatformView()->SetViewportMetrics(
-<<<<<<< HEAD
-                 kDefaultViewId, {1.0, 100, 100, 22});
-=======
-                 {1.0, 100, 100, 22, 0});
->>>>>>> 8d3a8162
+                 kDefaultViewId, {1.0, 100, 100, 22, 0});
            });
   // first cache bytes + second cache bytes
   EXPECT_EQ(GetRasterizerResourceCacheBytesSync(*shell),
@@ -1742,12 +1718,8 @@
 
   fml::TaskRunner::RunNowOrPostTask(
       shell->GetTaskRunners().GetPlatformTaskRunner(), [&shell]() {
-<<<<<<< HEAD
         shell->GetPlatformView()->SetViewportMetrics(kDefaultViewId,
-                                                     {1.0, 400, 200, 22});
-=======
-        shell->GetPlatformView()->SetViewportMetrics({1.0, 400, 200, 22, 0});
->>>>>>> 8d3a8162
+                                                     {1.0, 400, 200, 22, 0});
       });
   PumpOneFrame(shell.get());
 
@@ -1767,12 +1739,8 @@
 
   fml::TaskRunner::RunNowOrPostTask(
       shell->GetTaskRunners().GetPlatformTaskRunner(), [&shell]() {
-<<<<<<< HEAD
         shell->GetPlatformView()->SetViewportMetrics(kDefaultViewId,
-                                                     {1.0, 800, 400, 22});
-=======
-        shell->GetPlatformView()->SetViewportMetrics({1.0, 800, 400, 22, 0});
->>>>>>> 8d3a8162
+                                                     {1.0, 800, 400, 22, 0});
       });
   PumpOneFrame(shell.get());
 
@@ -1789,12 +1757,8 @@
 
   fml::TaskRunner::RunNowOrPostTask(
       shell->GetTaskRunners().GetPlatformTaskRunner(), [&shell]() {
-<<<<<<< HEAD
         shell->GetPlatformView()->SetViewportMetrics(kDefaultViewId,
-                                                     {1.0, 400, 200, 22});
-=======
-        shell->GetPlatformView()->SetViewportMetrics({1.0, 400, 200, 22, 0});
->>>>>>> 8d3a8162
+                                                     {1.0, 400, 200, 22, 0});
       });
   PumpOneFrame(shell.get());
 
@@ -1821,12 +1785,8 @@
 
   fml::TaskRunner::RunNowOrPostTask(
       shell->GetTaskRunners().GetPlatformTaskRunner(), [&shell]() {
-<<<<<<< HEAD
         shell->GetPlatformView()->SetViewportMetrics(kDefaultViewId,
-                                                     {1.0, 400, 200, 22});
-=======
-        shell->GetPlatformView()->SetViewportMetrics({1.0, 400, 200, 22, 0});
->>>>>>> 8d3a8162
+                                                     {1.0, 400, 200, 22, 0});
       });
   PumpOneFrame(shell.get());
 
@@ -2689,13 +2649,9 @@
       shell->GetTaskRunners().GetPlatformTaskRunner(),
       [&shell, &expected_size]() {
         shell->GetPlatformView()->SetViewportMetrics(
-<<<<<<< HEAD
-            kDefaultViewId, {1.0, static_cast<double>(expected_size.width()),
-                             static_cast<double>(expected_size.height()), 22});
-=======
+            kDefaultViewId,
             {1.0, static_cast<double>(expected_size.width()),
              static_cast<double>(expected_size.height()), 22, 0});
->>>>>>> 8d3a8162
       });
 
   auto configuration = RunConfiguration::InferFromSettings(settings);
@@ -2767,13 +2723,8 @@
       shell->GetTaskRunners().GetPlatformTaskRunner(),
       [&shell, &origin_size]() {
         shell->GetPlatformView()->SetViewportMetrics(
-<<<<<<< HEAD
             kDefaultViewId, {1.0, static_cast<double>(origin_size.width()),
-                             static_cast<double>(origin_size.height()), 22});
-=======
-            {1.0, static_cast<double>(origin_size.width()),
-             static_cast<double>(origin_size.height()), 22, 0});
->>>>>>> 8d3a8162
+                             static_cast<double>(origin_size.height()), 22, 0});
       });
 
   auto configuration = RunConfiguration::InferFromSettings(settings);
@@ -2791,13 +2742,8 @@
       shell->GetTaskRunners().GetPlatformTaskRunner(),
       [&shell, &new_size, &resize_latch]() {
         shell->GetPlatformView()->SetViewportMetrics(
-<<<<<<< HEAD
             kDefaultViewId, {1.0, static_cast<double>(new_size.width()),
-                             static_cast<double>(new_size.height()), 22});
-=======
-            {1.0, static_cast<double>(new_size.width()),
-             static_cast<double>(new_size.height()), 22, 0});
->>>>>>> 8d3a8162
+                             static_cast<double>(new_size.height()), 22, 0});
         resize_latch.Signal();
       });
 
@@ -2860,28 +2806,17 @@
   RunEngine(shell.get(), std::move(configuration));
 
   task_runner->PostTask([&]() {
-<<<<<<< HEAD
     shell->GetPlatformView()->SetViewportMetrics(kDefaultViewId,
-                                                 {0.0, 400, 200, 22});
+                                                 {0.0, 400, 200, 22, 0});
     task_runner->PostTask([&]() {
       shell->GetPlatformView()->SetViewportMetrics(kDefaultViewId,
-                                                   {0.8, 0.0, 200, 22});
+                                                   {0.8, 0.0, 200, 22, 0});
       task_runner->PostTask([&]() {
         shell->GetPlatformView()->SetViewportMetrics(kDefaultViewId,
-                                                     {0.8, 400, 0.0, 22});
-        task_runner->PostTask([&]() {
-          shell->GetPlatformView()->SetViewportMetrics(kDefaultViewId,
-                                                       {0.8, 400, 200.0, 22});
-=======
-    shell->GetPlatformView()->SetViewportMetrics({0.0, 400, 200, 22, 0});
-    task_runner->PostTask([&]() {
-      shell->GetPlatformView()->SetViewportMetrics({0.8, 0.0, 200, 22, 0});
-      task_runner->PostTask([&]() {
-        shell->GetPlatformView()->SetViewportMetrics({0.8, 400, 0.0, 22, 0});
+                                                     {0.8, 400, 0.0, 22, 0});
         task_runner->PostTask([&]() {
           shell->GetPlatformView()->SetViewportMetrics(
-              {0.8, 400, 200.0, 22, 0});
->>>>>>> 8d3a8162
+              kDefaultViewId, {0.8, 400, 200.0, 22, 0});
         });
       });
     });
@@ -2893,12 +2828,8 @@
   latch.Reset();
 
   task_runner->PostTask([&]() {
-<<<<<<< HEAD
     shell->GetPlatformView()->SetViewportMetrics(kDefaultViewId,
-                                                 {1.2, 600, 300, 22});
-=======
-    shell->GetPlatformView()->SetViewportMetrics({1.2, 600, 300, 22, 0});
->>>>>>> 8d3a8162
+                                                 {1.2, 600, 300, 22, 0});
   });
   latch.Wait();
   ASSERT_EQ(last_device_pixel_ratio, 1.2);
