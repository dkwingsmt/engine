// Copyright 2013 The Flutter Authors. All rights reserved.
// Use of this source code is governed by a BSD-style license that can be
// found in the LICENSE file.

#include <strstream>
#define FML_USED_ON_EMBEDDER

#include <algorithm>
#include <chrono>
#include <ctime>
#include <future>
#include <memory>
#include <thread>
#include <utility>
#include <vector>

#if SHELL_ENABLE_GL
#include <EGL/egl.h>
#endif  // SHELL_ENABLE_GL

#include "assets/directory_asset_bundle.h"
#include "common/graphics/persistent_cache.h"
#include "flutter/flow/layers/backdrop_filter_layer.h"
#include "flutter/flow/layers/clip_rect_layer.h"
#include "flutter/flow/layers/display_list_layer.h"
#include "flutter/flow/layers/layer_raster_cache_item.h"
#include "flutter/flow/layers/platform_view_layer.h"
#include "flutter/flow/layers/transform_layer.h"
#include "flutter/fml/backtrace.h"
#include "flutter/fml/command_line.h"
#include "flutter/fml/dart/dart_converter.h"
#include "flutter/fml/make_copyable.h"
#include "flutter/fml/message_loop.h"
#include "flutter/fml/synchronization/count_down_latch.h"
#include "flutter/fml/synchronization/waitable_event.h"
#include "flutter/runtime/dart_vm.h"
#include "flutter/shell/common/platform_view.h"
#include "flutter/shell/common/rasterizer.h"
#include "flutter/shell/common/shell_test.h"
#include "flutter/shell/common/shell_test_external_view_embedder.h"
#include "flutter/shell/common/shell_test_platform_view.h"
#include "flutter/shell/common/switches.h"
#include "flutter/shell/common/thread_host.h"
#include "flutter/shell/common/vsync_waiter_fallback.h"
#include "flutter/shell/version/version.h"
#include "flutter/testing/mock_canvas.h"
#include "flutter/testing/testing.h"
#include "gmock/gmock.h"
#include "third_party/rapidjson/include/rapidjson/writer.h"
#include "third_party/skia/include/codec/SkCodecAnimation.h"
#include "third_party/tonic/converter/dart_converter.h"

#ifdef SHELL_ENABLE_VULKAN
#include "flutter/vulkan/vulkan_application.h"  // nogncheck
#endif

// CREATE_NATIVE_ENTRY is leaky by design
// NOLINTBEGIN(clang-analyzer-core.StackAddressEscape)

namespace flutter {
namespace testing {

<<<<<<< HEAD
constexpr int64_t kDefaultViewId = 0ll;
=======
constexpr int64_t kImplicitViewId = 0ll;
>>>>>>> 09c6ce42

using ::testing::_;
using ::testing::Return;

namespace {
class MockPlatformViewDelegate : public PlatformView::Delegate {
  MOCK_METHOD1(OnPlatformViewCreated, void(std::unique_ptr<Surface> surface));

  MOCK_METHOD0(OnPlatformViewDestroyed, void());

  MOCK_METHOD0(OnPlatformViewScheduleFrame, void());

  MOCK_METHOD1(OnPlatformViewSetNextFrameCallback,
               void(const fml::closure& closure));

  MOCK_METHOD2(OnPlatformViewSetViewportMetrics,
               void(int64_t view_id, const ViewportMetrics& metrics));

  MOCK_METHOD1(OnPlatformViewDispatchPlatformMessage,
               void(std::unique_ptr<PlatformMessage> message));

  MOCK_METHOD1(OnPlatformViewDispatchPointerDataPacket,
               void(std::unique_ptr<PointerDataPacket> packet));

  MOCK_METHOD3(OnPlatformViewDispatchSemanticsAction,
               void(int32_t id,
                    SemanticsAction action,
                    fml::MallocMapping args));

  MOCK_METHOD1(OnPlatformViewSetSemanticsEnabled, void(bool enabled));

  MOCK_METHOD1(OnPlatformViewSetAccessibilityFeatures, void(int32_t flags));

  MOCK_METHOD1(OnPlatformViewRegisterTexture,
               void(std::shared_ptr<Texture> texture));

  MOCK_METHOD1(OnPlatformViewUnregisterTexture, void(int64_t texture_id));

  MOCK_METHOD1(OnPlatformViewMarkTextureFrameAvailable,
               void(int64_t texture_id));

  MOCK_METHOD(const Settings&,
              OnPlatformViewGetSettings,
              (),
              (const, override));

  MOCK_METHOD3(LoadDartDeferredLibrary,
               void(intptr_t loading_unit_id,
                    std::unique_ptr<const fml::Mapping> snapshot_data,
                    std::unique_ptr<const fml::Mapping> snapshot_instructions));

  MOCK_METHOD3(LoadDartDeferredLibraryError,
               void(intptr_t loading_unit_id,
                    const std::string error_message,
                    bool transient));

  MOCK_METHOD2(UpdateAssetResolverByType,
               void(std::unique_ptr<AssetResolver> updated_asset_resolver,
                    AssetResolver::AssetResolverType type));
};

class MockSurface : public Surface {
 public:
  MOCK_METHOD0(IsValid, bool());

  MOCK_METHOD1(AcquireFrame,
               std::unique_ptr<SurfaceFrame>(const SkISize& size));

  MOCK_CONST_METHOD0(GetRootTransformation, SkMatrix());

  MOCK_METHOD0(GetContext, GrDirectContext*());

  MOCK_METHOD0(MakeRenderContextCurrent, std::unique_ptr<GLContextResult>());

  MOCK_METHOD0(ClearRenderContext, bool());
};

class MockPlatformView : public PlatformView {
 public:
  MockPlatformView(MockPlatformViewDelegate& delegate,
                   const TaskRunners& task_runners)
      : PlatformView(delegate, task_runners) {}
  MOCK_METHOD0(CreateRenderingSurface, std::unique_ptr<Surface>());
  MOCK_CONST_METHOD0(GetPlatformMessageHandler,
                     std::shared_ptr<PlatformMessageHandler>());
};

class TestPlatformView : public PlatformView {
 public:
  TestPlatformView(Shell& shell, const TaskRunners& task_runners)
      : PlatformView(shell, task_runners) {}
  MOCK_METHOD0(CreateRenderingSurface, std::unique_ptr<Surface>());
};

class MockPlatformMessageHandler : public PlatformMessageHandler {
 public:
  MOCK_METHOD1(HandlePlatformMessage,
               void(std::unique_ptr<PlatformMessage> message));
  MOCK_CONST_METHOD0(DoesHandlePlatformMessageOnPlatformThread, bool());
  MOCK_METHOD2(InvokePlatformMessageResponseCallback,
               void(int response_id, std::unique_ptr<fml::Mapping> mapping));
  MOCK_METHOD1(InvokePlatformMessageEmptyResponseCallback,
               void(int response_id));
};

class MockPlatformMessageResponse : public PlatformMessageResponse {
 public:
  static fml::RefPtr<MockPlatformMessageResponse> Create() {
    return fml::AdoptRef(new MockPlatformMessageResponse());
  }
  MOCK_METHOD1(Complete, void(std::unique_ptr<fml::Mapping> data));
  MOCK_METHOD0(CompleteEmpty, void());
};
}  // namespace

class TestAssetResolver : public AssetResolver {
 public:
  TestAssetResolver(bool valid, AssetResolver::AssetResolverType type)
      : valid_(valid), type_(type) {}

  bool IsValid() const override { return true; }

  // This is used to identify if replacement was made or not.
  bool IsValidAfterAssetManagerChange() const override { return valid_; }

  AssetResolver::AssetResolverType GetType() const override { return type_; }

  std::unique_ptr<fml::Mapping> GetAsMapping(
      const std::string& asset_name) const override {
    return nullptr;
  }

  std::vector<std::unique_ptr<fml::Mapping>> GetAsMappings(
      const std::string& asset_pattern,
      const std::optional<std::string>& subdir) const override {
    return {};
  };

 private:
  bool valid_;
  AssetResolver::AssetResolverType type_;
};

class ThreadCheckingAssetResolver : public AssetResolver {
 public:
  explicit ThreadCheckingAssetResolver(
      std::shared_ptr<fml::ConcurrentMessageLoop> concurrent_loop)
      : concurrent_loop_(std::move(concurrent_loop)) {}

  // |AssetResolver|
  bool IsValid() const override { return true; }

  // |AssetResolver|
  bool IsValidAfterAssetManagerChange() const override { return true; }

  // |AssetResolver|
  AssetResolverType GetType() const {
    return AssetResolverType::kApkAssetProvider;
  }

  // |AssetResolver|
  std::unique_ptr<fml::Mapping> GetAsMapping(
      const std::string& asset_name) const override {
    if (asset_name == "FontManifest.json") {
      // This file is loaded directly by the engine.
      return nullptr;
    }
    mapping_requests.push_back(asset_name);
    EXPECT_TRUE(concurrent_loop_->RunsTasksOnCurrentThread())
        << fml::BacktraceHere();
    return nullptr;
  }

  mutable std::vector<std::string> mapping_requests;

 private:
  std::shared_ptr<fml::ConcurrentMessageLoop> concurrent_loop_;
};

static bool ValidateShell(Shell* shell) {
  if (!shell) {
    return false;
  }

  if (!shell->IsSetup()) {
    return false;
  }

  ShellTest::PlatformViewNotifyCreated(shell);

  {
    fml::AutoResetWaitableEvent latch;
    fml::TaskRunner::RunNowOrPostTask(
        shell->GetTaskRunners().GetPlatformTaskRunner(), [shell, &latch]() {
          shell->GetPlatformView()->NotifyDestroyed();
          latch.Signal();
        });
    latch.Wait();
  }

  return true;
}

static bool RasterizerHasLayerTree(Shell* shell) {
  fml::AutoResetWaitableEvent latch;
  bool has_layer_tree = false;
  fml::TaskRunner::RunNowOrPostTask(
      shell->GetTaskRunners().GetRasterTaskRunner(),
      [shell, &latch, &has_layer_tree]() {
        has_layer_tree = shell->GetRasterizer()->HasLastLayerTree();
        latch.Signal();
      });
  latch.Wait();
  return has_layer_tree;
}

static void ValidateDestroyPlatformView(Shell* shell) {
  ASSERT_TRUE(shell != nullptr);
  ASSERT_TRUE(shell->IsSetup());

  // To validate destroy platform view, we must ensure the rasterizer has a
  // layer tree before the platform view is destroyed.
  ASSERT_TRUE(RasterizerHasLayerTree(shell));

  ShellTest::PlatformViewNotifyDestroyed(shell);
  // Validate the layer tree is destroyed
  ASSERT_FALSE(RasterizerHasLayerTree(shell));
}

static std::string CreateFlagsString(std::vector<const char*>& flags) {
  if (flags.empty()) {
    return "";
  }
  std::string flags_string = flags[0];
  for (size_t i = 1; i < flags.size(); ++i) {
    flags_string += ",";
    flags_string += flags[i];
  }
  return flags_string;
}

static void TestDartVmFlags(std::vector<const char*>& flags) {
  std::string flags_string = CreateFlagsString(flags);
  const std::vector<fml::CommandLine::Option> options = {
      fml::CommandLine::Option("dart-flags", flags_string)};
  fml::CommandLine command_line("", options, std::vector<std::string>());
  flutter::Settings settings = flutter::SettingsFromCommandLine(command_line);
  EXPECT_EQ(settings.dart_flags.size(), flags.size());
  for (size_t i = 0; i < flags.size(); ++i) {
    EXPECT_EQ(settings.dart_flags[i], flags[i]);
  }
}

static void PostSync(const fml::RefPtr<fml::TaskRunner>& task_runner,
                     const fml::closure& task) {
  fml::AutoResetWaitableEvent latch;
  fml::TaskRunner::RunNowOrPostTask(task_runner, [&latch, &task] {
    task();
    latch.Signal();
  });
  latch.Wait();
}

static sk_sp<DisplayList> MakeSizedDisplayList(int width, int height) {
  DisplayListBuilder builder(SkRect::MakeXYWH(0, 0, width, height));
  builder.DrawRect(SkRect::MakeXYWH(0, 0, width, height),
                   DlPaint(DlColor::kRed()));
  return builder.Build();
}

TEST_F(ShellTest, InitializeWithInvalidThreads) {
  ASSERT_FALSE(DartVMRef::IsInstanceRunning());
  Settings settings = CreateSettingsForFixture();
  TaskRunners task_runners("test", nullptr, nullptr, nullptr, nullptr);
  auto shell = CreateShell(settings, task_runners);
  ASSERT_FALSE(shell);
  ASSERT_FALSE(DartVMRef::IsInstanceRunning());
}

TEST_F(ShellTest, InitializeWithDifferentThreads) {
  ASSERT_FALSE(DartVMRef::IsInstanceRunning());
  Settings settings = CreateSettingsForFixture();
  std::string name_prefix = "io.flutter.test." + GetCurrentTestName() + ".";
  ThreadHost thread_host(ThreadHost::ThreadHostConfig(
      name_prefix, ThreadHost::Type::Platform | ThreadHost::Type::RASTER |
                       ThreadHost::Type::IO | ThreadHost::Type::UI));
  ASSERT_EQ(thread_host.name_prefix, name_prefix);

  TaskRunners task_runners("test", thread_host.platform_thread->GetTaskRunner(),
                           thread_host.raster_thread->GetTaskRunner(),
                           thread_host.ui_thread->GetTaskRunner(),
                           thread_host.io_thread->GetTaskRunner());
  auto shell = CreateShell(settings, task_runners);
  ASSERT_TRUE(ValidateShell(shell.get()));
  ASSERT_TRUE(DartVMRef::IsInstanceRunning());
  DestroyShell(std::move(shell), task_runners);
  ASSERT_FALSE(DartVMRef::IsInstanceRunning());
}

TEST_F(ShellTest, InitializeWithSingleThread) {
  ASSERT_FALSE(DartVMRef::IsInstanceRunning());
  Settings settings = CreateSettingsForFixture();
  ThreadHost thread_host("io.flutter.test." + GetCurrentTestName() + ".",
                         ThreadHost::Type::Platform);
  auto task_runner = thread_host.platform_thread->GetTaskRunner();
  TaskRunners task_runners("test", task_runner, task_runner, task_runner,
                           task_runner);
  auto shell = CreateShell(settings, task_runners);
  ASSERT_TRUE(DartVMRef::IsInstanceRunning());
  ASSERT_TRUE(ValidateShell(shell.get()));
  DestroyShell(std::move(shell), task_runners);
  ASSERT_FALSE(DartVMRef::IsInstanceRunning());
}

TEST_F(ShellTest, InitializeWithSingleThreadWhichIsTheCallingThread) {
  ASSERT_FALSE(DartVMRef::IsInstanceRunning());
  Settings settings = CreateSettingsForFixture();
  fml::MessageLoop::EnsureInitializedForCurrentThread();
  auto task_runner = fml::MessageLoop::GetCurrent().GetTaskRunner();
  TaskRunners task_runners("test", task_runner, task_runner, task_runner,
                           task_runner);
  auto shell = CreateShell(settings, task_runners);
  ASSERT_TRUE(ValidateShell(shell.get()));
  ASSERT_TRUE(DartVMRef::IsInstanceRunning());
  DestroyShell(std::move(shell), task_runners);
  ASSERT_FALSE(DartVMRef::IsInstanceRunning());
}

TEST_F(ShellTest,
       InitializeWithMultipleThreadButCallingThreadAsPlatformThread) {
  ASSERT_FALSE(DartVMRef::IsInstanceRunning());
  Settings settings = CreateSettingsForFixture();
  ThreadHost thread_host(
      "io.flutter.test." + GetCurrentTestName() + ".",
      ThreadHost::Type::RASTER | ThreadHost::Type::IO | ThreadHost::Type::UI);
  fml::MessageLoop::EnsureInitializedForCurrentThread();
  TaskRunners task_runners("test",
                           fml::MessageLoop::GetCurrent().GetTaskRunner(),
                           thread_host.raster_thread->GetTaskRunner(),
                           thread_host.ui_thread->GetTaskRunner(),
                           thread_host.io_thread->GetTaskRunner());
  auto shell = Shell::Create(
      flutter::PlatformData(), task_runners, settings,
      [](Shell& shell) {
        // This is unused in the platform view as we are not using the simulated
        // vsync mechanism. We should have better DI in the tests.
        const auto vsync_clock = std::make_shared<ShellTestVsyncClock>();
        return ShellTestPlatformView::Create(
            shell, shell.GetTaskRunners(), vsync_clock,
            [task_runners = shell.GetTaskRunners()]() {
              return static_cast<std::unique_ptr<VsyncWaiter>>(
                  std::make_unique<VsyncWaiterFallback>(task_runners));
            },
<<<<<<< HEAD
            ShellTestPlatformView::BackendType::kDefaultBackend,
            /*external_view_embedder=*/nullptr,
            shell.GetConcurrentWorkerTaskRunner(),
=======
            ShellTestPlatformView::BackendType::kDefaultBackend, nullptr,
>>>>>>> 09c6ce42
            shell.GetIsGpuDisabledSyncSwitch());
      },
      [](Shell& shell) { return std::make_unique<Rasterizer>(shell); });
  ASSERT_TRUE(ValidateShell(shell.get()));
  ASSERT_TRUE(DartVMRef::IsInstanceRunning());
  DestroyShell(std::move(shell), task_runners);
  ASSERT_FALSE(DartVMRef::IsInstanceRunning());
}

TEST_F(ShellTest, InitializeWithDisabledGpu) {
  ASSERT_FALSE(DartVMRef::IsInstanceRunning());
  Settings settings = CreateSettingsForFixture();
  ThreadHost thread_host("io.flutter.test." + GetCurrentTestName() + ".",
                         ThreadHost::Type::Platform);
  auto task_runner = thread_host.platform_thread->GetTaskRunner();
  TaskRunners task_runners("test", task_runner, task_runner, task_runner,
                           task_runner);
  auto shell = CreateShell({
      .settings = settings,
      .task_runners = task_runners,
      .is_gpu_disabled = true,
  });
  ASSERT_TRUE(DartVMRef::IsInstanceRunning());
  ASSERT_TRUE(ValidateShell(shell.get()));

  bool is_disabled = false;
  shell->GetIsGpuDisabledSyncSwitch()->Execute(
      fml::SyncSwitch::Handlers().SetIfTrue([&] { is_disabled = true; }));
  ASSERT_TRUE(is_disabled);

  DestroyShell(std::move(shell), task_runners);
  ASSERT_FALSE(DartVMRef::IsInstanceRunning());
}

TEST_F(ShellTest, InitializeWithGPUAndPlatformThreadsTheSame) {
  ASSERT_FALSE(DartVMRef::IsInstanceRunning());
  Settings settings = CreateSettingsForFixture();
  ThreadHost thread_host(
      "io.flutter.test." + GetCurrentTestName() + ".",
      ThreadHost::Type::Platform | ThreadHost::Type::IO | ThreadHost::Type::UI);
  TaskRunners task_runners(
      "test",
      thread_host.platform_thread->GetTaskRunner(),  // platform
      thread_host.platform_thread->GetTaskRunner(),  // raster
      thread_host.ui_thread->GetTaskRunner(),        // ui
      thread_host.io_thread->GetTaskRunner()         // io
  );
  auto shell = CreateShell(settings, task_runners);
  ASSERT_TRUE(DartVMRef::IsInstanceRunning());
  ASSERT_TRUE(ValidateShell(shell.get()));
  DestroyShell(std::move(shell), task_runners);
  ASSERT_FALSE(DartVMRef::IsInstanceRunning());
}

TEST_F(ShellTest, FixturesAreFunctional) {
  ASSERT_FALSE(DartVMRef::IsInstanceRunning());
  auto settings = CreateSettingsForFixture();
  auto shell = CreateShell(settings);
  ASSERT_TRUE(ValidateShell(shell.get()));

  auto configuration = RunConfiguration::InferFromSettings(settings);
  ASSERT_TRUE(configuration.IsValid());
  configuration.SetEntrypoint("fixturesAreFunctionalMain");

  fml::AutoResetWaitableEvent main_latch;
  AddNativeCallback(
      "SayHiFromFixturesAreFunctionalMain",
      CREATE_NATIVE_ENTRY([&main_latch](auto args) { main_latch.Signal(); }));

  RunEngine(shell.get(), std::move(configuration));
  main_latch.Wait();
  ASSERT_TRUE(DartVMRef::IsInstanceRunning());
  DestroyShell(std::move(shell));
  ASSERT_FALSE(DartVMRef::IsInstanceRunning());
}

TEST_F(ShellTest, SecondaryIsolateBindingsAreSetupViaShellSettings) {
  ASSERT_FALSE(DartVMRef::IsInstanceRunning());
  auto settings = CreateSettingsForFixture();
  auto shell = CreateShell(settings);
  ASSERT_TRUE(ValidateShell(shell.get()));

  auto configuration = RunConfiguration::InferFromSettings(settings);
  ASSERT_TRUE(configuration.IsValid());
  configuration.SetEntrypoint("testCanLaunchSecondaryIsolate");

  fml::CountDownLatch latch(2);
  AddNativeCallback("NotifyNative", CREATE_NATIVE_ENTRY([&latch](auto args) {
                      latch.CountDown();
                    }));

  RunEngine(shell.get(), std::move(configuration));

  latch.Wait();

  ASSERT_TRUE(DartVMRef::IsInstanceRunning());
  DestroyShell(std::move(shell));
  ASSERT_FALSE(DartVMRef::IsInstanceRunning());
}

TEST_F(ShellTest, LastEntrypoint) {
  ASSERT_FALSE(DartVMRef::IsInstanceRunning());
  auto settings = CreateSettingsForFixture();
  auto shell = CreateShell(settings);
  ASSERT_TRUE(ValidateShell(shell.get()));

  auto configuration = RunConfiguration::InferFromSettings(settings);
  ASSERT_TRUE(configuration.IsValid());
  std::string entry_point = "fixturesAreFunctionalMain";
  configuration.SetEntrypoint(entry_point);

  fml::AutoResetWaitableEvent main_latch;
  std::string last_entry_point;
  AddNativeCallback(
      "SayHiFromFixturesAreFunctionalMain", CREATE_NATIVE_ENTRY([&](auto args) {
        last_entry_point = shell->GetEngine()->GetLastEntrypoint();
        main_latch.Signal();
      }));

  RunEngine(shell.get(), std::move(configuration));
  main_latch.Wait();
  EXPECT_EQ(entry_point, last_entry_point);
  ASSERT_TRUE(DartVMRef::IsInstanceRunning());
  DestroyShell(std::move(shell));
  ASSERT_FALSE(DartVMRef::IsInstanceRunning());
}

TEST_F(ShellTest, LastEntrypointArgs) {
  ASSERT_FALSE(DartVMRef::IsInstanceRunning());
  auto settings = CreateSettingsForFixture();
  auto shell = CreateShell(settings);
  ASSERT_TRUE(ValidateShell(shell.get()));

  auto configuration = RunConfiguration::InferFromSettings(settings);
  ASSERT_TRUE(configuration.IsValid());
  std::string entry_point = "fixturesAreFunctionalMain";
  std::vector<std::string> entry_point_args = {"arg1"};
  configuration.SetEntrypoint(entry_point);
  configuration.SetEntrypointArgs(entry_point_args);

  fml::AutoResetWaitableEvent main_latch;
  std::vector<std::string> last_entry_point_args;
  AddNativeCallback(
      "SayHiFromFixturesAreFunctionalMain", CREATE_NATIVE_ENTRY([&](auto args) {
        last_entry_point_args = shell->GetEngine()->GetLastEntrypointArgs();
        main_latch.Signal();
      }));

  RunEngine(shell.get(), std::move(configuration));
  main_latch.Wait();
#if (FLUTTER_RUNTIME_MODE == FLUTTER_RUNTIME_MODE_DEBUG)
  EXPECT_EQ(last_entry_point_args, entry_point_args);
#else
  ASSERT_TRUE(last_entry_point_args.empty());
#endif
  ASSERT_TRUE(DartVMRef::IsInstanceRunning());
  DestroyShell(std::move(shell));
  ASSERT_FALSE(DartVMRef::IsInstanceRunning());
}

TEST_F(ShellTest, DisallowedDartVMFlag) {
#if defined(OS_FUCHSIA)
  GTEST_SKIP() << "This test flakes on Fuchsia. https://fxbug.dev/110006 ";
#endif  // OS_FUCHSIA

  // Run this test in a thread-safe manner, otherwise gtest will complain.
  ::testing::FLAGS_gtest_death_test_style = "threadsafe";

  const std::vector<fml::CommandLine::Option> options = {
      fml::CommandLine::Option("dart-flags", "--verify_after_gc")};
  fml::CommandLine command_line("", options, std::vector<std::string>());

  // Upon encountering a disallowed Dart flag the process terminates.
  const char* expected =
      "Encountered disallowed Dart VM flag: --verify_after_gc";
  ASSERT_DEATH(flutter::SettingsFromCommandLine(command_line), expected);
}

TEST_F(ShellTest, AllowedDartVMFlag) {
  std::vector<const char*> flags = {
      "--enable-isolate-groups",
      "--no-enable-isolate-groups",
  };
#if !FLUTTER_RELEASE
  flags.push_back("--max_profile_depth 1");
  flags.push_back("--random_seed 42");
  flags.push_back("--max_subtype_cache_entries=22");
  if (!DartVM::IsRunningPrecompiledCode()) {
    flags.push_back("--enable_mirrors");
  }
#endif

  TestDartVmFlags(flags);
}

TEST_F(ShellTest, NoNeedToReportTimingsByDefault) {
  auto settings = CreateSettingsForFixture();
  std::unique_ptr<Shell> shell = CreateShell(settings);

  // Create the surface needed by rasterizer
  PlatformViewNotifyCreated(shell.get());

  auto configuration = RunConfiguration::InferFromSettings(settings);
  configuration.SetEntrypoint("emptyMain");

  RunEngine(shell.get(), std::move(configuration));
  PumpOneFrame(shell.get());
  ASSERT_FALSE(GetNeedsReportTimings(shell.get()));

  // This assertion may or may not be the direct result of needs_report_timings_
  // being false. The count could be 0 simply because we just cleared
  // unreported timings by reporting them. Hence this can't replace the
  // ASSERT_FALSE(GetNeedsReportTimings(shell.get())) check. We added
  // this assertion for an additional confidence that we're not pushing
  // back to unreported timings unnecessarily.
  //
  // Conversely, do not assert UnreportedTimingsCount(shell.get()) to be
  // positive in any tests. Otherwise those tests will be flaky as the clearing
  // of unreported timings is unpredictive.
  ASSERT_EQ(UnreportedTimingsCount(shell.get()), 0);
  DestroyShell(std::move(shell));
}

TEST_F(ShellTest, NeedsReportTimingsIsSetWithCallback) {
  auto settings = CreateSettingsForFixture();
  std::unique_ptr<Shell> shell = CreateShell(settings);

  // Create the surface needed by rasterizer
  PlatformViewNotifyCreated(shell.get());

  auto configuration = RunConfiguration::InferFromSettings(settings);
  configuration.SetEntrypoint("dummyReportTimingsMain");

  RunEngine(shell.get(), std::move(configuration));
  PumpOneFrame(shell.get());
  ASSERT_TRUE(GetNeedsReportTimings(shell.get()));
  DestroyShell(std::move(shell));
}

static void CheckFrameTimings(const std::vector<FrameTiming>& timings,
                              fml::TimePoint start,
                              fml::TimePoint finish) {
  fml::TimePoint last_frame_start;
  for (size_t i = 0; i < timings.size(); i += 1) {
    // Ensure that timings are sorted.
    ASSERT_TRUE(timings[i].Get(FrameTiming::kPhases[0]) >= last_frame_start);
    last_frame_start = timings[i].Get(FrameTiming::kPhases[0]);

    fml::TimePoint last_phase_time;
    for (auto phase : FrameTiming::kPhases) {
      // raster finish wall time doesn't use the same clock base
      // as rest of the frame timings.
      if (phase == FrameTiming::kRasterFinishWallTime) {
        continue;
      }

      ASSERT_TRUE(timings[i].Get(phase) >= start);
      ASSERT_TRUE(timings[i].Get(phase) <= finish);

      // phases should have weakly increasing time points
      ASSERT_TRUE(last_phase_time <= timings[i].Get(phase));
      last_phase_time = timings[i].Get(phase);
    }
  }
}

TEST_F(ShellTest, ReportTimingsIsCalled) {
  auto settings = CreateSettingsForFixture();
  std::unique_ptr<Shell> shell = CreateShell(settings);

  // We MUST put |start| after |CreateShell| because the clock source will be
  // reset through |TimePoint::SetClockSource()| in
  // |DartVMInitializer::Initialize()| within |CreateShell()|.
  fml::TimePoint start = fml::TimePoint::Now();

  // Create the surface needed by rasterizer
  PlatformViewNotifyCreated(shell.get());

  auto configuration = RunConfiguration::InferFromSettings(settings);
  ASSERT_TRUE(configuration.IsValid());
  configuration.SetEntrypoint("reportTimingsMain");
  fml::AutoResetWaitableEvent reportLatch;
  std::vector<int64_t> timestamps;
  auto nativeTimingCallback = [&reportLatch,
                               &timestamps](Dart_NativeArguments args) {
    Dart_Handle exception = nullptr;
    ASSERT_EQ(timestamps.size(), 0ul);
    timestamps = tonic::DartConverter<std::vector<int64_t>>::FromArguments(
        args, 0, exception);
    reportLatch.Signal();
  };
  AddNativeCallback("NativeReportTimingsCallback",
                    CREATE_NATIVE_ENTRY(nativeTimingCallback));
  RunEngine(shell.get(), std::move(configuration));

  // Pump many frames so we can trigger the report quickly instead of waiting
  // for the 1 second threshold.
  for (int i = 0; i < 200; i += 1) {
    PumpOneFrame(shell.get());
  }

  reportLatch.Wait();
  DestroyShell(std::move(shell));

  fml::TimePoint finish = fml::TimePoint::Now();
  ASSERT_TRUE(!timestamps.empty());
  ASSERT_TRUE(timestamps.size() % FrameTiming::kCount == 0);
  std::vector<FrameTiming> timings(timestamps.size() / FrameTiming::kCount);

  for (size_t i = 0; i * FrameTiming::kCount < timestamps.size(); i += 1) {
    for (auto phase : FrameTiming::kPhases) {
      timings[i].Set(
          phase,
          fml::TimePoint::FromEpochDelta(fml::TimeDelta::FromMicroseconds(
              timestamps[i * FrameTiming::kCount + phase])));
    }
  }
  CheckFrameTimings(timings, start, finish);
}

TEST_F(ShellTest, FrameRasterizedCallbackIsCalled) {
  auto settings = CreateSettingsForFixture();

  FrameTiming timing;
  fml::AutoResetWaitableEvent timingLatch;
  settings.frame_rasterized_callback = [&timing,
                                        &timingLatch](const FrameTiming& t) {
    timing = t;
    timingLatch.Signal();
  };

  std::unique_ptr<Shell> shell = CreateShell(settings);

  // Wait to make |start| bigger than zero
  using namespace std::chrono_literals;
  std::this_thread::sleep_for(1ms);

  // We MUST put |start| after |CreateShell()| because the clock source will be
  // reset through |TimePoint::SetClockSource()| in
  // |DartVMInitializer::Initialize()| within |CreateShell()|.
  fml::TimePoint start = fml::TimePoint::Now();

  for (auto phase : FrameTiming::kPhases) {
    timing.Set(phase, fml::TimePoint());
    // Check that the time points are initially smaller than start, so
    // CheckFrameTimings will fail if they're not properly set later.
    ASSERT_TRUE(timing.Get(phase) < start);
  }

  // Create the surface needed by rasterizer
  PlatformViewNotifyCreated(shell.get());

  auto configuration = RunConfiguration::InferFromSettings(settings);
  configuration.SetEntrypoint("onBeginFrameMain");

  int64_t frame_target_time;
  auto nativeOnBeginFrame = [&frame_target_time](Dart_NativeArguments args) {
    Dart_Handle exception = nullptr;
    frame_target_time =
        tonic::DartConverter<int64_t>::FromArguments(args, 0, exception);
  };
  AddNativeCallback("NativeOnBeginFrame",
                    CREATE_NATIVE_ENTRY(nativeOnBeginFrame));

  RunEngine(shell.get(), std::move(configuration));
  PumpOneFrame(shell.get());

  // Check that timing is properly set. This implies that
  // settings.frame_rasterized_callback is called.
  timingLatch.Wait();
  fml::TimePoint finish = fml::TimePoint::Now();
  std::vector<FrameTiming> timings = {timing};
  CheckFrameTimings(timings, start, finish);

  // Check that onBeginFrame, which is the frame_target_time, is after
  // FrameTiming's build start
  int64_t build_start =
      timing.Get(FrameTiming::kBuildStart).ToEpochDelta().ToMicroseconds();
  ASSERT_GT(frame_target_time, build_start);
  DestroyShell(std::move(shell));
}

TEST_F(ShellTest, ExternalEmbedderNoThreadMerger) {
  auto settings = CreateSettingsForFixture();
  fml::AutoResetWaitableEvent end_frame_latch;
  bool end_frame_called = false;
  auto end_frame_callback =
      [&](bool should_resubmit_frame,
          const fml::RefPtr<fml::RasterThreadMerger>& raster_thread_merger) {
        ASSERT_TRUE(raster_thread_merger.get() == nullptr);
        ASSERT_FALSE(should_resubmit_frame);
        end_frame_called = true;
        end_frame_latch.Signal();
      };
  auto external_view_embedder = std::make_shared<ShellTestExternalViewEmbedder>(
      end_frame_callback, PostPrerollResult::kResubmitFrame, false);
  auto shell = CreateShell({
      .settings = settings,
      .platform_view_create_callback = ShellTestPlatformViewBuilder({
          .shell_test_external_view_embedder = external_view_embedder,
      }),
  });

  // Create the surface needed by rasterizer
  PlatformViewNotifyCreated(shell.get());

  auto configuration = RunConfiguration::InferFromSettings(settings);
  configuration.SetEntrypoint("emptyMain");

  RunEngine(shell.get(), std::move(configuration));

  LayerTreeBuilder builder = [&](const std::shared_ptr<ContainerLayer>& root) {
    auto display_list_layer = std::make_shared<DisplayListLayer>(
        SkPoint::Make(10, 10), MakeSizedDisplayList(80, 80), false, false);
    root->Add(display_list_layer);
  };

  PumpOneFrame(shell.get(), 100, 100, builder);
  end_frame_latch.Wait();
  ASSERT_TRUE(end_frame_called);

  DestroyShell(std::move(shell));
}

TEST_F(ShellTest, PushBackdropFilterToVisitedPlatformViews) {
#if defined(OS_FUCHSIA)
  GTEST_SKIP() << "RasterThreadMerger flakes on Fuchsia. "
                  "https://github.com/flutter/flutter/issues/59816 ";
#endif

  auto settings = CreateSettingsForFixture();

  std::shared_ptr<ShellTestExternalViewEmbedder> external_view_embedder;

  fml::AutoResetWaitableEvent end_frame_latch;
  bool end_frame_called = false;
  std::vector<int64_t> visited_platform_views;
  MutatorsStack stack_50;
  MutatorsStack stack_75;
  auto end_frame_callback =
      [&](bool should_resubmit_frame,
          const fml::RefPtr<fml::RasterThreadMerger>& raster_thread_merger) {
        if (end_frame_called) {
          return;
        }
        ASSERT_TRUE(raster_thread_merger.get() == nullptr);
        ASSERT_FALSE(should_resubmit_frame);
        end_frame_called = true;
        visited_platform_views =
            external_view_embedder->GetVisitedPlatformViews();
        stack_50 = external_view_embedder->GetStack(50);
        stack_75 = external_view_embedder->GetStack(75);
        end_frame_latch.Signal();
      };

  external_view_embedder = std::make_shared<ShellTestExternalViewEmbedder>(
      end_frame_callback, PostPrerollResult::kResubmitFrame, false);
  auto shell = CreateShell({
      .settings = settings,
      .platform_view_create_callback = ShellTestPlatformViewBuilder({
          .shell_test_external_view_embedder = external_view_embedder,
      }),
  });

  // Create the surface needed by rasterizer
  PlatformViewNotifyCreated(shell.get());

  auto configuration = RunConfiguration::InferFromSettings(settings);
  configuration.SetEntrypoint("emptyMain");

  RunEngine(shell.get(), std::move(configuration));

  LayerTreeBuilder builder = [&](const std::shared_ptr<ContainerLayer>& root) {
    auto platform_view_layer = std::make_shared<PlatformViewLayer>(
        SkPoint::Make(10, 10), SkSize::Make(10, 10), 50);
    root->Add(platform_view_layer);
    auto transform_layer =
        std::make_shared<TransformLayer>(SkMatrix::Translate(1, 1));
    root->Add(transform_layer);
    auto clip_rect_layer = std::make_shared<ClipRectLayer>(
        SkRect::MakeLTRB(0, 0, 30, 30), Clip::hardEdge);
    transform_layer->Add(clip_rect_layer);
    auto filter = std::make_shared<DlBlurImageFilter>(5, 5, DlTileMode::kClamp);
    auto backdrop_filter_layer =
        std::make_shared<BackdropFilterLayer>(filter, DlBlendMode::kSrcOver);
    clip_rect_layer->Add(backdrop_filter_layer);
    auto platform_view_layer2 = std::make_shared<PlatformViewLayer>(
        SkPoint::Make(10, 10), SkSize::Make(10, 10), 75);
    backdrop_filter_layer->Add(platform_view_layer2);
  };

  PumpOneFrame(shell.get(), 100, 100, builder);
  end_frame_latch.Wait();
  ASSERT_EQ(visited_platform_views, (std::vector<int64_t>{50, 75}));
  ASSERT_TRUE(stack_75.is_empty());
  ASSERT_FALSE(stack_50.is_empty());

  auto filter = DlBlurImageFilter(5, 5, DlTileMode::kClamp);
  auto mutator = *stack_50.Begin();
  ASSERT_EQ(mutator->GetType(), MutatorType::kBackdropFilter);
  ASSERT_EQ(mutator->GetFilterMutation().GetFilter(), filter);
  // Make sure the filterRect is in global coordinates (contains the (1,1)
  // translation).
  ASSERT_EQ(mutator->GetFilterMutation().GetFilterRect(),
            SkRect::MakeLTRB(1, 1, 31, 31));

  DestroyShell(std::move(shell));
}

// TODO(https://github.com/flutter/flutter/issues/59816): Enable on fuchsia.
TEST_F(ShellTest,
       ExternalEmbedderEndFrameIsCalledWhenPostPrerollResultIsResubmit) {
#if defined(OS_FUCHSIA)
  GTEST_SKIP() << "RasterThreadMerger flakes on Fuchsia. "
                  "https://github.com/flutter/flutter/issues/59816 ";
#endif

  auto settings = CreateSettingsForFixture();
  fml::AutoResetWaitableEvent end_frame_latch;
  bool end_frame_called = false;
  auto end_frame_callback =
      [&](bool should_resubmit_frame,
          const fml::RefPtr<fml::RasterThreadMerger>& raster_thread_merger) {
        ASSERT_TRUE(raster_thread_merger.get() != nullptr);
        ASSERT_TRUE(should_resubmit_frame);
        end_frame_called = true;
        end_frame_latch.Signal();
      };
  auto external_view_embedder = std::make_shared<ShellTestExternalViewEmbedder>(
      end_frame_callback, PostPrerollResult::kResubmitFrame, true);
  auto shell = CreateShell({
      .settings = settings,
      .platform_view_create_callback = ShellTestPlatformViewBuilder({
          .shell_test_external_view_embedder = external_view_embedder,
      }),
  });

  // Create the surface needed by rasterizer
  PlatformViewNotifyCreated(shell.get());

  auto configuration = RunConfiguration::InferFromSettings(settings);
  configuration.SetEntrypoint("emptyMain");

  RunEngine(shell.get(), std::move(configuration));

  LayerTreeBuilder builder = [&](const std::shared_ptr<ContainerLayer>& root) {
    auto display_list_layer = std::make_shared<DisplayListLayer>(
        SkPoint::Make(10, 10), MakeSizedDisplayList(80, 80), false, false);
    root->Add(display_list_layer);
  };

  PumpOneFrame(shell.get(), 100, 100, builder);
  end_frame_latch.Wait();

  ASSERT_TRUE(end_frame_called);

  DestroyShell(std::move(shell));
}

TEST_F(ShellTest, OnPlatformViewDestroyDisablesThreadMerger) {
#if defined(OS_FUCHSIA)
  GTEST_SKIP() << "RasterThreadMerger flakes on Fuchsia. "
                  "https://github.com/flutter/flutter/issues/59816 ";
#endif

  auto settings = CreateSettingsForFixture();
  fml::RefPtr<fml::RasterThreadMerger> raster_thread_merger;
  auto end_frame_callback =
      [&](bool should_resubmit_frame,
          fml::RefPtr<fml::RasterThreadMerger> thread_merger) {
        raster_thread_merger = std::move(thread_merger);
      };
  auto external_view_embedder = std::make_shared<ShellTestExternalViewEmbedder>(
      end_frame_callback, PostPrerollResult::kSuccess, true);

  auto shell = CreateShell({
      .settings = settings,
      .platform_view_create_callback = ShellTestPlatformViewBuilder({
          .shell_test_external_view_embedder = external_view_embedder,
      }),
  });

  // Create the surface needed by rasterizer
  PlatformViewNotifyCreated(shell.get());

  auto configuration = RunConfiguration::InferFromSettings(settings);
  configuration.SetEntrypoint("emptyMain");

  RunEngine(shell.get(), std::move(configuration));

  LayerTreeBuilder builder = [&](const std::shared_ptr<ContainerLayer>& root) {
    auto display_list_layer = std::make_shared<DisplayListLayer>(
        SkPoint::Make(10, 10), MakeSizedDisplayList(80, 80), false, false);
    root->Add(display_list_layer);
  };

  PumpOneFrame(shell.get(), 100, 100, builder);

  auto result = shell->WaitForFirstFrame(fml::TimeDelta::Max());
  ASSERT_TRUE(result.ok()) << "Result: " << static_cast<int>(result.code())
                           << ": " << result.message();

  ASSERT_TRUE(raster_thread_merger->IsEnabled());

  ValidateDestroyPlatformView(shell.get());
  ASSERT_TRUE(raster_thread_merger->IsEnabled());

  // Validate the platform view can be recreated and destroyed again
  ValidateShell(shell.get());
  ASSERT_TRUE(raster_thread_merger->IsEnabled());
  DestroyShell(std::move(shell));
}

TEST_F(ShellTest, OnPlatformViewDestroyAfterMergingThreads) {
#if defined(OS_FUCHSIA)
  GTEST_SKIP() << "RasterThreadMerger flakes on Fuchsia. "
                  "https://github.com/flutter/flutter/issues/59816 ";
#endif

  const int ThreadMergingLease = 10;
  auto settings = CreateSettingsForFixture();
  fml::AutoResetWaitableEvent end_frame_latch;
  std::shared_ptr<ShellTestExternalViewEmbedder> external_view_embedder;

  auto end_frame_callback =
      [&](bool should_resubmit_frame,
          const fml::RefPtr<fml::RasterThreadMerger>& raster_thread_merger) {
        if (should_resubmit_frame && !raster_thread_merger->IsMerged()) {
          raster_thread_merger->MergeWithLease(ThreadMergingLease);

          ASSERT_TRUE(raster_thread_merger->IsMerged());
          external_view_embedder->UpdatePostPrerollResult(
              PostPrerollResult::kSuccess);
        }
        end_frame_latch.Signal();
      };
  external_view_embedder = std::make_shared<ShellTestExternalViewEmbedder>(
      end_frame_callback, PostPrerollResult::kSuccess, true);
  // Set resubmit once to trigger thread merging.
  external_view_embedder->UpdatePostPrerollResult(
      PostPrerollResult::kResubmitFrame);
  auto shell = CreateShell({
      .settings = settings,
      .platform_view_create_callback = ShellTestPlatformViewBuilder({
          .shell_test_external_view_embedder = external_view_embedder,
      }),
  });

  // Create the surface needed by rasterizer
  PlatformViewNotifyCreated(shell.get());

  auto configuration = RunConfiguration::InferFromSettings(settings);
  configuration.SetEntrypoint("emptyMain");

  RunEngine(shell.get(), std::move(configuration));

  LayerTreeBuilder builder = [&](const std::shared_ptr<ContainerLayer>& root) {
    auto display_list_layer = std::make_shared<DisplayListLayer>(
        SkPoint::Make(10, 10), MakeSizedDisplayList(80, 80), false, false);
    root->Add(display_list_layer);
  };

  PumpOneFrame(shell.get(), 100, 100, builder);
  // Pump one frame to trigger thread merging.
  end_frame_latch.Wait();
  // Pump another frame to ensure threads are merged and a regular layer tree is
  // submitted.
  PumpOneFrame(shell.get(), 100, 100, builder);
  // Threads are merged here. PlatformViewNotifyDestroy should be executed
  // successfully.
  ASSERT_TRUE(fml::TaskRunnerChecker::RunsOnTheSameThread(
      shell->GetTaskRunners().GetRasterTaskRunner()->GetTaskQueueId(),
      shell->GetTaskRunners().GetPlatformTaskRunner()->GetTaskQueueId()));
  ValidateDestroyPlatformView(shell.get());

  // Ensure threads are unmerged after platform view destroy
  ASSERT_FALSE(fml::TaskRunnerChecker::RunsOnTheSameThread(
      shell->GetTaskRunners().GetRasterTaskRunner()->GetTaskQueueId(),
      shell->GetTaskRunners().GetPlatformTaskRunner()->GetTaskQueueId()));

  // Validate the platform view can be recreated and destroyed again
  ValidateShell(shell.get());

  DestroyShell(std::move(shell));
}

TEST_F(ShellTest, OnPlatformViewDestroyWhenThreadsAreMerging) {
#if defined(OS_FUCHSIA)
  GTEST_SKIP() << "RasterThreadMerger flakes on Fuchsia. "
                  "https://github.com/flutter/flutter/issues/59816 ";
#endif

  const int kThreadMergingLease = 10;
  auto settings = CreateSettingsForFixture();
  fml::AutoResetWaitableEvent end_frame_latch;
  auto end_frame_callback =
      [&](bool should_resubmit_frame,
          const fml::RefPtr<fml::RasterThreadMerger>& raster_thread_merger) {
        if (should_resubmit_frame && !raster_thread_merger->IsMerged()) {
          raster_thread_merger->MergeWithLease(kThreadMergingLease);
        }
        end_frame_latch.Signal();
      };
  // Start with a regular layer tree with `PostPrerollResult::kSuccess` so we
  // can later check if the rasterizer is tore down using
  // |ValidateDestroyPlatformView|
  auto external_view_embedder = std::make_shared<ShellTestExternalViewEmbedder>(
      end_frame_callback, PostPrerollResult::kSuccess, true);

  auto shell = CreateShell({
      .settings = settings,
      .platform_view_create_callback = ShellTestPlatformViewBuilder({
          .shell_test_external_view_embedder = external_view_embedder,
      }),
  });

  // Create the surface needed by rasterizer
  PlatformViewNotifyCreated(shell.get());

  auto configuration = RunConfiguration::InferFromSettings(settings);
  configuration.SetEntrypoint("emptyMain");

  RunEngine(shell.get(), std::move(configuration));

  LayerTreeBuilder builder = [&](const std::shared_ptr<ContainerLayer>& root) {
    auto display_list_layer = std::make_shared<DisplayListLayer>(
        SkPoint::Make(10, 10), MakeSizedDisplayList(80, 80), false, false);
    root->Add(display_list_layer);
  };

  PumpOneFrame(shell.get(), 100, 100, builder);
  // Pump one frame and threads aren't merged
  end_frame_latch.Wait();
  ASSERT_FALSE(fml::TaskRunnerChecker::RunsOnTheSameThread(
      shell->GetTaskRunners().GetRasterTaskRunner()->GetTaskQueueId(),
      shell->GetTaskRunners().GetPlatformTaskRunner()->GetTaskQueueId()));

  // Pump a frame with `PostPrerollResult::kResubmitFrame` to start merging
  // threads
  external_view_embedder->UpdatePostPrerollResult(
      PostPrerollResult::kResubmitFrame);
  PumpOneFrame(shell.get(), 100, 100, builder);

  // Now destroy the platform view immediately.
  // Two things can happen here:
  // 1. Threads haven't merged. 2. Threads has already merged.
  // |Shell:OnPlatformViewDestroy| should be able to handle both cases.
  ValidateDestroyPlatformView(shell.get());

  // Ensure threads are unmerged after platform view destroy
  ASSERT_FALSE(fml::TaskRunnerChecker::RunsOnTheSameThread(
      shell->GetTaskRunners().GetRasterTaskRunner()->GetTaskQueueId(),
      shell->GetTaskRunners().GetPlatformTaskRunner()->GetTaskQueueId()));

  // Validate the platform view can be recreated and destroyed again
  ValidateShell(shell.get());

  DestroyShell(std::move(shell));
}

TEST_F(ShellTest,
       OnPlatformViewDestroyWithThreadMergerWhileThreadsAreUnmerged) {
#if defined(OS_FUCHSIA)
  GTEST_SKIP() << "RasterThreadMerger flakes on Fuchsia. "
                  "https://github.com/flutter/flutter/issues/59816 ";
#endif

  auto settings = CreateSettingsForFixture();
  fml::AutoResetWaitableEvent end_frame_latch;
  auto end_frame_callback =
      [&](bool should_resubmit_frame,
          const fml::RefPtr<fml::RasterThreadMerger>& raster_thread_merger) {
        end_frame_latch.Signal();
      };
  auto external_view_embedder = std::make_shared<ShellTestExternalViewEmbedder>(
      end_frame_callback, PostPrerollResult::kSuccess, true);
  auto shell = CreateShell({
      .settings = settings,
      .platform_view_create_callback = ShellTestPlatformViewBuilder({
          .shell_test_external_view_embedder = external_view_embedder,
      }),
  });

  // Create the surface needed by rasterizer
  PlatformViewNotifyCreated(shell.get());

  auto configuration = RunConfiguration::InferFromSettings(settings);
  configuration.SetEntrypoint("emptyMain");

  RunEngine(shell.get(), std::move(configuration));

  LayerTreeBuilder builder = [&](const std::shared_ptr<ContainerLayer>& root) {
    auto display_list_layer = std::make_shared<DisplayListLayer>(
        SkPoint::Make(10, 10), MakeSizedDisplayList(80, 80), false, false);
    root->Add(display_list_layer);
  };
  PumpOneFrame(shell.get(), 100, 100, builder);
  end_frame_latch.Wait();

  // Threads should not be merged.
  ASSERT_FALSE(fml::TaskRunnerChecker::RunsOnTheSameThread(
      shell->GetTaskRunners().GetRasterTaskRunner()->GetTaskQueueId(),
      shell->GetTaskRunners().GetPlatformTaskRunner()->GetTaskQueueId()));
  ValidateDestroyPlatformView(shell.get());

  // Ensure threads are unmerged after platform view destroy
  ASSERT_FALSE(fml::TaskRunnerChecker::RunsOnTheSameThread(
      shell->GetTaskRunners().GetRasterTaskRunner()->GetTaskQueueId(),
      shell->GetTaskRunners().GetPlatformTaskRunner()->GetTaskQueueId()));

  // Validate the platform view can be recreated and destroyed again
  ValidateShell(shell.get());

  DestroyShell(std::move(shell));
}

TEST_F(ShellTest, OnPlatformViewDestroyWithoutRasterThreadMerger) {
  auto settings = CreateSettingsForFixture();

  auto shell = CreateShell(settings);

  // Create the surface needed by rasterizer
  PlatformViewNotifyCreated(shell.get());

  auto configuration = RunConfiguration::InferFromSettings(settings);
  configuration.SetEntrypoint("emptyMain");

  RunEngine(shell.get(), std::move(configuration));

  LayerTreeBuilder builder = [&](const std::shared_ptr<ContainerLayer>& root) {
    auto display_list_layer = std::make_shared<DisplayListLayer>(
        SkPoint::Make(10, 10), MakeSizedDisplayList(80, 80), false, false);
    root->Add(display_list_layer);
  };
  PumpOneFrame(shell.get(), 100, 100, builder);

  // Threads should not be merged.
  ASSERT_FALSE(fml::TaskRunnerChecker::RunsOnTheSameThread(
      shell->GetTaskRunners().GetRasterTaskRunner()->GetTaskQueueId(),
      shell->GetTaskRunners().GetPlatformTaskRunner()->GetTaskQueueId()));
  ValidateDestroyPlatformView(shell.get());

  // Ensure threads are unmerged after platform view destroy
  ASSERT_FALSE(fml::TaskRunnerChecker::RunsOnTheSameThread(
      shell->GetTaskRunners().GetRasterTaskRunner()->GetTaskQueueId(),
      shell->GetTaskRunners().GetPlatformTaskRunner()->GetTaskQueueId()));

  // Validate the platform view can be recreated and destroyed again
  ValidateShell(shell.get());

  DestroyShell(std::move(shell));
}

// TODO(https://github.com/flutter/flutter/issues/59816): Enable on fuchsia.
TEST_F(ShellTest, OnPlatformViewDestroyWithStaticThreadMerging) {
#if defined(OS_FUCHSIA)
  GTEST_SKIP() << "RasterThreadMerger flakes on Fuchsia. "
                  "https://github.com/flutter/flutter/issues/59816 ";
#endif

  auto settings = CreateSettingsForFixture();
  fml::AutoResetWaitableEvent end_frame_latch;
  auto end_frame_callback =
      [&](bool should_resubmit_frame,
          const fml::RefPtr<fml::RasterThreadMerger>& raster_thread_merger) {
        end_frame_latch.Signal();
      };
  auto external_view_embedder = std::make_shared<ShellTestExternalViewEmbedder>(
      end_frame_callback, PostPrerollResult::kSuccess, true);
  ThreadHost thread_host(
      "io.flutter.test." + GetCurrentTestName() + ".",
      ThreadHost::Type::Platform | ThreadHost::Type::IO | ThreadHost::Type::UI);
  TaskRunners task_runners(
      "test",
      thread_host.platform_thread->GetTaskRunner(),  // platform
      thread_host.platform_thread->GetTaskRunner(),  // raster
      thread_host.ui_thread->GetTaskRunner(),        // ui
      thread_host.io_thread->GetTaskRunner()         // io
  );
  auto shell = CreateShell({
      .settings = settings,
      .task_runners = task_runners,
      .platform_view_create_callback = ShellTestPlatformViewBuilder({
          .shell_test_external_view_embedder = external_view_embedder,
      }),
  });

  // Create the surface needed by rasterizer
  PlatformViewNotifyCreated(shell.get());

  auto configuration = RunConfiguration::InferFromSettings(settings);
  configuration.SetEntrypoint("emptyMain");

  RunEngine(shell.get(), std::move(configuration));

  LayerTreeBuilder builder = [&](const std::shared_ptr<ContainerLayer>& root) {
    auto display_list_layer = std::make_shared<DisplayListLayer>(
        SkPoint::Make(10, 10), MakeSizedDisplayList(80, 80), false, false);
    root->Add(display_list_layer);
  };
  PumpOneFrame(shell.get(), 100, 100, builder);
  end_frame_latch.Wait();

  ValidateDestroyPlatformView(shell.get());

  // Validate the platform view can be recreated and destroyed again
  ValidateShell(shell.get());

  DestroyShell(std::move(shell), task_runners);
}

TEST_F(ShellTest, GetUsedThisFrameShouldBeSetBeforeEndFrame) {
  auto settings = CreateSettingsForFixture();
  fml::AutoResetWaitableEvent end_frame_latch;
  std::shared_ptr<ShellTestExternalViewEmbedder> external_view_embedder;
  bool used_this_frame = true;
  auto end_frame_callback =
      [&](bool should_resubmit_frame,
          const fml::RefPtr<fml::RasterThreadMerger>& raster_thread_merger) {
        // We expect `used_this_frame` to be false.
        used_this_frame = external_view_embedder->GetUsedThisFrame();
        end_frame_latch.Signal();
      };
  external_view_embedder = std::make_shared<ShellTestExternalViewEmbedder>(
      end_frame_callback, PostPrerollResult::kSuccess, true);
  auto shell = CreateShell({
      .settings = settings,
      .platform_view_create_callback = ShellTestPlatformViewBuilder({
          .shell_test_external_view_embedder = external_view_embedder,
      }),
  });

  // Create the surface needed by rasterizer
  PlatformViewNotifyCreated(shell.get());

  auto configuration = RunConfiguration::InferFromSettings(settings);
  configuration.SetEntrypoint("emptyMain");

  RunEngine(shell.get(), std::move(configuration));

  LayerTreeBuilder builder = [&](const std::shared_ptr<ContainerLayer>& root) {
    auto display_list_layer = std::make_shared<DisplayListLayer>(
        SkPoint::Make(10, 10), MakeSizedDisplayList(80, 80), false, false);
    root->Add(display_list_layer);
  };
  PumpOneFrame(shell.get(), 100, 100, builder);
  end_frame_latch.Wait();
  ASSERT_FALSE(used_this_frame);

  // Validate the platform view can be recreated and destroyed again
  ValidateShell(shell.get());

  DestroyShell(std::move(shell));
}

// TODO(https://github.com/flutter/flutter/issues/66056): Deflake on all other
// platforms
TEST_F(ShellTest, DISABLED_SkipAndSubmitFrame) {
#if defined(OS_FUCHSIA)
  GTEST_SKIP() << "RasterThreadMerger flakes on Fuchsia. "
                  "https://github.com/flutter/flutter/issues/59816 ";
#endif

  auto settings = CreateSettingsForFixture();
  fml::AutoResetWaitableEvent end_frame_latch;
  std::shared_ptr<ShellTestExternalViewEmbedder> external_view_embedder;

  auto end_frame_callback =
      [&](bool should_resubmit_frame,
          const fml::RefPtr<fml::RasterThreadMerger>& raster_thread_merger) {
        if (should_resubmit_frame && !raster_thread_merger->IsMerged()) {
          raster_thread_merger->MergeWithLease(10);
          external_view_embedder->UpdatePostPrerollResult(
              PostPrerollResult::kSuccess);
        }
        end_frame_latch.Signal();
      };
  external_view_embedder = std::make_shared<ShellTestExternalViewEmbedder>(
      end_frame_callback, PostPrerollResult::kSkipAndRetryFrame, true);

  auto shell = CreateShell({
      .settings = settings,
      .platform_view_create_callback = ShellTestPlatformViewBuilder({
          .shell_test_external_view_embedder = external_view_embedder,
      }),
  });

  PlatformViewNotifyCreated(shell.get());

  auto configuration = RunConfiguration::InferFromSettings(settings);
  configuration.SetEntrypoint("emptyMain");
  RunEngine(shell.get(), std::move(configuration));

  ASSERT_EQ(0, external_view_embedder->GetSubmittedFrameCount());

  PumpOneFrame(shell.get());

  // `EndFrame` changed the post preroll result to `kSuccess`.
  end_frame_latch.Wait();

  // Let the resubmitted frame to run and `GetSubmittedFrameCount` should be
  // called.
  end_frame_latch.Wait();
  // 2 frames are submitted because `kSkipAndRetryFrame`, but only the 2nd frame
  // should be submitted with `external_view_embedder`, hence the below check.
  ASSERT_EQ(1, external_view_embedder->GetSubmittedFrameCount());

  PlatformViewNotifyDestroyed(shell.get());
  DestroyShell(std::move(shell));
}

TEST(SettingsTest, FrameTimingSetsAndGetsProperly) {
  // Ensure that all phases are in kPhases.
  ASSERT_EQ(sizeof(FrameTiming::kPhases),
            FrameTiming::kCount * sizeof(FrameTiming::Phase));

  int lastPhaseIndex = -1;
  FrameTiming timing;
  for (auto phase : FrameTiming::kPhases) {
    ASSERT_TRUE(phase > lastPhaseIndex);  // Ensure that kPhases are in order.
    lastPhaseIndex = phase;
    auto fake_time =
        fml::TimePoint::FromEpochDelta(fml::TimeDelta::FromMicroseconds(phase));
    timing.Set(phase, fake_time);
    ASSERT_TRUE(timing.Get(phase) == fake_time);
  }
}

TEST_F(ShellTest, ReportTimingsIsCalledImmediatelyAfterTheFirstFrame) {
  auto settings = CreateSettingsForFixture();
  std::unique_ptr<Shell> shell = CreateShell(settings);

  // Create the surface needed by rasterizer
  PlatformViewNotifyCreated(shell.get());

  auto configuration = RunConfiguration::InferFromSettings(settings);
  ASSERT_TRUE(configuration.IsValid());
  configuration.SetEntrypoint("reportTimingsMain");
  fml::AutoResetWaitableEvent reportLatch;
  std::vector<int64_t> timestamps;
  auto nativeTimingCallback = [&reportLatch,
                               &timestamps](Dart_NativeArguments args) {
    Dart_Handle exception = nullptr;
    ASSERT_EQ(timestamps.size(), 0ul);
    timestamps = tonic::DartConverter<std::vector<int64_t>>::FromArguments(
        args, 0, exception);
    reportLatch.Signal();
  };
  AddNativeCallback("NativeReportTimingsCallback",
                    CREATE_NATIVE_ENTRY(nativeTimingCallback));
  ASSERT_TRUE(configuration.IsValid());
  RunEngine(shell.get(), std::move(configuration));

  for (int i = 0; i < 10; i += 1) {
    PumpOneFrame(shell.get());
  }

  reportLatch.Wait();
  DestroyShell(std::move(shell));

  // Check for the immediate callback of the first frame that doesn't wait for
  // the other 9 frames to be rasterized.
  ASSERT_EQ(timestamps.size(), FrameTiming::kCount);
}

TEST_F(ShellTest, WaitForFirstFrame) {
  auto settings = CreateSettingsForFixture();
  std::unique_ptr<Shell> shell = CreateShell(settings);

  // Create the surface needed by rasterizer
  PlatformViewNotifyCreated(shell.get());

  auto configuration = RunConfiguration::InferFromSettings(settings);
  configuration.SetEntrypoint("emptyMain");

  RunEngine(shell.get(), std::move(configuration));
  PumpOneFrame(shell.get());
  fml::Status result = shell->WaitForFirstFrame(fml::TimeDelta::Max());
  ASSERT_TRUE(result.ok());

  DestroyShell(std::move(shell));
}

TEST_F(ShellTest, WaitForFirstFrameZeroSizeFrame) {
  auto settings = CreateSettingsForFixture();
  std::unique_ptr<Shell> shell = CreateShell(settings);

  // Create the surface needed by rasterizer
  PlatformViewNotifyCreated(shell.get());

  auto configuration = RunConfiguration::InferFromSettings(settings);
  configuration.SetEntrypoint("emptyMain");

  RunEngine(shell.get(), std::move(configuration));
  PumpOneFrame(shell.get(), {1.0, 0.0, 0.0, 22, 0});
  fml::Status result = shell->WaitForFirstFrame(fml::TimeDelta::Zero());
  ASSERT_FALSE(result.ok());
  ASSERT_EQ(result.code(), fml::StatusCode::kDeadlineExceeded);

  DestroyShell(std::move(shell));
}

TEST_F(ShellTest, WaitForFirstFrameTimeout) {
  auto settings = CreateSettingsForFixture();
  std::unique_ptr<Shell> shell = CreateShell(settings);

  // Create the surface needed by rasterizer
  PlatformViewNotifyCreated(shell.get());

  auto configuration = RunConfiguration::InferFromSettings(settings);
  configuration.SetEntrypoint("emptyMain");

  RunEngine(shell.get(), std::move(configuration));
  fml::Status result = shell->WaitForFirstFrame(fml::TimeDelta::Zero());
  ASSERT_FALSE(result.ok());
  ASSERT_EQ(result.code(), fml::StatusCode::kDeadlineExceeded);

  DestroyShell(std::move(shell));
}

TEST_F(ShellTest, WaitForFirstFrameMultiple) {
  auto settings = CreateSettingsForFixture();
  std::unique_ptr<Shell> shell = CreateShell(settings);

  // Create the surface needed by rasterizer
  PlatformViewNotifyCreated(shell.get());

  auto configuration = RunConfiguration::InferFromSettings(settings);
  configuration.SetEntrypoint("emptyMain");

  RunEngine(shell.get(), std::move(configuration));
  PumpOneFrame(shell.get());
  fml::Status result = shell->WaitForFirstFrame(fml::TimeDelta::Max());
  ASSERT_TRUE(result.ok());
  for (int i = 0; i < 100; ++i) {
    result = shell->WaitForFirstFrame(fml::TimeDelta::Zero());
    ASSERT_TRUE(result.ok());
  }

  DestroyShell(std::move(shell));
}

/// Makes sure that WaitForFirstFrame works if we rendered a frame with the
/// single-thread setup.
TEST_F(ShellTest, WaitForFirstFrameInlined) {
  Settings settings = CreateSettingsForFixture();
  auto task_runner = CreateNewThread();
  TaskRunners task_runners("test", task_runner, task_runner, task_runner,
                           task_runner);
  std::unique_ptr<Shell> shell = CreateShell(settings, task_runners);

  // Create the surface needed by rasterizer
  PlatformViewNotifyCreated(shell.get());

  auto configuration = RunConfiguration::InferFromSettings(settings);
  configuration.SetEntrypoint("emptyMain");

  RunEngine(shell.get(), std::move(configuration));
  PumpOneFrame(shell.get());
  fml::AutoResetWaitableEvent event;
  task_runner->PostTask([&shell, &event] {
    fml::Status result = shell->WaitForFirstFrame(fml::TimeDelta::Max());
    ASSERT_FALSE(result.ok());
    ASSERT_EQ(result.code(), fml::StatusCode::kFailedPrecondition);
    event.Signal();
  });
  ASSERT_FALSE(event.WaitWithTimeout(fml::TimeDelta::Max()));

  DestroyShell(std::move(shell), task_runners);
}

static size_t GetRasterizerResourceCacheBytesSync(const Shell& shell) {
  size_t bytes = 0;
  fml::AutoResetWaitableEvent latch;
  fml::TaskRunner::RunNowOrPostTask(
      shell.GetTaskRunners().GetRasterTaskRunner(), [&]() {
        if (auto rasterizer = shell.GetRasterizer()) {
          bytes = rasterizer->GetResourceCacheMaxBytes().value_or(0U);
        }
        latch.Signal();
      });
  latch.Wait();
  return bytes;
}

TEST_F(ShellTest, MultipleFluttersSetResourceCacheBytes) {
  TaskRunners task_runners = GetTaskRunnersForFixture();
  auto settings = CreateSettingsForFixture();
  settings.resource_cache_max_bytes_threshold = 4000000U;
  GrMockOptions main_context_options;
  sk_sp<GrDirectContext> main_context =
      GrDirectContext::MakeMock(&main_context_options);
  Shell::CreateCallback<PlatformView> platform_view_create_callback =
      [task_runners, main_context](flutter::Shell& shell) {
        auto result = std::make_unique<TestPlatformView>(shell, task_runners);
        ON_CALL(*result, CreateRenderingSurface())
            .WillByDefault(::testing::Invoke([main_context] {
              auto surface = std::make_unique<MockSurface>();
              ON_CALL(*surface, GetContext())
                  .WillByDefault(Return(main_context.get()));
              ON_CALL(*surface, IsValid()).WillByDefault(Return(true));
              ON_CALL(*surface, MakeRenderContextCurrent())
                  .WillByDefault(::testing::Invoke([] {
                    return std::make_unique<GLContextDefaultResult>(true);
                  }));
              return surface;
            }));
        return result;
      };

  auto shell = CreateShell({
      .settings = settings,
      .task_runners = task_runners,
      .platform_view_create_callback = platform_view_create_callback,
  });

  // Create the surface needed by rasterizer
  PlatformViewNotifyCreated(shell.get());

  auto configuration = RunConfiguration::InferFromSettings(settings);
  configuration.SetEntrypoint("emptyMain");

  RunEngine(shell.get(), std::move(configuration));
  PostSync(shell->GetTaskRunners().GetPlatformTaskRunner(), [&shell]() {
<<<<<<< HEAD
    shell->GetPlatformView()->SetViewportMetrics(kDefaultViewId,
=======
    shell->GetPlatformView()->SetViewportMetrics(kImplicitViewId,
>>>>>>> 09c6ce42
                                                 {1.0, 100, 100, 22, 0});
  });

  // first cache bytes
  EXPECT_EQ(GetRasterizerResourceCacheBytesSync(*shell),
            static_cast<size_t>(480000U));

  auto shell_spawn_callback = [&]() {
    std::unique_ptr<Shell> spawn;
    PostSync(
        shell->GetTaskRunners().GetPlatformTaskRunner(),
        [this, &spawn, &spawner = shell, platform_view_create_callback]() {
          auto configuration =
              RunConfiguration::InferFromSettings(CreateSettingsForFixture());
          configuration.SetEntrypoint("emptyMain");
          spawn = spawner->Spawn(
              std::move(configuration), "", platform_view_create_callback,
              [](Shell& shell) { return std::make_unique<Rasterizer>(shell); });
          ASSERT_NE(nullptr, spawn.get());
          ASSERT_TRUE(ValidateShell(spawn.get()));
        });
    return spawn;
  };

  std::unique_ptr<Shell> second_shell = shell_spawn_callback();
  PlatformViewNotifyCreated(second_shell.get());
  PostSync(second_shell->GetTaskRunners().GetPlatformTaskRunner(),
           [&second_shell]() {
             second_shell->GetPlatformView()->SetViewportMetrics(
<<<<<<< HEAD
                 kDefaultViewId, {1.0, 100, 100, 22, 0});
=======
                 kImplicitViewId, {1.0, 100, 100, 22, 0});
>>>>>>> 09c6ce42
           });
  // first cache bytes + second cache bytes
  EXPECT_EQ(GetRasterizerResourceCacheBytesSync(*shell),
            static_cast<size_t>(960000U));

  PostSync(second_shell->GetTaskRunners().GetPlatformTaskRunner(),
           [&second_shell]() {
             second_shell->GetPlatformView()->SetViewportMetrics(
<<<<<<< HEAD
                 kDefaultViewId, {1.0, 100, 300, 22, 0});
=======
                 kImplicitViewId, {1.0, 100, 300, 22, 0});
>>>>>>> 09c6ce42
           });
  // first cache bytes + second cache bytes
  EXPECT_EQ(GetRasterizerResourceCacheBytesSync(*shell),
            static_cast<size_t>(1920000U));

  std::unique_ptr<Shell> third_shell = shell_spawn_callback();
  PlatformViewNotifyCreated(third_shell.get());
  PostSync(third_shell->GetTaskRunners().GetPlatformTaskRunner(),
           [&third_shell]() {
             third_shell->GetPlatformView()->SetViewportMetrics(
<<<<<<< HEAD
                 kDefaultViewId, {1.0, 400, 100, 22, 0});
=======
                 kImplicitViewId, {1.0, 400, 100, 22, 0});
>>>>>>> 09c6ce42
           });
  // first cache bytes + second cache bytes + third cache bytes
  EXPECT_EQ(GetRasterizerResourceCacheBytesSync(*shell),
            static_cast<size_t>(3840000U));

  PostSync(third_shell->GetTaskRunners().GetPlatformTaskRunner(),
           [&third_shell]() {
             third_shell->GetPlatformView()->SetViewportMetrics(
<<<<<<< HEAD
                 kDefaultViewId, {1.0, 800, 100, 22, 0});
=======
                 kImplicitViewId, {1.0, 800, 100, 22, 0});
>>>>>>> 09c6ce42
           });
  // max bytes threshold
  EXPECT_EQ(GetRasterizerResourceCacheBytesSync(*shell),
            static_cast<size_t>(4000000U));
  DestroyShell(std::move(third_shell), task_runners);
  // max bytes threshold
  EXPECT_EQ(GetRasterizerResourceCacheBytesSync(*shell),
            static_cast<size_t>(4000000U));

  PostSync(second_shell->GetTaskRunners().GetPlatformTaskRunner(),
           [&second_shell]() {
             second_shell->GetPlatformView()->SetViewportMetrics(
<<<<<<< HEAD
                 kDefaultViewId, {1.0, 100, 100, 22, 0});
=======
                 kImplicitViewId, {1.0, 100, 100, 22, 0});
>>>>>>> 09c6ce42
           });
  // first cache bytes + second cache bytes
  EXPECT_EQ(GetRasterizerResourceCacheBytesSync(*shell),
            static_cast<size_t>(960000U));

  DestroyShell(std::move(second_shell), task_runners);
  DestroyShell(std::move(shell), task_runners);
}

TEST_F(ShellTest, SetResourceCacheSize) {
  Settings settings = CreateSettingsForFixture();
  auto task_runner = CreateNewThread();
  TaskRunners task_runners("test", task_runner, task_runner, task_runner,
                           task_runner);
  std::unique_ptr<Shell> shell = CreateShell(settings, task_runners);

  // Create the surface needed by rasterizer
  PlatformViewNotifyCreated(shell.get());

  auto configuration = RunConfiguration::InferFromSettings(settings);
  configuration.SetEntrypoint("emptyMain");

  RunEngine(shell.get(), std::move(configuration));
  PumpOneFrame(shell.get());

  // The Vulkan and GL backends set different default values for the resource
  // cache size. The default backend (specified by the default param of
  // `CreateShell` in this test) will only resolve to Vulkan (in
  // `ShellTestPlatformView::Create`) if GL is disabled. This situation arises
  // when targeting the Fuchsia Emulator.
#if defined(SHELL_ENABLE_VULKAN) && !defined(SHELL_ENABLE_GL)
  EXPECT_EQ(GetRasterizerResourceCacheBytesSync(*shell),
            vulkan::kGrCacheMaxByteSize);
#elif defined(SHELL_ENABLE_METAL)
  EXPECT_EQ(GetRasterizerResourceCacheBytesSync(*shell),
            static_cast<size_t>(256 * (1 << 20)));
#else
  EXPECT_EQ(GetRasterizerResourceCacheBytesSync(*shell),
            static_cast<size_t>(24 * (1 << 20)));
#endif

  fml::TaskRunner::RunNowOrPostTask(
      shell->GetTaskRunners().GetPlatformTaskRunner(), [&shell]() {
<<<<<<< HEAD
        shell->GetPlatformView()->SetViewportMetrics(kDefaultViewId,
=======
        shell->GetPlatformView()->SetViewportMetrics(kImplicitViewId,
>>>>>>> 09c6ce42
                                                     {1.0, 400, 200, 22, 0});
      });
  PumpOneFrame(shell.get());

  EXPECT_EQ(GetRasterizerResourceCacheBytesSync(*shell), 3840000U);

  std::string request_json = R"json({
                                "method": "Skia.setResourceCacheMaxBytes",
                                "args": 10000
                              })json";
  auto data =
      fml::MallocMapping::Copy(request_json.c_str(), request_json.length());
  auto platform_message = std::make_unique<PlatformMessage>(
      "flutter/skia", std::move(data), nullptr);
  SendEnginePlatformMessage(shell.get(), std::move(platform_message));
  PumpOneFrame(shell.get());
  EXPECT_EQ(GetRasterizerResourceCacheBytesSync(*shell), 10000U);

  fml::TaskRunner::RunNowOrPostTask(
      shell->GetTaskRunners().GetPlatformTaskRunner(), [&shell]() {
<<<<<<< HEAD
        shell->GetPlatformView()->SetViewportMetrics(kDefaultViewId,
=======
        shell->GetPlatformView()->SetViewportMetrics(kImplicitViewId,
>>>>>>> 09c6ce42
                                                     {1.0, 800, 400, 22, 0});
      });
  PumpOneFrame(shell.get());

  EXPECT_EQ(GetRasterizerResourceCacheBytesSync(*shell), 10000U);
  DestroyShell(std::move(shell), task_runners);
}

TEST_F(ShellTest, SetResourceCacheSizeEarly) {
  Settings settings = CreateSettingsForFixture();
  auto task_runner = CreateNewThread();
  TaskRunners task_runners("test", task_runner, task_runner, task_runner,
                           task_runner);
  std::unique_ptr<Shell> shell = CreateShell(settings, task_runners);

  fml::TaskRunner::RunNowOrPostTask(
      shell->GetTaskRunners().GetPlatformTaskRunner(), [&shell]() {
<<<<<<< HEAD
        shell->GetPlatformView()->SetViewportMetrics(kDefaultViewId,
=======
        shell->GetPlatformView()->SetViewportMetrics(kImplicitViewId,
>>>>>>> 09c6ce42
                                                     {1.0, 400, 200, 22, 0});
      });
  PumpOneFrame(shell.get());

  // Create the surface needed by rasterizer
  PlatformViewNotifyCreated(shell.get());

  auto configuration = RunConfiguration::InferFromSettings(settings);
  configuration.SetEntrypoint("emptyMain");

  RunEngine(shell.get(), std::move(configuration));
  PumpOneFrame(shell.get());

  EXPECT_EQ(GetRasterizerResourceCacheBytesSync(*shell),
            static_cast<size_t>(3840000U));
  DestroyShell(std::move(shell), task_runners);
}

TEST_F(ShellTest, SetResourceCacheSizeNotifiesDart) {
  Settings settings = CreateSettingsForFixture();
  auto task_runner = CreateNewThread();
  TaskRunners task_runners("test", task_runner, task_runner, task_runner,
                           task_runner);
  std::unique_ptr<Shell> shell = CreateShell(settings, task_runners);

  fml::TaskRunner::RunNowOrPostTask(
      shell->GetTaskRunners().GetPlatformTaskRunner(), [&shell]() {
<<<<<<< HEAD
        shell->GetPlatformView()->SetViewportMetrics(kDefaultViewId,
=======
        shell->GetPlatformView()->SetViewportMetrics(kImplicitViewId,
>>>>>>> 09c6ce42
                                                     {1.0, 400, 200, 22, 0});
      });
  PumpOneFrame(shell.get());

  // Create the surface needed by rasterizer
  PlatformViewNotifyCreated(shell.get());

  auto configuration = RunConfiguration::InferFromSettings(settings);
  configuration.SetEntrypoint("testSkiaResourceCacheSendsResponse");

  EXPECT_EQ(GetRasterizerResourceCacheBytesSync(*shell),
            static_cast<size_t>(3840000U));

  fml::AutoResetWaitableEvent latch;
  AddNativeCallback("NotifyNative", CREATE_NATIVE_ENTRY([&latch](auto args) {
                      latch.Signal();
                    }));

  RunEngine(shell.get(), std::move(configuration));
  PumpOneFrame(shell.get());

  latch.Wait();

  EXPECT_EQ(GetRasterizerResourceCacheBytesSync(*shell),
            static_cast<size_t>(10000U));
  DestroyShell(std::move(shell), task_runners);
}

TEST_F(ShellTest, CanCreateImagefromDecompressedBytes) {
  Settings settings = CreateSettingsForFixture();
  auto task_runner = CreateNewThread();

  TaskRunners task_runners("test", task_runner, task_runner, task_runner,
                           task_runner);

  std::unique_ptr<Shell> shell = CreateShell(settings, task_runners);

  // Create the surface needed by rasterizer
  PlatformViewNotifyCreated(shell.get());

  auto configuration = RunConfiguration::InferFromSettings(settings);
  configuration.SetEntrypoint("canCreateImageFromDecompressedData");

  fml::AutoResetWaitableEvent latch;
  AddNativeCallback("NotifyWidthHeight",
                    CREATE_NATIVE_ENTRY([&latch](auto args) {
                      auto width = tonic::DartConverter<int>::FromDart(
                          Dart_GetNativeArgument(args, 0));
                      auto height = tonic::DartConverter<int>::FromDart(
                          Dart_GetNativeArgument(args, 1));
                      ASSERT_EQ(width, 10);
                      ASSERT_EQ(height, 10);
                      latch.Signal();
                    }));

  RunEngine(shell.get(), std::move(configuration));

  latch.Wait();
  DestroyShell(std::move(shell), task_runners);
}

class MockTexture : public Texture {
 public:
  MockTexture(int64_t textureId,
              std::shared_ptr<fml::AutoResetWaitableEvent> latch)
      : Texture(textureId), latch_(std::move(latch)) {}

  ~MockTexture() override = default;

  // Called from raster thread.
  void Paint(PaintContext& context,
             const SkRect& bounds,
             bool freeze,
             const DlImageSampling) override {}

  void OnGrContextCreated() override {}

  void OnGrContextDestroyed() override {}

  void MarkNewFrameAvailable() override {
    frames_available_++;
    latch_->Signal();
  }

  void OnTextureUnregistered() override {
    unregistered_ = true;
    latch_->Signal();
  }

  bool unregistered() { return unregistered_; }
  int frames_available() { return frames_available_; }

 private:
  bool unregistered_ = false;
  int frames_available_ = 0;
  std::shared_ptr<fml::AutoResetWaitableEvent> latch_;
};

TEST_F(ShellTest, TextureFrameMarkedAvailableAndUnregister) {
  Settings settings = CreateSettingsForFixture();
  auto configuration = RunConfiguration::InferFromSettings(settings);
  auto task_runner = CreateNewThread();
  TaskRunners task_runners("test", task_runner, task_runner, task_runner,
                           task_runner);
  std::unique_ptr<Shell> shell = CreateShell(settings, task_runners);

  ASSERT_TRUE(ValidateShell(shell.get()));
  PlatformViewNotifyCreated(shell.get());

  RunEngine(shell.get(), std::move(configuration));

  std::shared_ptr<fml::AutoResetWaitableEvent> latch =
      std::make_shared<fml::AutoResetWaitableEvent>();

  std::shared_ptr<MockTexture> mockTexture =
      std::make_shared<MockTexture>(0, latch);

  fml::TaskRunner::RunNowOrPostTask(
      shell->GetTaskRunners().GetRasterTaskRunner(), [&]() {
        shell->GetPlatformView()->RegisterTexture(mockTexture);
        shell->GetPlatformView()->MarkTextureFrameAvailable(0);
      });
  latch->Wait();

  EXPECT_EQ(mockTexture->frames_available(), 1);

  fml::TaskRunner::RunNowOrPostTask(
      shell->GetTaskRunners().GetRasterTaskRunner(),
      [&]() { shell->GetPlatformView()->UnregisterTexture(0); });
  latch->Wait();

  EXPECT_EQ(mockTexture->unregistered(), true);
  DestroyShell(std::move(shell), task_runners);
}

TEST_F(ShellTest, IsolateCanAccessPersistentIsolateData) {
  const std::string message = "dummy isolate launch data.";

  Settings settings = CreateSettingsForFixture();
  settings.persistent_isolate_data =
      std::make_shared<fml::DataMapping>(message);
  TaskRunners task_runners("test",                  // label
                           GetCurrentTaskRunner(),  // platform
                           CreateNewThread(),       // raster
                           CreateNewThread(),       // ui
                           CreateNewThread()        // io
  );

  fml::AutoResetWaitableEvent message_latch;
  AddNativeCallback("NotifyMessage",
                    CREATE_NATIVE_ENTRY([&](Dart_NativeArguments args) {
                      const auto message_from_dart =
                          tonic::DartConverter<std::string>::FromDart(
                              Dart_GetNativeArgument(args, 0));
                      ASSERT_EQ(message, message_from_dart);
                      message_latch.Signal();
                    }));

  std::unique_ptr<Shell> shell = CreateShell(settings, task_runners);

  ASSERT_TRUE(shell->IsSetup());
  auto configuration = RunConfiguration::InferFromSettings(settings);
  configuration.SetEntrypoint("canAccessIsolateLaunchData");

  fml::AutoResetWaitableEvent event;
  shell->RunEngine(std::move(configuration), [&](auto result) {
    ASSERT_EQ(result, Engine::RunStatus::Success);
  });

  message_latch.Wait();
  DestroyShell(std::move(shell), task_runners);
}

TEST_F(ShellTest, CanScheduleFrameFromPlatform) {
  Settings settings = CreateSettingsForFixture();
  TaskRunners task_runners = GetTaskRunnersForFixture();
  fml::AutoResetWaitableEvent latch;
  AddNativeCallback(
      "NotifyNative",
      CREATE_NATIVE_ENTRY([&](Dart_NativeArguments args) { latch.Signal(); }));
  fml::AutoResetWaitableEvent check_latch;
  AddNativeCallback("NativeOnBeginFrame",
                    CREATE_NATIVE_ENTRY([&](Dart_NativeArguments args) {
                      check_latch.Signal();
                    }));
  std::unique_ptr<Shell> shell = CreateShell(settings, task_runners);
  ASSERT_TRUE(shell->IsSetup());

  auto configuration = RunConfiguration::InferFromSettings(settings);
  configuration.SetEntrypoint("onBeginFrameWithNotifyNativeMain");
  RunEngine(shell.get(), std::move(configuration));

  // Wait for the application to attach the listener.
  latch.Wait();

  fml::TaskRunner::RunNowOrPostTask(
      shell->GetTaskRunners().GetPlatformTaskRunner(),
      [&shell]() { shell->GetPlatformView()->ScheduleFrame(); });
  check_latch.Wait();
  DestroyShell(std::move(shell), task_runners);
}

TEST_F(ShellTest, SecondaryVsyncCallbackShouldBeCalledAfterVsyncCallback) {
  bool is_on_begin_frame_called = false;
  bool is_secondary_callback_called = false;
  Settings settings = CreateSettingsForFixture();
  TaskRunners task_runners = GetTaskRunnersForFixture();
  fml::AutoResetWaitableEvent latch;
  AddNativeCallback(
      "NotifyNative",
      CREATE_NATIVE_ENTRY([&](Dart_NativeArguments args) { latch.Signal(); }));
  fml::CountDownLatch count_down_latch(2);
  AddNativeCallback("NativeOnBeginFrame",
                    CREATE_NATIVE_ENTRY([&](Dart_NativeArguments args) {
                      EXPECT_FALSE(is_on_begin_frame_called);
                      EXPECT_FALSE(is_secondary_callback_called);
                      is_on_begin_frame_called = true;
                      count_down_latch.CountDown();
                    }));
  std::unique_ptr<Shell> shell = CreateShell(settings, task_runners);
  ASSERT_TRUE(shell->IsSetup());

  auto configuration = RunConfiguration::InferFromSettings(settings);
  configuration.SetEntrypoint("onBeginFrameWithNotifyNativeMain");
  RunEngine(shell.get(), std::move(configuration));

  // Wait for the application to attach the listener.
  latch.Wait();

  fml::TaskRunner::RunNowOrPostTask(
      shell->GetTaskRunners().GetUITaskRunner(), [&]() {
        shell->GetEngine()->ScheduleSecondaryVsyncCallback(0, [&]() {
          EXPECT_TRUE(is_on_begin_frame_called);
          EXPECT_FALSE(is_secondary_callback_called);
          is_secondary_callback_called = true;
          count_down_latch.CountDown();
        });
        shell->GetEngine()->ScheduleFrame();
      });
  count_down_latch.Wait();
  EXPECT_TRUE(is_on_begin_frame_called);
  EXPECT_TRUE(is_secondary_callback_called);
  DestroyShell(std::move(shell), task_runners);
}

static void LogSkData(const sk_sp<SkData>& data, const char* title) {
  FML_LOG(ERROR) << "---------- " << title;
  std::ostringstream ostr;
  for (size_t i = 0; i < data->size();) {
    ostr << std::hex << std::setfill('0') << std::setw(2)
         << static_cast<int>(data->bytes()[i]) << " ";
    i++;
    if (i % 16 == 0 || i == data->size()) {
      FML_LOG(ERROR) << ostr.str();
      ostr.str("");
      ostr.clear();
    }
  }
}

TEST_F(ShellTest, Screenshot) {
  auto settings = CreateSettingsForFixture();
  fml::AutoResetWaitableEvent firstFrameLatch;
  settings.frame_rasterized_callback =
      [&firstFrameLatch](const FrameTiming& t) { firstFrameLatch.Signal(); };

  std::unique_ptr<Shell> shell = CreateShell(settings);

  // Create the surface needed by rasterizer
  PlatformViewNotifyCreated(shell.get());

  auto configuration = RunConfiguration::InferFromSettings(settings);
  configuration.SetEntrypoint("emptyMain");

  RunEngine(shell.get(), std::move(configuration));

  LayerTreeBuilder builder = [&](const std::shared_ptr<ContainerLayer>& root) {
    auto display_list_layer = std::make_shared<DisplayListLayer>(
        SkPoint::Make(10, 10), MakeSizedDisplayList(80, 80), false, false);
    root->Add(display_list_layer);
  };

  PumpOneFrame(shell.get(), 100, 100, builder);
  firstFrameLatch.Wait();

  std::promise<Rasterizer::Screenshot> screenshot_promise;
  auto screenshot_future = screenshot_promise.get_future();

  fml::TaskRunner::RunNowOrPostTask(
      shell->GetTaskRunners().GetRasterTaskRunner(),
      [&screenshot_promise, &shell]() {
        auto rasterizer = shell->GetRasterizer();
        screenshot_promise.set_value(rasterizer->ScreenshotLastLayerTree(
            Rasterizer::ScreenshotType::CompressedImage, false));
      });

  auto fixtures_dir =
      fml::OpenDirectory(GetFixturesPath(), false, fml::FilePermission::kRead);

  auto reference_png = fml::FileMapping::CreateReadOnly(
      fixtures_dir, "shelltest_screenshot.png");

  // Use MakeWithoutCopy instead of MakeWithCString because we don't want to
  // encode the null sentinel
  sk_sp<SkData> reference_data = SkData::MakeWithoutCopy(
      reference_png->GetMapping(), reference_png->GetSize());

  sk_sp<SkData> screenshot_data = screenshot_future.get().data;
  if (!reference_data->equals(screenshot_data.get())) {
    LogSkData(reference_data, "reference");
    LogSkData(screenshot_data, "screenshot");
    ASSERT_TRUE(false);
  }

  DestroyShell(std::move(shell));
}

TEST_F(ShellTest, CanConvertToAndFromMappings) {
  const size_t buffer_size = 2 << 20;

  uint8_t* buffer = static_cast<uint8_t*>(::malloc(buffer_size));
  // NOLINTNEXTLINE(clang-analyzer-unix.Malloc)
  ASSERT_TRUE(buffer != nullptr);
  ASSERT_TRUE(MemsetPatternSetOrCheck(
      buffer, buffer_size, MemsetPatternOp::kMemsetPatternOpSetBuffer));

  std::unique_ptr<fml::Mapping> mapping =
      std::make_unique<fml::MallocMapping>(buffer, buffer_size);

  ASSERT_EQ(mapping->GetSize(), buffer_size);

  fml::AutoResetWaitableEvent latch;
  AddNativeCallback(
      "SendFixtureMapping", CREATE_NATIVE_ENTRY([&](auto args) {
        auto mapping_from_dart =
            tonic::DartConverter<std::unique_ptr<fml::Mapping>>::FromDart(
                Dart_GetNativeArgument(args, 0));
        ASSERT_NE(mapping_from_dart, nullptr);
        ASSERT_EQ(mapping_from_dart->GetSize(), buffer_size);
        ASSERT_TRUE(MemsetPatternSetOrCheck(
            const_cast<uint8_t*>(mapping_from_dart->GetMapping()),  // buffer
            mapping_from_dart->GetSize(),                           // size
            MemsetPatternOp::kMemsetPatternOpCheckBuffer            // op
            ));
        latch.Signal();
      }));

  AddNativeCallback(
      "GetFixtureMapping", CREATE_NATIVE_ENTRY([&](auto args) {
        tonic::DartConverter<tonic::DartConverterMapping>::SetReturnValue(
            args, mapping);
      }));

  auto settings = CreateSettingsForFixture();
  auto configuration = RunConfiguration::InferFromSettings(settings);
  configuration.SetEntrypoint("canConvertMappings");
  std::unique_ptr<Shell> shell = CreateShell(settings);
  ASSERT_NE(shell.get(), nullptr);
  RunEngine(shell.get(), std::move(configuration));
  latch.Wait();
  DestroyShell(std::move(shell));
}

// Compares local times as seen by the dart isolate and as seen by this test
// fixture, to a resolution of 1 hour.
//
// This verifies that (1) the isolate is able to get a timezone (doesn't lock
// up for example), and (2) that the host and the isolate agree on what the
// timezone is.
TEST_F(ShellTest, LocaltimesMatch) {
  fml::AutoResetWaitableEvent latch;
  std::string dart_isolate_time_str;

  // See fixtures/shell_test.dart, the callback NotifyLocalTime is declared
  // there.
  AddNativeCallback("NotifyLocalTime", CREATE_NATIVE_ENTRY([&](auto args) {
                      dart_isolate_time_str =
                          tonic::DartConverter<std::string>::FromDart(
                              Dart_GetNativeArgument(args, 0));
                      latch.Signal();
                    }));

  auto settings = CreateSettingsForFixture();
  auto configuration = RunConfiguration::InferFromSettings(settings);
  configuration.SetEntrypoint("localtimesMatch");
  std::unique_ptr<Shell> shell = CreateShell(settings);
  ASSERT_NE(shell.get(), nullptr);
  RunEngine(shell.get(), std::move(configuration));
  latch.Wait();

  char timestr[200];
  const time_t timestamp = time(nullptr);
  const struct tm* local_time = localtime(&timestamp);
  ASSERT_NE(local_time, nullptr)
      << "Could not get local time: errno=" << errno << ": " << strerror(errno);
  // Example: "2020-02-26 14" for 2pm on February 26, 2020.
  const size_t format_size =
      strftime(timestr, sizeof(timestr), "%Y-%m-%d %H", local_time);
  ASSERT_NE(format_size, 0UL)
      << "strftime failed: host time: " << std::string(timestr)
      << " dart isolate time: " << dart_isolate_time_str;

  const std::string host_local_time_str = timestr;

  ASSERT_EQ(dart_isolate_time_str, host_local_time_str)
      << "Local times in the dart isolate and the local time seen by the test "
      << "differ by more than 1 hour, but are expected to be about equal";

  DestroyShell(std::move(shell));
}

TEST_F(ShellTest, CanDecompressImageFromAsset) {
  fml::AutoResetWaitableEvent latch;
  AddNativeCallback("NotifyWidthHeight", CREATE_NATIVE_ENTRY([&](auto args) {
                      auto width = tonic::DartConverter<int>::FromDart(
                          Dart_GetNativeArgument(args, 0));
                      auto height = tonic::DartConverter<int>::FromDart(
                          Dart_GetNativeArgument(args, 1));
                      ASSERT_EQ(width, 100);
                      ASSERT_EQ(height, 100);
                      latch.Signal();
                    }));

  AddNativeCallback(
      "GetFixtureImage", CREATE_NATIVE_ENTRY([](auto args) {
        auto fixture = OpenFixtureAsMapping("shelltest_screenshot.png");
        tonic::DartConverter<tonic::DartConverterMapping>::SetReturnValue(
            args, fixture);
      }));

  auto settings = CreateSettingsForFixture();
  auto configuration = RunConfiguration::InferFromSettings(settings);
  configuration.SetEntrypoint("canDecompressImageFromAsset");
  std::unique_ptr<Shell> shell = CreateShell(settings);
  ASSERT_NE(shell.get(), nullptr);
  RunEngine(shell.get(), std::move(configuration));
  latch.Wait();
  DestroyShell(std::move(shell));
}

/// An image generator that always creates a 1x1 single-frame green image.
class SinglePixelImageGenerator : public ImageGenerator {
 public:
  SinglePixelImageGenerator()
      : info_(SkImageInfo::MakeN32(1, 1, SkAlphaType::kOpaque_SkAlphaType)){};
  ~SinglePixelImageGenerator() = default;
  const SkImageInfo& GetInfo() { return info_; }

  unsigned int GetFrameCount() const { return 1; }

  unsigned int GetPlayCount() const { return 1; }

  const ImageGenerator::FrameInfo GetFrameInfo(unsigned int frame_index) {
    return {std::nullopt, 0, SkCodecAnimation::DisposalMethod::kKeep};
  }

  SkISize GetScaledDimensions(float scale) {
    return SkISize::Make(info_.width(), info_.height());
  }

  bool GetPixels(const SkImageInfo& info,
                 void* pixels,
                 size_t row_bytes,
                 unsigned int frame_index,
                 std::optional<unsigned int> prior_frame) {
    assert(info.width() == 1);
    assert(info.height() == 1);
    assert(row_bytes == 4);

    reinterpret_cast<uint32_t*>(pixels)[0] = 0x00ff00ff;
    return true;
  };

 private:
  SkImageInfo info_;
};

TEST_F(ShellTest, CanRegisterImageDecoders) {
  fml::AutoResetWaitableEvent latch;
  AddNativeCallback("NotifyWidthHeight", CREATE_NATIVE_ENTRY([&](auto args) {
                      auto width = tonic::DartConverter<int>::FromDart(
                          Dart_GetNativeArgument(args, 0));
                      auto height = tonic::DartConverter<int>::FromDart(
                          Dart_GetNativeArgument(args, 1));
                      ASSERT_EQ(width, 1);
                      ASSERT_EQ(height, 1);
                      latch.Signal();
                    }));

  auto settings = CreateSettingsForFixture();
  auto configuration = RunConfiguration::InferFromSettings(settings);
  configuration.SetEntrypoint("canRegisterImageDecoders");
  std::unique_ptr<Shell> shell = CreateShell(settings);
  ASSERT_NE(shell.get(), nullptr);

  fml::TaskRunner::RunNowOrPostTask(
      shell->GetTaskRunners().GetPlatformTaskRunner(), [&shell]() {
        shell->RegisterImageDecoder(
            [](const sk_sp<SkData>& buffer) {
              return std::make_unique<SinglePixelImageGenerator>();
            },
            100);
      });

  RunEngine(shell.get(), std::move(configuration));
  latch.Wait();
  DestroyShell(std::move(shell));
}

TEST_F(ShellTest, OnServiceProtocolGetSkSLsWorks) {
  fml::ScopedTemporaryDirectory base_dir;
  ASSERT_TRUE(base_dir.fd().is_valid());
  PersistentCache::SetCacheDirectoryPath(base_dir.path());
  PersistentCache::ResetCacheForProcess();

  // Create 2 dummy SkSL cache file IE (base32 encoding of A), II (base32
  // encoding of B) with content x and y.
  std::vector<std::string> components = {
      "flutter_engine", GetFlutterEngineVersion(), "skia", GetSkiaVersion(),
      PersistentCache::kSkSLSubdirName};
  auto sksl_dir = fml::CreateDirectory(base_dir.fd(), components,
                                       fml::FilePermission::kReadWrite);
  const std::string x_key_str = "A";
  const std::string x_value_str = "x";
  sk_sp<SkData> x_key =
      SkData::MakeWithCopy(x_key_str.data(), x_key_str.size());
  sk_sp<SkData> x_value =
      SkData::MakeWithCopy(x_value_str.data(), x_value_str.size());
  auto x_data = PersistentCache::BuildCacheObject(*x_key, *x_value);

  const std::string y_key_str = "B";
  const std::string y_value_str = "y";
  sk_sp<SkData> y_key =
      SkData::MakeWithCopy(y_key_str.data(), y_key_str.size());
  sk_sp<SkData> y_value =
      SkData::MakeWithCopy(y_value_str.data(), y_value_str.size());
  auto y_data = PersistentCache::BuildCacheObject(*y_key, *y_value);

  ASSERT_TRUE(fml::WriteAtomically(sksl_dir, "x_cache", *x_data));
  ASSERT_TRUE(fml::WriteAtomically(sksl_dir, "y_cache", *y_data));

  Settings settings = CreateSettingsForFixture();
  std::unique_ptr<Shell> shell = CreateShell(settings);
  ServiceProtocol::Handler::ServiceProtocolMap empty_params;
  rapidjson::Document document;
  OnServiceProtocol(shell.get(), ServiceProtocolEnum::kGetSkSLs,
                    shell->GetTaskRunners().GetIOTaskRunner(), empty_params,
                    &document);
  rapidjson::StringBuffer buffer;
  rapidjson::Writer<rapidjson::StringBuffer> writer(buffer);
  document.Accept(writer);
  DestroyShell(std::move(shell));

  const std::string expected_json1 =
      "{\"type\":\"GetSkSLs\",\"SkSLs\":{\"II\":\"eQ==\",\"IE\":\"eA==\"}}";
  const std::string expected_json2 =
      "{\"type\":\"GetSkSLs\",\"SkSLs\":{\"IE\":\"eA==\",\"II\":\"eQ==\"}}";
  bool json_is_expected = (expected_json1 == buffer.GetString()) ||
                          (expected_json2 == buffer.GetString());
  ASSERT_TRUE(json_is_expected) << buffer.GetString() << " is not equal to "
                                << expected_json1 << " or " << expected_json2;
}

TEST_F(ShellTest, RasterizerScreenshot) {
  Settings settings = CreateSettingsForFixture();
  auto configuration = RunConfiguration::InferFromSettings(settings);
  auto task_runner = CreateNewThread();
  TaskRunners task_runners("test", task_runner, task_runner, task_runner,
                           task_runner);
  std::unique_ptr<Shell> shell = CreateShell(settings, task_runners);

  ASSERT_TRUE(ValidateShell(shell.get()));
  PlatformViewNotifyCreated(shell.get());

  RunEngine(shell.get(), std::move(configuration));

  auto latch = std::make_shared<fml::AutoResetWaitableEvent>();

  PumpOneFrame(shell.get());

  fml::TaskRunner::RunNowOrPostTask(
      shell->GetTaskRunners().GetRasterTaskRunner(), [&shell, &latch]() {
        Rasterizer::Screenshot screenshot =
            shell->GetRasterizer()->ScreenshotLastLayerTree(
                Rasterizer::ScreenshotType::CompressedImage, true);
        EXPECT_NE(screenshot.data, nullptr);

        latch->Signal();
      });
  latch->Wait();
  DestroyShell(std::move(shell), task_runners);
}

TEST_F(ShellTest, RasterizerMakeRasterSnapshot) {
  Settings settings = CreateSettingsForFixture();
  auto configuration = RunConfiguration::InferFromSettings(settings);
  auto task_runner = CreateNewThread();
  TaskRunners task_runners("test", task_runner, task_runner, task_runner,
                           task_runner);
  std::unique_ptr<Shell> shell = CreateShell(settings, task_runners);

  ASSERT_TRUE(ValidateShell(shell.get()));
  PlatformViewNotifyCreated(shell.get());

  RunEngine(shell.get(), std::move(configuration));

  auto latch = std::make_shared<fml::AutoResetWaitableEvent>();

  PumpOneFrame(shell.get());

  fml::TaskRunner::RunNowOrPostTask(
      shell->GetTaskRunners().GetRasterTaskRunner(), [&shell, &latch]() {
        SnapshotDelegate* delegate =
            reinterpret_cast<Rasterizer*>(shell->GetRasterizer().get());
        sk_sp<DlImage> image = delegate->MakeRasterSnapshot(
            MakeSizedDisplayList(50, 50), SkISize::Make(50, 50));
        EXPECT_NE(image, nullptr);

        latch->Signal();
      });
  latch->Wait();
  DestroyShell(std::move(shell), task_runners);
}

TEST_F(ShellTest, OnServiceProtocolEstimateRasterCacheMemoryWorks) {
  Settings settings = CreateSettingsForFixture();
  std::unique_ptr<Shell> shell = CreateShell(settings);

  // 1. Construct a picture and a picture layer to be raster cached.
  sk_sp<DisplayList> display_list = MakeSizedDisplayList(10, 10);
  auto display_list_layer = std::make_shared<DisplayListLayer>(
      SkPoint::Make(0, 0), MakeSizedDisplayList(100, 100), false, false);
  display_list_layer->set_paint_bounds(SkRect::MakeWH(100, 100));

  // 2. Rasterize the picture and the picture layer in the raster cache.
  std::promise<bool> rasterized;

  shell->GetTaskRunners().GetRasterTaskRunner()->PostTask(
      [&shell, &rasterized, &display_list, &display_list_layer] {
        std::vector<RasterCacheItem*> raster_cache_items;
        auto* compositor_context = shell->GetRasterizer()->compositor_context();
        auto& raster_cache = compositor_context->raster_cache();

        LayerStateStack state_stack;
        FixedRefreshRateStopwatch raster_time;
        FixedRefreshRateStopwatch ui_time;
        PaintContext paint_context = {
            // clang-format off
            .state_stack                   = state_stack,
            .canvas                        = nullptr,
            .gr_context                    = nullptr,
            .dst_color_space               = nullptr,
            .view_embedder                 = nullptr,
            .raster_time                   = raster_time,
            .ui_time                       = ui_time,
            .texture_registry              = nullptr,
            .raster_cache                  = &raster_cache,
            // clang-format on
        };

        PrerollContext preroll_context = {
            // clang-format off
            .raster_cache                  = &raster_cache,
            .gr_context                    = nullptr,
            .view_embedder                 = nullptr,
            .state_stack                   = state_stack,
            .dst_color_space               = nullptr,
            .surface_needs_readback        = false,
            .raster_time                   = raster_time,
            .ui_time                       = ui_time,
            .texture_registry              = nullptr,
            .has_platform_view             = false,
            .has_texture_layer             = false,
            .raster_cached_entries         = &raster_cache_items,
            // clang-format on
        };

        // 2.1. Rasterize the picture. Call Draw multiple times to pass the
        // access threshold (default to 3) so a cache can be generated.
        MockCanvas dummy_canvas;
        DlPaint paint;
        bool picture_cache_generated;
        DisplayListRasterCacheItem display_list_raster_cache_item(
            display_list, SkPoint(), true, false);
        for (int i = 0; i < 4; i += 1) {
          SkMatrix matrix = SkMatrix::I();
          state_stack.set_preroll_delegate(matrix);
          display_list_raster_cache_item.PrerollSetup(&preroll_context, matrix);
          display_list_raster_cache_item.PrerollFinalize(&preroll_context,
                                                         matrix);
          picture_cache_generated =
              display_list_raster_cache_item.need_caching();
          state_stack.set_delegate(&dummy_canvas);
          display_list_raster_cache_item.TryToPrepareRasterCache(paint_context);
          display_list_raster_cache_item.Draw(paint_context, &dummy_canvas,
                                              &paint);
        }
        ASSERT_TRUE(picture_cache_generated);

        // 2.2. Rasterize the picture layer.
        LayerRasterCacheItem layer_raster_cache_item(display_list_layer.get());
        state_stack.set_preroll_delegate(SkMatrix::I());
        layer_raster_cache_item.PrerollSetup(&preroll_context, SkMatrix::I());
        layer_raster_cache_item.PrerollFinalize(&preroll_context,
                                                SkMatrix::I());
        state_stack.set_delegate(&dummy_canvas);
        layer_raster_cache_item.TryToPrepareRasterCache(paint_context);
        layer_raster_cache_item.Draw(paint_context, &dummy_canvas, &paint);
        rasterized.set_value(true);
      });
  rasterized.get_future().wait();

  // 3. Call the service protocol and check its output.
  ServiceProtocol::Handler::ServiceProtocolMap empty_params;
  rapidjson::Document document;
  OnServiceProtocol(
      shell.get(), ServiceProtocolEnum::kEstimateRasterCacheMemory,
      shell->GetTaskRunners().GetRasterTaskRunner(), empty_params, &document);
  rapidjson::StringBuffer buffer;
  rapidjson::Writer<rapidjson::StringBuffer> writer(buffer);
  document.Accept(writer);
  std::string expected_json =
      "{\"type\":\"EstimateRasterCacheMemory\",\"layerBytes\":40024,\"picture"
      "Bytes\":424}";
  std::string actual_json = buffer.GetString();
  ASSERT_EQ(actual_json, expected_json);

  DestroyShell(std::move(shell));
}

// ktz
TEST_F(ShellTest, OnServiceProtocolRenderFrameWithRasterStatsWorks) {
  auto settings = CreateSettingsForFixture();
  std::unique_ptr<Shell> shell = CreateShell(settings);

  // Create the surface needed by rasterizer
  PlatformViewNotifyCreated(shell.get());

  auto configuration = RunConfiguration::InferFromSettings(settings);
  configuration.SetEntrypoint("scene_with_red_box");

  RunEngine(shell.get(), std::move(configuration));
  PumpOneFrame(shell.get());

  ServiceProtocol::Handler::ServiceProtocolMap empty_params;
  rapidjson::Document document;
  OnServiceProtocol(
      shell.get(), ServiceProtocolEnum::kRenderFrameWithRasterStats,
      shell->GetTaskRunners().GetRasterTaskRunner(), empty_params, &document);
  rapidjson::StringBuffer buffer;
  rapidjson::Writer<rapidjson::StringBuffer> writer(buffer);
  document.Accept(writer);

  // It would be better to parse out the json and check for the validity of
  // fields. Below checks approximate what needs to be checked, this can not be
  // an exact check since duration will not exactly match.
#ifdef SHELL_ENABLE_METAL
  std::string expected_json =
      "\"snapshot\":[137,80,78,71,13,10,26,10,0,0,0,13,73,72,68,82,0,0,3,32,0,"
      "0,2,88,8,6,0,0,0,154,118,130,112,0,0,0,1,115,82,71,66,0,174,206,28,233,"
      "0,0,0,4,115,66,73,84,8,8,8,8,124,8,100,136,0,0,7,103,73,68,65,84,120,"
      "156,237,206,65,13,192,48,0,3,177,211,248,115,78,73,172,234,199,70,224,"
      "86,91,45,0,0,128,203,190,215,1,0,0,0,0,0,0,0,0,0,0,0,0,0,0,0,0,0,0,0,0,"
      "0,0,0,0,0,0,0,0,0,0,0,0,0,0,0,0,0,0,0,0,0,0,0,0,0,0,0,0,0,0,0,0,0,0,0,0,"
      "0,0,0,0,0,0,0,0,0,0,0,0,0,0,0,0,0,0,0,0,0,0,0,0,0,0,0,0,0,0,0,0,0,0,0,0,"
      "0,0,0,0,0,0,0,0,0,0,0,0,0,0,0,0,0,0,0,0,0,0,0,0,0,0,0,0,0,0,0,0,0,0,0,0,"
      "0,0,0,0,0,0,0,0,0,0,0,0,0,0,0,0,0,0,0,0,0,0,0,0,0,0,0,0,0,0,0,0,0,0,0,0,"
      "0,0,0,0,0,0,0,0,0,0,0,0,0,0,0,0,0,0,0,0,0,0,0,0,0,0,0,0,0,0,0,0,0,0,0,0,"
      "0,0,0,0,0,0,0,0,0,0,0,0,0,0,0,0,0,0,0,0,0,0,0,0,0,0,0,0,0,0,0,0,0,0,0,0,"
      "0,0,0,0,0,0,0,0,0,0,0,0,0,0,0,0,0,0,0,0,0,0,0,0,0,0,0,0,0,0,0,0,0,0,0,0,"
      "0,0,0,0,0,0,0,0,0,0,0,0,0,0,0,0,0,0,0,0,0,0,0,0,0,0,0,0,0,0,0,0,0,0,0,0,"
      "0,0,0,0,0,0,0,0,0,0,0,0,0,0,0,0,0,0,0,0,0,0,0,0,0,0,0,0,0,0,0,0,0,0,0,0,"
      "0,0,0,0,0,0,0,0,0,0,0,0,0,0,0,0,0,0,0,0,0,0,0,0,0,0,0,0,0,0,0,0,0,0,0,0,"
      "0,0,0,0,0,0,0,0,0,0,0,0,0,0,0,0,0,0,0,0,0,0,0,0,0,0,0,0,0,0,0,0,0,0,0,0,"
      "0,0,0,0,0,0,0,0,0,0,0,0,0,0,0,0,0,0,0,0,0,0,0,0,0,0,0,0,0,0,0,0,0,0,0,0,"
      "0,0,0,0,0,0,0,0,0,0,0,0,0,0,0,0,0,0,0,0,0,0,0,0,0,0,0,0,0,0,0,0,0,0,0,0,"
      "0,0,0,0,0,0,0,0,0,0,0,0,0,0,0,0,0,0,0,0,0,0,0,0,0,0,0,0,0,0,0,0,0,0,0,0,"
      "0,0,0,0,0,0,0,0,0,0,0,0,0,0,0,0,0,0,0,0,0,0,0,0,0,0,0,0,0,0,0,0,0,0,0,0,"
      "0,0,0,0,0,0,0,0,0,0,0,0,0,0,0,0,0,0,0,0,0,0,0,0,0,0,0,0,0,0,0,0,0,0,0,0,"
      "0,0,0,0,0,0,0,0,0,0,0,0,0,0,0,0,0,0,0,0,0,0,0,0,0,0,0,0,0,0,0,0,0,0,0,0,"
      "0,0,0,0,0,0,0,0,0,0,0,0,0,0,0,0,0,0,0,0,0,0,0,0,0,0,0,0,0,0,0,0,0,0,0,0,"
      "0,0,0,0,0,0,0,0,0,0,0,0,0,0,0,0,0,0,0,0,0,0,0,0,0,0,0,0,0,0,0,0,0,0,0,0,"
      "0,0,0,0,0,0,0,0,0,0,0,0,0,0,0,0,0,0,0,0,0,0,0,0,0,0,0,0,0,0,0,0,0,0,0,0,"
      "0,0,0,0,0,0,0,0,0,0,0,0,0,0,0,0,0,0,0,0,0,0,0,0,0,0,0,0,0,0,0,0,0,0,0,0,"
      "0,0,0,0,0,0,0,0,0,0,0,0,0,0,0,0,0,0,0,0,0,0,0,0,0,0,0,0,0,0,0,0,0,0,0,0,"
      "0,0,0,0,0,0,0,0,0,0,0,0,0,0,0,0,0,0,0,0,0,0,0,0,0,0,0,0,0,0,0,0,0,0,0,0,"
      "0,0,0,0,0,0,0,0,0,0,0,0,0,0,0,0,0,0,0,0,0,0,0,0,0,0,0,0,0,0,0,0,0,0,0,0,"
      "0,0,0,0,0,0,0,0,0,0,0,0,0,0,0,0,0,0,0,0,0,0,0,0,0,0,0,0,0,0,0,0,0,0,0,0,"
      "0,0,0,0,0,0,0,0,0,0,0,0,0,0,0,0,0,0,0,0,0,0,0,0,0,0,0,0,0,0,0,0,0,0,0,0,"
      "0,0,0,0,0,0,0,0,0,0,0,0,0,0,0,0,0,0,0,0,0,0,0,0,0,0,0,0,0,0,0,0,0,0,0,0,"
      "0,0,0,0,0,0,0,0,0,0,0,0,0,0,0,0,0,0,0,0,0,0,0,0,0,0,0,0,0,0,0,0,0,0,0,0,"
      "0,0,0,0,0,0,0,0,0,0,0,0,0,0,0,0,0,0,0,0,0,0,0,0,0,0,0,0,0,0,0,0,0,0,0,0,"
      "0,0,0,0,0,0,0,0,0,0,0,0,0,0,0,0,0,0,0,0,0,0,0,0,0,0,0,0,0,0,0,0,0,0,0,0,"
      "0,0,0,0,0,0,0,0,0,0,0,0,0,0,0,0,0,0,0,0,0,0,0,0,0,0,0,0,0,0,0,0,0,0,0,0,"
      "0,0,0,0,0,0,0,0,0,0,0,0,0,0,0,0,0,0,0,0,0,0,0,0,0,0,0,0,0,0,0,0,0,0,0,0,"
      "0,0,0,0,0,0,0,0,0,0,0,0,0,0,0,0,0,0,0,0,0,0,0,0,0,0,0,0,0,0,0,0,0,0,0,0,"
      "0,0,0,0,0,0,0,0,0,0,0,0,0,0,0,0,0,0,0,0,0,0,0,0,0,0,0,0,0,0,0,0,0,0,0,0,"
      "0,0,0,0,0,0,0,0,0,0,0,0,0,0,0,0,0,0,0,0,0,0,0,0,0,0,0,0,0,0,0,0,0,0,0,0,"
      "0,0,0,0,0,0,0,0,0,0,0,0,0,0,0,0,0,0,0,0,0,0,0,0,0,0,0,0,0,0,0,0,0,0,0,0,"
      "0,0,0,0,0,0,0,0,0,0,0,0,0,0,0,0,0,0,0,0,0,0,0,0,0,0,0,0,0,0,0,0,0,0,0,0,"
      "0,0,0,0,0,0,0,0,0,0,0,0,0,0,0,0,0,0,0,0,0,0,0,0,0,0,0,0,0,0,0,0,0,0,0,0,"
      "0,0,0,0,0,0,0,0,0,0,0,0,0,0,0,0,0,0,0,0,0,0,0,0,0,0,0,0,0,0,0,0,0,0,0,0,"
      "0,0,0,0,0,0,0,0,0,0,0,0,0,0,0,0,0,0,0,0,0,0,0,0,0,0,0,0,0,0,0,0,0,0,0,0,"
      "0,0,0,0,0,0,0,0,0,0,0,0,0,0,0,0,0,0,0,0,0,0,0,0,0,0,0,0,0,0,0,0,0,0,0,0,"
      "0,0,0,0,0,0,0,0,0,0,0,0,0,0,0,0,0,0,0,0,0,0,0,0,0,0,0,0,0,0,0,0,0,0,0,0,"
      "0,0,0,0,0,0,0,0,0,0,0,0,0,0,0,0,0,0,0,0,0,0,0,0,0,0,0,0,0,0,0,0,0,0,0,0,"
      "0,0,0,0,0,0,0,0,0,0,0,0,0,0,0,0,0,0,0,0,0,0,0,0,0,0,0,0,0,0,0,0,0,0,0,0,"
      "0,0,0,0,0,0,0,0,0,0,0,0,0,0,0,0,0,0,0,0,0,0,0,0,0,0,0,0,0,0,0,0,0,0,0,0,"
      "0,0,0,0,0,0,0,0,0,0,0,0,0,0,0,0,0,0,0,0,0,0,0,0,0,0,0,0,0,0,0,0,0,0,0,0,"
      "0,0,0,0,0,0,0,0,0,0,0,0,0,0,0,0,0,0,0,0,0,0,0,0,0,0,0,0,0,0,0,0,0,0,0,0,"
      "0,0,0,0,0,0,0,0,0,0,0,0,0,0,0,0,0,0,0,0,0,0,0,0,0,0,0,0,0,0,0,0,0,0,0,0,"
      "0,0,0,0,0,0,0,0,0,0,0,0,0,0,0,0,0,0,0,0,0,0,0,0,0,0,0,0,0,0,0,0,0,0,0,0,"
      "0,0,0,0,0,0,0,0,0,0,0,0,0,0,0,0,0,0,0,0,0,0,0,0,0,0,0,0,0,0,0,0,0,0,0,0,"
      "0,0,0,0,0,0,0,0,0,0,0,0,0,0,0,0,0,0,0,0,0,0,0,0,0,0,0,0,0,0,0,0,0,0,0,0,"
      "0,224,47,7,195,182,3,255,101,111,186,90,0,0,0,0,73,69,78,68,174,66,96,"
      "130]";
#else
  std::string expected_json =
      "\"snapshot\":[137,80,78,71,13,10,26,10,0,"
      "0,0,13,73,72,68,82,0,0,0,1,0,0,0,1,8,6,0,0,0,31,21,196,137,0,0,0,1,115,"
      "82,71,66,0,174,206,28,233,0,0,0,4,115,66,73,84,8,8,8,8,124,8,100,136,0,"
      "0,0,13,73,68,65,84,8,153,99,248,207,192,240,31,0,5,0,1,255,171,206,54,"
      "137,0,0,0,0,73,69,78,68,174,66,96,130]";
#endif
  std::string actual_json = buffer.GetString();

  EXPECT_THAT(actual_json, ::testing::HasSubstr(expected_json));
  EXPECT_THAT(actual_json,
              ::testing::HasSubstr("{\"type\":\"RenderFrameWithRasterStats\""));
  EXPECT_THAT(actual_json, ::testing::HasSubstr("\"duration_micros\""));

  PlatformViewNotifyDestroyed(shell.get());
  DestroyShell(std::move(shell));
}

// TODO(https://github.com/flutter/flutter/issues/100273): Disabled due to
// flakiness.
// TODO(https://github.com/flutter/flutter/issues/100299): Fix it when
// re-enabling.
TEST_F(ShellTest, DISABLED_DiscardLayerTreeOnResize) {
  auto settings = CreateSettingsForFixture();

  SkISize wrong_size = SkISize::Make(400, 100);
  SkISize expected_size = SkISize::Make(400, 200);

  fml::AutoResetWaitableEvent end_frame_latch;
  auto end_frame_callback =
      [&](bool should_merge_thread,
          const fml::RefPtr<fml::RasterThreadMerger>& raster_thread_merger) {
        end_frame_latch.Signal();
      };
  auto external_view_embedder = std::make_shared<ShellTestExternalViewEmbedder>(
      std::move(end_frame_callback), PostPrerollResult::kSuccess, false);
  std::unique_ptr<Shell> shell = CreateShell({
      .settings = settings,
      .platform_view_create_callback = ShellTestPlatformViewBuilder({
          .shell_test_external_view_embedder = external_view_embedder,
      }),
  });

  // Create the surface needed by rasterizer
  PlatformViewNotifyCreated(shell.get());

  fml::TaskRunner::RunNowOrPostTask(
      shell->GetTaskRunners().GetPlatformTaskRunner(),
      [&shell, &expected_size]() {
        shell->GetPlatformView()->SetViewportMetrics(
<<<<<<< HEAD
            kDefaultViewId,
=======
            kImplicitViewId,
>>>>>>> 09c6ce42
            {1.0, static_cast<double>(expected_size.width()),
             static_cast<double>(expected_size.height()), 22, 0});
      });

  auto configuration = RunConfiguration::InferFromSettings(settings);
  configuration.SetEntrypoint("emptyMain");

  RunEngine(shell.get(), std::move(configuration));

  PumpOneFrame(shell.get(), static_cast<double>(wrong_size.width()),
               static_cast<double>(wrong_size.height()));
  end_frame_latch.Wait();
  // Wrong size, no frames are submitted.
  ASSERT_EQ(0, external_view_embedder->GetSubmittedFrameCount());

  PumpOneFrame(shell.get(), static_cast<double>(expected_size.width()),
               static_cast<double>(expected_size.height()));
  end_frame_latch.Wait();
  // Expected size, 1 frame submitted.
  ASSERT_EQ(1, external_view_embedder->GetSubmittedFrameCount());
  ASSERT_EQ(expected_size, external_view_embedder->GetLastSubmittedFrameSize());

  PlatformViewNotifyDestroyed(shell.get());
  DestroyShell(std::move(shell));
}

// TODO(https://github.com/flutter/flutter/issues/100273): Disabled due to
// flakiness.
// TODO(https://github.com/flutter/flutter/issues/100299): Fix it when
// re-enabling.
TEST_F(ShellTest, DISABLED_DiscardResubmittedLayerTreeOnResize) {
  auto settings = CreateSettingsForFixture();

  SkISize origin_size = SkISize::Make(400, 100);
  SkISize new_size = SkISize::Make(400, 200);

  fml::AutoResetWaitableEvent end_frame_latch;

  fml::AutoResetWaitableEvent resize_latch;

  std::shared_ptr<ShellTestExternalViewEmbedder> external_view_embedder;
  fml::RefPtr<fml::RasterThreadMerger> raster_thread_merger_ref;
  auto end_frame_callback =
      [&](bool should_merge_thread,
          const fml::RefPtr<fml::RasterThreadMerger>& raster_thread_merger) {
        if (!raster_thread_merger_ref) {
          raster_thread_merger_ref = raster_thread_merger;
        }
        if (should_merge_thread) {
          raster_thread_merger->MergeWithLease(10);
          external_view_embedder->UpdatePostPrerollResult(
              PostPrerollResult::kSuccess);
        }
        end_frame_latch.Signal();

        if (should_merge_thread) {
          resize_latch.Wait();
        }
      };

  external_view_embedder = std::make_shared<ShellTestExternalViewEmbedder>(
      std::move(end_frame_callback), PostPrerollResult::kResubmitFrame, true);

  std::unique_ptr<Shell> shell = CreateShell({
      .settings = settings,
      .platform_view_create_callback = ShellTestPlatformViewBuilder({
          .shell_test_external_view_embedder = external_view_embedder,
      }),
  });

  // Create the surface needed by rasterizer
  PlatformViewNotifyCreated(shell.get());

  fml::TaskRunner::RunNowOrPostTask(
      shell->GetTaskRunners().GetPlatformTaskRunner(),
      [&shell, &origin_size]() {
        shell->GetPlatformView()->SetViewportMetrics(
<<<<<<< HEAD
            kDefaultViewId, {1.0, static_cast<double>(origin_size.width()),
                             static_cast<double>(origin_size.height()), 22, 0});
=======
            kImplicitViewId,
            {1.0, static_cast<double>(origin_size.width()),
             static_cast<double>(origin_size.height()), 22, 0});
>>>>>>> 09c6ce42
      });

  auto configuration = RunConfiguration::InferFromSettings(settings);
  configuration.SetEntrypoint("emptyMain");

  RunEngine(shell.get(), std::move(configuration));

  PumpOneFrame(shell.get(), static_cast<double>(origin_size.width()),
               static_cast<double>(origin_size.height()));

  end_frame_latch.Wait();
  ASSERT_EQ(0, external_view_embedder->GetSubmittedFrameCount());

  fml::TaskRunner::RunNowOrPostTask(
      shell->GetTaskRunners().GetPlatformTaskRunner(),
      [&shell, &new_size, &resize_latch]() {
        shell->GetPlatformView()->SetViewportMetrics(
<<<<<<< HEAD
            kDefaultViewId, {1.0, static_cast<double>(new_size.width()),
                             static_cast<double>(new_size.height()), 22, 0});
=======
            kImplicitViewId, {1.0, static_cast<double>(new_size.width()),
                              static_cast<double>(new_size.height()), 22, 0});
>>>>>>> 09c6ce42
        resize_latch.Signal();
      });

  end_frame_latch.Wait();

  // The frame resubmitted with origin size should be discarded after the
  // viewport metrics changed.
  ASSERT_EQ(0, external_view_embedder->GetSubmittedFrameCount());

  // Threads will be merged at the end of this frame.
  PumpOneFrame(shell.get(), static_cast<double>(new_size.width()),
               static_cast<double>(new_size.height()));

  end_frame_latch.Wait();
  ASSERT_TRUE(raster_thread_merger_ref->IsMerged());
  ASSERT_EQ(1, external_view_embedder->GetSubmittedFrameCount());
  ASSERT_EQ(new_size, external_view_embedder->GetLastSubmittedFrameSize());

  PlatformViewNotifyDestroyed(shell.get());
  DestroyShell(std::move(shell));
}

TEST_F(ShellTest, IgnoresInvalidMetrics) {
  fml::AutoResetWaitableEvent latch;
  double last_device_pixel_ratio;
  double last_width;
  double last_height;
  auto native_report_device_pixel_ratio = [&](Dart_NativeArguments args) {
    auto dpr_handle = Dart_GetNativeArgument(args, 0);
    ASSERT_TRUE(Dart_IsDouble(dpr_handle));
    Dart_DoubleValue(dpr_handle, &last_device_pixel_ratio);
    ASSERT_FALSE(last_device_pixel_ratio == 0.0);

    auto width_handle = Dart_GetNativeArgument(args, 1);
    ASSERT_TRUE(Dart_IsDouble(width_handle));
    Dart_DoubleValue(width_handle, &last_width);
    ASSERT_FALSE(last_width == 0.0);

    auto height_handle = Dart_GetNativeArgument(args, 2);
    ASSERT_TRUE(Dart_IsDouble(height_handle));
    Dart_DoubleValue(height_handle, &last_height);
    ASSERT_FALSE(last_height == 0.0);

    latch.Signal();
  };

  Settings settings = CreateSettingsForFixture();
  auto task_runner = CreateNewThread();
  TaskRunners task_runners("test", task_runner, task_runner, task_runner,
                           task_runner);

  AddNativeCallback("ReportMetrics",
                    CREATE_NATIVE_ENTRY(native_report_device_pixel_ratio));

  std::unique_ptr<Shell> shell = CreateShell(settings, task_runners);

  auto configuration = RunConfiguration::InferFromSettings(settings);
  configuration.SetEntrypoint("reportMetrics");

  RunEngine(shell.get(), std::move(configuration));

  task_runner->PostTask([&]() {
<<<<<<< HEAD
    shell->GetPlatformView()->SetViewportMetrics(kDefaultViewId,
                                                 {0.0, 400, 200, 22, 0});
    task_runner->PostTask([&]() {
      shell->GetPlatformView()->SetViewportMetrics(kDefaultViewId,
                                                   {0.8, 0.0, 200, 22, 0});
      task_runner->PostTask([&]() {
        shell->GetPlatformView()->SetViewportMetrics(kDefaultViewId,
=======
    // This one is invalid for having 0 pixel ratio.
    shell->GetPlatformView()->SetViewportMetrics(kImplicitViewId,
                                                 {0.0, 400, 200, 22, 0});
    task_runner->PostTask([&]() {
      // This one is invalid for having 0 width.
      shell->GetPlatformView()->SetViewportMetrics(kImplicitViewId,
                                                   {0.8, 0.0, 200, 22, 0});
      task_runner->PostTask([&]() {
        // This one is invalid for having 0 height.
        shell->GetPlatformView()->SetViewportMetrics(kImplicitViewId,
>>>>>>> 09c6ce42
                                                     {0.8, 400, 0.0, 22, 0});
        task_runner->PostTask([&]() {
          // This one makes it through.
          shell->GetPlatformView()->SetViewportMetrics(
<<<<<<< HEAD
              kDefaultViewId, {0.8, 400, 200.0, 22, 0});
=======
              kImplicitViewId, {0.8, 400, 200.0, 22, 0});
>>>>>>> 09c6ce42
        });
      });
    });
  });
  latch.Wait();
  ASSERT_EQ(last_device_pixel_ratio, 0.8);
  ASSERT_EQ(last_width, 400.0);
  ASSERT_EQ(last_height, 200.0);
  latch.Reset();

  task_runner->PostTask([&]() {
<<<<<<< HEAD
    shell->GetPlatformView()->SetViewportMetrics(kDefaultViewId,
=======
    shell->GetPlatformView()->SetViewportMetrics(kImplicitViewId,
>>>>>>> 09c6ce42
                                                 {1.2, 600, 300, 22, 0});
  });
  latch.Wait();
  ASSERT_EQ(last_device_pixel_ratio, 1.2);
  ASSERT_EQ(last_width, 600.0);
  ASSERT_EQ(last_height, 300.0);

  DestroyShell(std::move(shell), task_runners);
}

TEST_F(ShellTest, IgnoresMetricsUpdateToInvalidView) {
  fml::AutoResetWaitableEvent latch;
  double last_device_pixel_ratio;
  // This callback will be called whenever any view's metrics change.
  auto native_report_device_pixel_ratio = [&](Dart_NativeArguments args) {
    // The correct call will have a DPR of 3.
    auto dpr_handle = Dart_GetNativeArgument(args, 0);
    ASSERT_TRUE(Dart_IsDouble(dpr_handle));
    Dart_DoubleValue(dpr_handle, &last_device_pixel_ratio);
    ASSERT_TRUE(last_device_pixel_ratio > 2.5);

    latch.Signal();
  };

  Settings settings = CreateSettingsForFixture();
  auto task_runner = CreateNewThread();
  TaskRunners task_runners("test", task_runner, task_runner, task_runner,
                           task_runner);

  AddNativeCallback("ReportMetrics",
                    CREATE_NATIVE_ENTRY(native_report_device_pixel_ratio));

  std::unique_ptr<Shell> shell = CreateShell(settings, task_runners);

  auto configuration = RunConfiguration::InferFromSettings(settings);
  configuration.SetEntrypoint("reportMetrics");

  RunEngine(shell.get(), std::move(configuration));

  task_runner->PostTask([&]() {
    // This one is invalid for having an nonexistent view ID.
    // Also, it has a DPR of 2.0 for detection.
    shell->GetPlatformView()->SetViewportMetrics(2, {2.0, 400, 200, 22, 0});
    task_runner->PostTask([&]() {
      // This one is valid with DPR 3.0.
      shell->GetPlatformView()->SetViewportMetrics(kImplicitViewId,
                                                   {3.0, 400, 200, 22, 0});
    });
  });
  latch.Wait();
  ASSERT_EQ(last_device_pixel_ratio, 3.0);
  latch.Reset();

  DestroyShell(std::move(shell), task_runners);
}

TEST_F(ShellTest, OnServiceProtocolSetAssetBundlePathWorks) {
  Settings settings = CreateSettingsForFixture();
  std::unique_ptr<Shell> shell = CreateShell(settings);
  RunConfiguration configuration =
      RunConfiguration::InferFromSettings(settings);
  configuration.SetEntrypoint("canAccessResourceFromAssetDir");

  // Verify isolate can load a known resource with the
  // default asset directory - kernel_blob.bin
  fml::AutoResetWaitableEvent latch;

  // Callback used to signal whether the resource was loaded successfully.
  bool can_access_resource = false;
  auto native_can_access_resource = [&can_access_resource,
                                     &latch](Dart_NativeArguments args) {
    Dart_Handle exception = nullptr;
    can_access_resource =
        tonic::DartConverter<bool>::FromArguments(args, 0, exception);
    latch.Signal();
  };
  AddNativeCallback("NotifyCanAccessResource",
                    CREATE_NATIVE_ENTRY(native_can_access_resource));

  // Callback used to delay the asset load until after the service
  // protocol method has finished.
  auto native_notify_set_asset_bundle_path =
      [&shell](Dart_NativeArguments args) {
        // Update the asset directory to a bonus path.
        ServiceProtocol::Handler::ServiceProtocolMap params;
        params["assetDirectory"] = "assetDirectory";
        rapidjson::Document document;
        OnServiceProtocol(shell.get(), ServiceProtocolEnum::kSetAssetBundlePath,
                          shell->GetTaskRunners().GetUITaskRunner(), params,
                          &document);
        rapidjson::StringBuffer buffer;
        rapidjson::Writer<rapidjson::StringBuffer> writer(buffer);
        document.Accept(writer);
      };
  AddNativeCallback("NotifySetAssetBundlePath",
                    CREATE_NATIVE_ENTRY(native_notify_set_asset_bundle_path));

  RunEngine(shell.get(), std::move(configuration));

  latch.Wait();
  ASSERT_TRUE(can_access_resource);

  DestroyShell(std::move(shell));
}

TEST_F(ShellTest, EngineRootIsolateLaunchesDontTakeVMDataSettings) {
  ASSERT_FALSE(DartVMRef::IsInstanceRunning());
  // Make sure the shell launch does not kick off the creation of the VM
  // instance by already creating one upfront.
  auto vm_settings = CreateSettingsForFixture();
  auto vm_ref = DartVMRef::Create(vm_settings);
  ASSERT_TRUE(DartVMRef::IsInstanceRunning());

  auto settings = vm_settings;
  fml::AutoResetWaitableEvent isolate_create_latch;
  settings.root_isolate_create_callback = [&](const auto& isolate) {
    isolate_create_latch.Signal();
  };
  auto shell = CreateShell(settings);
  ASSERT_TRUE(ValidateShell(shell.get()));
  auto configuration = RunConfiguration::InferFromSettings(settings);
  ASSERT_TRUE(configuration.IsValid());
  RunEngine(shell.get(), std::move(configuration));
  ASSERT_TRUE(DartVMRef::IsInstanceRunning());
  DestroyShell(std::move(shell));
  isolate_create_latch.Wait();
}

TEST_F(ShellTest, AssetManagerSingle) {
  fml::ScopedTemporaryDirectory asset_dir;
  fml::UniqueFD asset_dir_fd = fml::OpenDirectory(
      asset_dir.path().c_str(), false, fml::FilePermission::kRead);

  std::string filename = "test_name";
  std::string content = "test_content";

  bool success = fml::WriteAtomically(asset_dir_fd, filename.c_str(),
                                      fml::DataMapping(content));
  ASSERT_TRUE(success);

  AssetManager asset_manager;
  asset_manager.PushBack(
      std::make_unique<DirectoryAssetBundle>(std::move(asset_dir_fd), false));

  auto mapping = asset_manager.GetAsMapping(filename);
  ASSERT_TRUE(mapping != nullptr);

  std::string result(reinterpret_cast<const char*>(mapping->GetMapping()),
                     mapping->GetSize());

  ASSERT_TRUE(result == content);
}

TEST_F(ShellTest, AssetManagerMulti) {
  fml::ScopedTemporaryDirectory asset_dir;
  fml::UniqueFD asset_dir_fd = fml::OpenDirectory(
      asset_dir.path().c_str(), false, fml::FilePermission::kRead);

  std::vector<std::string> filenames = {
      "good0",
      "bad0",
      "good1",
      "bad1",
  };

  for (auto filename : filenames) {
    bool success = fml::WriteAtomically(asset_dir_fd, filename.c_str(),
                                        fml::DataMapping(filename));
    ASSERT_TRUE(success);
  }

  AssetManager asset_manager;
  asset_manager.PushBack(
      std::make_unique<DirectoryAssetBundle>(std::move(asset_dir_fd), false));

  auto mappings = asset_manager.GetAsMappings("(.*)", std::nullopt);
  EXPECT_EQ(mappings.size(), 4u);

  std::vector<std::string> expected_results = {
      "good0",
      "good1",
  };

  mappings = asset_manager.GetAsMappings("(.*)good(.*)", std::nullopt);
  ASSERT_EQ(mappings.size(), expected_results.size());

  for (auto& mapping : mappings) {
    std::string result(reinterpret_cast<const char*>(mapping->GetMapping()),
                       mapping->GetSize());
    EXPECT_NE(
        std::find(expected_results.begin(), expected_results.end(), result),
        expected_results.end());
  }
}

#if defined(OS_FUCHSIA)
TEST_F(ShellTest, AssetManagerMultiSubdir) {
  std::string subdir_path = "subdir";

  fml::ScopedTemporaryDirectory asset_dir;
  fml::UniqueFD asset_dir_fd = fml::OpenDirectory(
      asset_dir.path().c_str(), false, fml::FilePermission::kRead);
  fml::UniqueFD subdir_fd =
      fml::OpenDirectory((asset_dir.path() + "/" + subdir_path).c_str(), true,
                         fml::FilePermission::kReadWrite);

  std::vector<std::string> filenames = {
      "bad0",
      "notgood",  // this is to make sure the pattern (.*)good(.*) only
                  // matches things in the subdirectory
  };

  std::vector<std::string> subdir_filenames = {
      "good0",
      "good1",
      "bad1",
  };

  for (auto filename : filenames) {
    bool success = fml::WriteAtomically(asset_dir_fd, filename.c_str(),
                                        fml::DataMapping(filename));
    ASSERT_TRUE(success);
  }

  for (auto filename : subdir_filenames) {
    bool success = fml::WriteAtomically(subdir_fd, filename.c_str(),
                                        fml::DataMapping(filename));
    ASSERT_TRUE(success);
  }

  AssetManager asset_manager;
  asset_manager.PushBack(
      std::make_unique<DirectoryAssetBundle>(std::move(asset_dir_fd), false));

  auto mappings = asset_manager.GetAsMappings("(.*)", std::nullopt);
  EXPECT_EQ(mappings.size(), 5u);

  mappings = asset_manager.GetAsMappings("(.*)", subdir_path);
  EXPECT_EQ(mappings.size(), 3u);

  std::vector<std::string> expected_results = {
      "good0",
      "good1",
  };

  mappings = asset_manager.GetAsMappings("(.*)good(.*)", subdir_path);
  ASSERT_EQ(mappings.size(), expected_results.size());

  for (auto& mapping : mappings) {
    std::string result(reinterpret_cast<const char*>(mapping->GetMapping()),
                       mapping->GetSize());
    ASSERT_NE(
        std::find(expected_results.begin(), expected_results.end(), result),
        expected_results.end());
  }
}
#endif  // OS_FUCHSIA

TEST_F(ShellTest, Spawn) {
  auto settings = CreateSettingsForFixture();
  auto shell = CreateShell(settings);
  ASSERT_TRUE(ValidateShell(shell.get()));

  auto configuration = RunConfiguration::InferFromSettings(settings);
  ASSERT_TRUE(configuration.IsValid());
  configuration.SetEntrypoint("fixturesAreFunctionalMain");

  auto second_configuration = RunConfiguration::InferFromSettings(settings);
  ASSERT_TRUE(second_configuration.IsValid());
  second_configuration.SetEntrypoint("testCanLaunchSecondaryIsolate");

  const std::string initial_route("/foo");

  fml::AutoResetWaitableEvent main_latch;
  std::string last_entry_point;
  // Fulfill native function for the first Shell's entrypoint.
  AddNativeCallback(
      "SayHiFromFixturesAreFunctionalMain", CREATE_NATIVE_ENTRY([&](auto args) {
        last_entry_point = shell->GetEngine()->GetLastEntrypoint();
        main_latch.Signal();
      }));
  // Fulfill native function for the second Shell's entrypoint.
  fml::CountDownLatch second_latch(2);
  AddNativeCallback(
      // The Dart native function names aren't very consistent but this is
      // just the native function name of the second vm entrypoint in the
      // fixture.
      "NotifyNative",
      CREATE_NATIVE_ENTRY([&](auto args) { second_latch.CountDown(); }));

  RunEngine(shell.get(), std::move(configuration));
  main_latch.Wait();
  ASSERT_TRUE(DartVMRef::IsInstanceRunning());
  // Check first Shell ran the first entrypoint.
  ASSERT_EQ("fixturesAreFunctionalMain", last_entry_point);

  PostSync(
      shell->GetTaskRunners().GetPlatformTaskRunner(),
      [this, &spawner = shell, &second_configuration, &second_latch,
       initial_route]() {
        MockPlatformViewDelegate platform_view_delegate;
        auto spawn = spawner->Spawn(
            std::move(second_configuration), initial_route,
            [&platform_view_delegate](Shell& shell) {
              auto result = std::make_unique<MockPlatformView>(
                  platform_view_delegate, shell.GetTaskRunners());
              ON_CALL(*result, CreateRenderingSurface())
                  .WillByDefault(::testing::Invoke(
                      [] { return std::make_unique<MockSurface>(); }));
              return result;
            },
            [](Shell& shell) { return std::make_unique<Rasterizer>(shell); });
        ASSERT_NE(nullptr, spawn.get());
        ASSERT_TRUE(ValidateShell(spawn.get()));

        PostSync(spawner->GetTaskRunners().GetUITaskRunner(), [&spawn, &spawner,
                                                               initial_route] {
          // Check second shell ran the second entrypoint.
          ASSERT_EQ("testCanLaunchSecondaryIsolate",
                    spawn->GetEngine()->GetLastEntrypoint());
          ASSERT_EQ(initial_route, spawn->GetEngine()->InitialRoute());

          ASSERT_NE(spawner->GetEngine()
                        ->GetRuntimeController()
                        ->GetRootIsolateGroup(),
                    0u);
          ASSERT_EQ(spawner->GetEngine()
                        ->GetRuntimeController()
                        ->GetRootIsolateGroup(),
                    spawn->GetEngine()
                        ->GetRuntimeController()
                        ->GetRootIsolateGroup());
          auto spawner_snapshot_delegate = spawner->GetEngine()
                                               ->GetRuntimeController()
                                               ->GetSnapshotDelegate();
          auto spawn_snapshot_delegate =
              spawn->GetEngine()->GetRuntimeController()->GetSnapshotDelegate();
          PostSync(spawner->GetTaskRunners().GetRasterTaskRunner(),
                   [spawner_snapshot_delegate, spawn_snapshot_delegate] {
                     ASSERT_NE(spawner_snapshot_delegate.get(),
                               spawn_snapshot_delegate.get());
                   });
        });
        PostSync(
            spawner->GetTaskRunners().GetIOTaskRunner(), [&spawner, &spawn] {
              ASSERT_EQ(spawner->GetIOManager()->GetResourceContext().get(),
                        spawn->GetIOManager()->GetResourceContext().get());
            });

        // Before destroying the shell, wait for expectations of the spawned
        // isolate to be met.
        second_latch.Wait();

        DestroyShell(std::move(spawn));
      });

  DestroyShell(std::move(shell));
  ASSERT_FALSE(DartVMRef::IsInstanceRunning());
}

TEST_F(ShellTest, SpawnWithDartEntrypointArgs) {
  auto settings = CreateSettingsForFixture();
  auto shell = CreateShell(settings);
  ASSERT_TRUE(ValidateShell(shell.get()));

  auto configuration = RunConfiguration::InferFromSettings(settings);
  ASSERT_TRUE(configuration.IsValid());
  configuration.SetEntrypoint("canReceiveArgumentsWhenEngineRun");
  const std::vector<std::string> entrypoint_args{"foo", "bar"};
  configuration.SetEntrypointArgs(entrypoint_args);

  auto second_configuration = RunConfiguration::InferFromSettings(settings);
  ASSERT_TRUE(second_configuration.IsValid());
  second_configuration.SetEntrypoint("canReceiveArgumentsWhenEngineSpawn");
  const std::vector<std::string> second_entrypoint_args{"arg1", "arg2"};
  second_configuration.SetEntrypointArgs(second_entrypoint_args);

  const std::string initial_route("/foo");

  fml::AutoResetWaitableEvent main_latch;
  std::string last_entry_point;
  // Fulfill native function for the first Shell's entrypoint.
  AddNativeCallback("NotifyNativeWhenEngineRun",
                    CREATE_NATIVE_ENTRY(([&](Dart_NativeArguments args) {
                      ASSERT_TRUE(tonic::DartConverter<bool>::FromDart(
                          Dart_GetNativeArgument(args, 0)));
                      last_entry_point =
                          shell->GetEngine()->GetLastEntrypoint();
                      main_latch.Signal();
                    })));

  fml::AutoResetWaitableEvent second_latch;
  // Fulfill native function for the second Shell's entrypoint.
  AddNativeCallback("NotifyNativeWhenEngineSpawn",
                    CREATE_NATIVE_ENTRY(([&](Dart_NativeArguments args) {
                      ASSERT_TRUE(tonic::DartConverter<bool>::FromDart(
                          Dart_GetNativeArgument(args, 0)));
                      last_entry_point =
                          shell->GetEngine()->GetLastEntrypoint();
                      second_latch.Signal();
                    })));

  RunEngine(shell.get(), std::move(configuration));
  main_latch.Wait();
  ASSERT_TRUE(DartVMRef::IsInstanceRunning());
  // Check first Shell ran the first entrypoint.
  ASSERT_EQ("canReceiveArgumentsWhenEngineRun", last_entry_point);

  PostSync(
      shell->GetTaskRunners().GetPlatformTaskRunner(),
      [this, &spawner = shell, &second_configuration, &second_latch,
       initial_route]() {
        MockPlatformViewDelegate platform_view_delegate;
        auto spawn = spawner->Spawn(
            std::move(second_configuration), initial_route,
            [&platform_view_delegate](Shell& shell) {
              auto result = std::make_unique<MockPlatformView>(
                  platform_view_delegate, shell.GetTaskRunners());
              ON_CALL(*result, CreateRenderingSurface())
                  .WillByDefault(::testing::Invoke(
                      [] { return std::make_unique<MockSurface>(); }));
              return result;
            },
            [](Shell& shell) { return std::make_unique<Rasterizer>(shell); });
        ASSERT_NE(nullptr, spawn.get());
        ASSERT_TRUE(ValidateShell(spawn.get()));

        PostSync(spawner->GetTaskRunners().GetUITaskRunner(),
                 [&spawn, &spawner, initial_route] {
                   // Check second shell ran the second entrypoint.
                   ASSERT_EQ("canReceiveArgumentsWhenEngineSpawn",
                             spawn->GetEngine()->GetLastEntrypoint());
                   ASSERT_EQ(initial_route, spawn->GetEngine()->InitialRoute());

                   ASSERT_NE(spawner->GetEngine()
                                 ->GetRuntimeController()
                                 ->GetRootIsolateGroup(),
                             0u);
                   ASSERT_EQ(spawner->GetEngine()
                                 ->GetRuntimeController()
                                 ->GetRootIsolateGroup(),
                             spawn->GetEngine()
                                 ->GetRuntimeController()
                                 ->GetRootIsolateGroup());
                 });

        PostSync(
            spawner->GetTaskRunners().GetIOTaskRunner(), [&spawner, &spawn] {
              ASSERT_EQ(spawner->GetIOManager()->GetResourceContext().get(),
                        spawn->GetIOManager()->GetResourceContext().get());
            });

        // Before destroying the shell, wait for expectations of the spawned
        // isolate to be met.
        second_latch.Wait();

        DestroyShell(std::move(spawn));
      });

  DestroyShell(std::move(shell));
  ASSERT_FALSE(DartVMRef::IsInstanceRunning());
}

TEST_F(ShellTest, IOManagerIsSharedBetweenParentAndSpawnedShell) {
  auto settings = CreateSettingsForFixture();
  auto shell = CreateShell(settings);
  ASSERT_TRUE(ValidateShell(shell.get()));

  PostSync(shell->GetTaskRunners().GetPlatformTaskRunner(), [this,
                                                             &spawner = shell,
                                                             &settings] {
    auto second_configuration = RunConfiguration::InferFromSettings(settings);
    ASSERT_TRUE(second_configuration.IsValid());
    second_configuration.SetEntrypoint("emptyMain");
    const std::string initial_route("/foo");
    MockPlatformViewDelegate platform_view_delegate;
    auto spawn = spawner->Spawn(
        std::move(second_configuration), initial_route,
        [&platform_view_delegate](Shell& shell) {
          auto result = std::make_unique<MockPlatformView>(
              platform_view_delegate, shell.GetTaskRunners());
          ON_CALL(*result, CreateRenderingSurface())
              .WillByDefault(::testing::Invoke(
                  [] { return std::make_unique<MockSurface>(); }));
          return result;
        },
        [](Shell& shell) { return std::make_unique<Rasterizer>(shell); });
    ASSERT_TRUE(ValidateShell(spawn.get()));

    PostSync(spawner->GetTaskRunners().GetIOTaskRunner(), [&spawner, &spawn] {
      ASSERT_NE(spawner->GetIOManager().get(), nullptr);
      ASSERT_EQ(spawner->GetIOManager().get(), spawn->GetIOManager().get());
    });

    // Destroy the child shell.
    DestroyShell(std::move(spawn));
  });
  // Destroy the parent shell.
  DestroyShell(std::move(shell));
}

TEST_F(ShellTest, IOManagerInSpawnedShellIsNotNullAfterParentShellDestroyed) {
  auto settings = CreateSettingsForFixture();
  auto shell = CreateShell(settings);
  ASSERT_TRUE(ValidateShell(shell.get()));

  PostSync(shell->GetTaskRunners().GetUITaskRunner(), [&shell] {
    // We must get engine on UI thread.
    auto runtime_controller = shell->GetEngine()->GetRuntimeController();
    PostSync(shell->GetTaskRunners().GetIOTaskRunner(),
             [&shell, &runtime_controller] {
               // We must get io_manager on IO thread.
               auto io_manager = runtime_controller->GetIOManager();
               // Check io_manager existence.
               ASSERT_NE(io_manager.get(), nullptr);
               ASSERT_NE(io_manager->GetSkiaUnrefQueue().get(), nullptr);
               // Get io_manager directly from shell and check its existence.
               ASSERT_NE(shell->GetIOManager().get(), nullptr);
             });
  });

  std::unique_ptr<Shell> spawn;

  PostSync(shell->GetTaskRunners().GetPlatformTaskRunner(), [&shell, &settings,
                                                             &spawn] {
    auto second_configuration = RunConfiguration::InferFromSettings(settings);
    ASSERT_TRUE(second_configuration.IsValid());
    second_configuration.SetEntrypoint("emptyMain");
    const std::string initial_route("/foo");
    MockPlatformViewDelegate platform_view_delegate;
    auto child = shell->Spawn(
        std::move(second_configuration), initial_route,
        [&platform_view_delegate](Shell& shell) {
          auto result = std::make_unique<MockPlatformView>(
              platform_view_delegate, shell.GetTaskRunners());
          ON_CALL(*result, CreateRenderingSurface())
              .WillByDefault(::testing::Invoke(
                  [] { return std::make_unique<MockSurface>(); }));
          return result;
        },
        [](Shell& shell) { return std::make_unique<Rasterizer>(shell); });
    spawn = std::move(child);
  });
  // Destroy the parent shell.
  DestroyShell(std::move(shell));

  PostSync(spawn->GetTaskRunners().GetUITaskRunner(), [&spawn] {
    // We must get engine on UI thread.
    auto runtime_controller = spawn->GetEngine()->GetRuntimeController();
    PostSync(spawn->GetTaskRunners().GetIOTaskRunner(),
             [&spawn, &runtime_controller] {
               // We must get io_manager on IO thread.
               auto io_manager = runtime_controller->GetIOManager();
               // Check io_manager existence here.
               ASSERT_NE(io_manager.get(), nullptr);
               ASSERT_NE(io_manager->GetSkiaUnrefQueue().get(), nullptr);
               // Get io_manager directly from shell and check its existence.
               ASSERT_NE(spawn->GetIOManager().get(), nullptr);
             });
  });
  // Destroy the child shell.
  DestroyShell(std::move(spawn));
}

TEST_F(ShellTest, ImageGeneratorRegistryNotNullAfterParentShellDestroyed) {
  auto settings = CreateSettingsForFixture();
  auto shell = CreateShell(settings);
  ASSERT_TRUE(ValidateShell(shell.get()));

  std::unique_ptr<Shell> spawn;

  PostSync(shell->GetTaskRunners().GetPlatformTaskRunner(), [&shell, &settings,
                                                             &spawn] {
    auto second_configuration = RunConfiguration::InferFromSettings(settings);
    ASSERT_TRUE(second_configuration.IsValid());
    second_configuration.SetEntrypoint("emptyMain");
    const std::string initial_route("/foo");
    MockPlatformViewDelegate platform_view_delegate;
    auto child = shell->Spawn(
        std::move(second_configuration), initial_route,
        [&platform_view_delegate](Shell& shell) {
          auto result = std::make_unique<MockPlatformView>(
              platform_view_delegate, shell.GetTaskRunners());
          ON_CALL(*result, CreateRenderingSurface())
              .WillByDefault(::testing::Invoke(
                  [] { return std::make_unique<MockSurface>(); }));
          return result;
        },
        [](Shell& shell) { return std::make_unique<Rasterizer>(shell); });
    spawn = std::move(child);
  });

  PostSync(spawn->GetTaskRunners().GetUITaskRunner(), [&spawn] {
    std::shared_ptr<const DartIsolate> isolate =
        spawn->GetEngine()->GetRuntimeController()->GetRootIsolate().lock();
    ASSERT_TRUE(isolate);
    ASSERT_TRUE(isolate->GetImageGeneratorRegistry());
  });

  // Destroy the parent shell.
  DestroyShell(std::move(shell));

  PostSync(spawn->GetTaskRunners().GetUITaskRunner(), [&spawn] {
    std::shared_ptr<const DartIsolate> isolate =
        spawn->GetEngine()->GetRuntimeController()->GetRootIsolate().lock();
    ASSERT_TRUE(isolate);
    ASSERT_TRUE(isolate->GetImageGeneratorRegistry());
  });
  // Destroy the child shell.
  DestroyShell(std::move(spawn));
}

TEST_F(ShellTest, UpdateAssetResolverByTypeReplaces) {
  ASSERT_FALSE(DartVMRef::IsInstanceRunning());
  Settings settings = CreateSettingsForFixture();

  fml::MessageLoop::EnsureInitializedForCurrentThread();
  auto task_runner = fml::MessageLoop::GetCurrent().GetTaskRunner();
  TaskRunners task_runners("test", task_runner, task_runner, task_runner,
                           task_runner);
  auto shell = CreateShell(settings, task_runners);
  ASSERT_TRUE(DartVMRef::IsInstanceRunning());
  ASSERT_TRUE(ValidateShell(shell.get()));

  auto configuration = RunConfiguration::InferFromSettings(settings);
  configuration.SetEntrypoint("emptyMain");
  auto asset_manager = configuration.GetAssetManager();

  shell->RunEngine(std::move(configuration), [&](auto result) {
    ASSERT_EQ(result, Engine::RunStatus::Success);
  });

  auto platform_view =
      std::make_unique<PlatformView>(*shell.get(), task_runners);

  auto old_resolver = std::make_unique<TestAssetResolver>(
      true, AssetResolver::AssetResolverType::kApkAssetProvider);
  ASSERT_TRUE(old_resolver->IsValid());
  asset_manager->PushBack(std::move(old_resolver));

  auto updated_resolver = std::make_unique<TestAssetResolver>(
      false, AssetResolver::AssetResolverType::kApkAssetProvider);
  ASSERT_FALSE(updated_resolver->IsValidAfterAssetManagerChange());
  platform_view->UpdateAssetResolverByType(
      std::move(updated_resolver),
      AssetResolver::AssetResolverType::kApkAssetProvider);

  auto resolvers = asset_manager->TakeResolvers();
  ASSERT_EQ(resolvers.size(), 2ull);
  ASSERT_TRUE(resolvers[0]->IsValidAfterAssetManagerChange());

  ASSERT_FALSE(resolvers[1]->IsValidAfterAssetManagerChange());

  DestroyShell(std::move(shell), task_runners);
  ASSERT_FALSE(DartVMRef::IsInstanceRunning());
}

TEST_F(ShellTest, UpdateAssetResolverByTypeAppends) {
  ASSERT_FALSE(DartVMRef::IsInstanceRunning());
  Settings settings = CreateSettingsForFixture();

  fml::MessageLoop::EnsureInitializedForCurrentThread();
  auto task_runner = fml::MessageLoop::GetCurrent().GetTaskRunner();
  TaskRunners task_runners("test", task_runner, task_runner, task_runner,
                           task_runner);
  auto shell = CreateShell(settings, task_runners);
  ASSERT_TRUE(DartVMRef::IsInstanceRunning());
  ASSERT_TRUE(ValidateShell(shell.get()));

  auto configuration = RunConfiguration::InferFromSettings(settings);
  configuration.SetEntrypoint("emptyMain");
  auto asset_manager = configuration.GetAssetManager();

  shell->RunEngine(std::move(configuration), [&](auto result) {
    ASSERT_EQ(result, Engine::RunStatus::Success);
  });

  auto platform_view =
      std::make_unique<PlatformView>(*shell.get(), task_runners);

  auto updated_resolver = std::make_unique<TestAssetResolver>(
      false, AssetResolver::AssetResolverType::kApkAssetProvider);
  ASSERT_FALSE(updated_resolver->IsValidAfterAssetManagerChange());
  platform_view->UpdateAssetResolverByType(
      std::move(updated_resolver),
      AssetResolver::AssetResolverType::kApkAssetProvider);

  auto resolvers = asset_manager->TakeResolvers();
  ASSERT_EQ(resolvers.size(), 2ull);
  ASSERT_TRUE(resolvers[0]->IsValidAfterAssetManagerChange());

  ASSERT_FALSE(resolvers[1]->IsValidAfterAssetManagerChange());

  DestroyShell(std::move(shell), task_runners);
  ASSERT_FALSE(DartVMRef::IsInstanceRunning());
}

TEST_F(ShellTest, UpdateAssetResolverByTypeNull) {
  ASSERT_FALSE(DartVMRef::IsInstanceRunning());
  Settings settings = CreateSettingsForFixture();
  ThreadHost thread_host(ThreadHost::ThreadHostConfig(
      "io.flutter.test." + GetCurrentTestName() + ".",
      ThreadHost::Type::Platform));
  auto task_runner = thread_host.platform_thread->GetTaskRunner();
  TaskRunners task_runners("test", task_runner, task_runner, task_runner,
                           task_runner);
  auto shell = CreateShell(settings, task_runners);
  ASSERT_TRUE(DartVMRef::IsInstanceRunning());
  ASSERT_TRUE(ValidateShell(shell.get()));

  auto configuration = RunConfiguration::InferFromSettings(settings);
  configuration.SetEntrypoint("emptyMain");
  auto asset_manager = configuration.GetAssetManager();
  RunEngine(shell.get(), std::move(configuration));

  auto platform_view =
      std::make_unique<PlatformView>(*shell.get(), task_runners);

  auto old_resolver = std::make_unique<TestAssetResolver>(
      true, AssetResolver::AssetResolverType::kApkAssetProvider);
  ASSERT_TRUE(old_resolver->IsValid());
  asset_manager->PushBack(std::move(old_resolver));

  platform_view->UpdateAssetResolverByType(
      nullptr, AssetResolver::AssetResolverType::kApkAssetProvider);

  auto resolvers = asset_manager->TakeResolvers();
  ASSERT_EQ(resolvers.size(), 2ull);
  ASSERT_TRUE(resolvers[0]->IsValidAfterAssetManagerChange());
  ASSERT_TRUE(resolvers[1]->IsValidAfterAssetManagerChange());

  DestroyShell(std::move(shell), task_runners);
  ASSERT_FALSE(DartVMRef::IsInstanceRunning());
}

TEST_F(ShellTest, UpdateAssetResolverByTypeDoesNotReplaceMismatchType) {
  ASSERT_FALSE(DartVMRef::IsInstanceRunning());
  Settings settings = CreateSettingsForFixture();

  fml::MessageLoop::EnsureInitializedForCurrentThread();
  auto task_runner = fml::MessageLoop::GetCurrent().GetTaskRunner();
  TaskRunners task_runners("test", task_runner, task_runner, task_runner,
                           task_runner);
  auto shell = CreateShell(settings, task_runners);
  ASSERT_TRUE(DartVMRef::IsInstanceRunning());
  ASSERT_TRUE(ValidateShell(shell.get()));

  auto configuration = RunConfiguration::InferFromSettings(settings);
  configuration.SetEntrypoint("emptyMain");
  auto asset_manager = configuration.GetAssetManager();

  shell->RunEngine(std::move(configuration), [&](auto result) {
    ASSERT_EQ(result, Engine::RunStatus::Success);
  });

  auto platform_view =
      std::make_unique<PlatformView>(*shell.get(), task_runners);

  auto old_resolver = std::make_unique<TestAssetResolver>(
      true, AssetResolver::AssetResolverType::kAssetManager);
  ASSERT_TRUE(old_resolver->IsValid());
  asset_manager->PushBack(std::move(old_resolver));

  auto updated_resolver = std::make_unique<TestAssetResolver>(
      false, AssetResolver::AssetResolverType::kApkAssetProvider);
  ASSERT_FALSE(updated_resolver->IsValidAfterAssetManagerChange());
  platform_view->UpdateAssetResolverByType(
      std::move(updated_resolver),
      AssetResolver::AssetResolverType::kApkAssetProvider);

  auto resolvers = asset_manager->TakeResolvers();
  ASSERT_EQ(resolvers.size(), 3ull);
  ASSERT_TRUE(resolvers[0]->IsValidAfterAssetManagerChange());

  ASSERT_TRUE(resolvers[1]->IsValidAfterAssetManagerChange());

  ASSERT_FALSE(resolvers[2]->IsValidAfterAssetManagerChange());

  DestroyShell(std::move(shell), task_runners);
  ASSERT_FALSE(DartVMRef::IsInstanceRunning());
}

TEST_F(ShellTest, CanCreateShellsWithGLBackend) {
#if !SHELL_ENABLE_GL
  // GL emulation does not exist on Fuchsia.
  GTEST_SKIP();
#endif  // !SHELL_ENABLE_GL
  auto settings = CreateSettingsForFixture();
  std::unique_ptr<Shell> shell = CreateShell({
      .settings = settings,
      .platform_view_create_callback = ShellTestPlatformViewBuilder({
          .rendering_backend = ShellTestPlatformView::BackendType::kGLBackend,
      }),
  });
  ASSERT_NE(shell, nullptr);
  ASSERT_TRUE(shell->IsSetup());
  auto configuration = RunConfiguration::InferFromSettings(settings);
  PlatformViewNotifyCreated(shell.get());
  configuration.SetEntrypoint("emptyMain");
  RunEngine(shell.get(), std::move(configuration));
  PumpOneFrame(shell.get());
  PlatformViewNotifyDestroyed(shell.get());
  DestroyShell(std::move(shell));
}

TEST_F(ShellTest, CanCreateShellsWithVulkanBackend) {
#if !SHELL_ENABLE_VULKAN
  GTEST_SKIP();
#endif  // !SHELL_ENABLE_VULKAN
  auto settings = CreateSettingsForFixture();
  std::unique_ptr<Shell> shell = CreateShell({
      .settings = settings,
      .platform_view_create_callback = ShellTestPlatformViewBuilder({
          .rendering_backend =
              ShellTestPlatformView::BackendType::kVulkanBackend,
      }),
  });
  ASSERT_NE(shell, nullptr);
  ASSERT_TRUE(shell->IsSetup());
  auto configuration = RunConfiguration::InferFromSettings(settings);
  PlatformViewNotifyCreated(shell.get());
  configuration.SetEntrypoint("emptyMain");
  RunEngine(shell.get(), std::move(configuration));
  PumpOneFrame(shell.get());
  PlatformViewNotifyDestroyed(shell.get());
  DestroyShell(std::move(shell));
}

TEST_F(ShellTest, CanCreateShellsWithMetalBackend) {
#if !SHELL_ENABLE_METAL
  GTEST_SKIP();
#endif  // !SHELL_ENABLE_METAL
  auto settings = CreateSettingsForFixture();
  std::unique_ptr<Shell> shell = CreateShell({
      .settings = settings,
      .platform_view_create_callback = ShellTestPlatformViewBuilder({
          .rendering_backend =
              ShellTestPlatformView::BackendType::kMetalBackend,
      }),
  });
  ASSERT_NE(shell, nullptr);
  ASSERT_TRUE(shell->IsSetup());
  auto configuration = RunConfiguration::InferFromSettings(settings);
  PlatformViewNotifyCreated(shell.get());
  configuration.SetEntrypoint("emptyMain");
  RunEngine(shell.get(), std::move(configuration));
  PumpOneFrame(shell.get());
  PlatformViewNotifyDestroyed(shell.get());
  DestroyShell(std::move(shell));
}

TEST_F(ShellTest, UserTagSetOnStartup) {
  ASSERT_FALSE(DartVMRef::IsInstanceRunning());
  // Make sure the shell launch does not kick off the creation of the VM
  // instance by already creating one upfront.
  auto vm_settings = CreateSettingsForFixture();
  auto vm_ref = DartVMRef::Create(vm_settings);
  ASSERT_TRUE(DartVMRef::IsInstanceRunning());

  auto settings = vm_settings;
  fml::AutoResetWaitableEvent isolate_create_latch;

  // ensure that "AppStartUpTag" is set during isolate creation.
  settings.root_isolate_create_callback = [&](const DartIsolate& isolate) {
    Dart_Handle current_tag = Dart_GetCurrentUserTag();
    Dart_Handle startup_tag = Dart_NewUserTag("AppStartUp");
    EXPECT_TRUE(Dart_IdentityEquals(current_tag, startup_tag));

    isolate_create_latch.Signal();
  };

  auto shell = CreateShell(settings);
  ASSERT_TRUE(ValidateShell(shell.get()));

  auto configuration = RunConfiguration::InferFromSettings(settings);
  ASSERT_TRUE(configuration.IsValid());

  RunEngine(shell.get(), std::move(configuration));
  ASSERT_TRUE(DartVMRef::IsInstanceRunning());

  DestroyShell(std::move(shell));
  isolate_create_latch.Wait();
}

TEST_F(ShellTest, PrefetchDefaultFontManager) {
  auto settings = CreateSettingsForFixture();
  settings.prefetched_default_font_manager = true;
  std::unique_ptr<Shell> shell;

  auto get_font_manager_count = [&] {
    fml::AutoResetWaitableEvent latch;
    size_t font_manager_count;
    fml::TaskRunner::RunNowOrPostTask(
        shell->GetTaskRunners().GetUITaskRunner(),
        [this, &shell, &latch, &font_manager_count]() {
          font_manager_count =
              GetFontCollection(shell.get())->GetFontManagersCount();
          latch.Signal();
        });
    latch.Wait();
    return font_manager_count;
  };
  size_t initial_font_manager_count = 0;
  settings.root_isolate_create_callback = [&](const auto& isolate) {
    ASSERT_GT(initial_font_manager_count, 0ul);
    // Should not have fetched the default font manager yet, since the root
    // isolate was only just created.
    ASSERT_EQ(get_font_manager_count(), initial_font_manager_count);
  };

  shell = CreateShell(settings);

  initial_font_manager_count = get_font_manager_count();

  auto configuration = RunConfiguration::InferFromSettings(settings);
  configuration.SetEntrypoint("emptyMain");
  RunEngine(shell.get(), std::move(configuration));

  // If the prefetched_default_font_manager flag is set, then the default font
  // manager will not be added until the engine starts running.
  ASSERT_EQ(get_font_manager_count(), initial_font_manager_count + 1);

  DestroyShell(std::move(shell));
}

TEST_F(ShellTest, OnPlatformViewCreatedWhenUIThreadIsBusy) {
  // This test will deadlock if the threading logic in
  // Shell::OnCreatePlatformView is wrong.
  auto settings = CreateSettingsForFixture();
  auto shell = CreateShell(settings);

  fml::AutoResetWaitableEvent latch;
  fml::TaskRunner::RunNowOrPostTask(shell->GetTaskRunners().GetUITaskRunner(),
                                    [&latch]() { latch.Wait(); });

  ShellTest::PlatformViewNotifyCreated(shell.get());
  latch.Signal();

  DestroyShell(std::move(shell));
}

TEST_F(ShellTest, UIWorkAfterOnPlatformViewDestroyed) {
  auto settings = CreateSettingsForFixture();
  auto shell = CreateShell(settings);
  auto configuration = RunConfiguration::InferFromSettings(settings);
  configuration.SetEntrypoint("drawFrames");

  fml::AutoResetWaitableEvent latch;
  fml::AutoResetWaitableEvent notify_native_latch;
  AddNativeCallback("NotifyNative", CREATE_NATIVE_ENTRY([&](auto args) {
                      notify_native_latch.Signal();
                      latch.Wait();
                    }));

  RunEngine(shell.get(), std::move(configuration));
  // Wait to make sure we get called back from Dart and thus have latched
  // the UI thread before we create/destroy the platform view.
  notify_native_latch.Wait();

  ShellTest::PlatformViewNotifyCreated(shell.get());

  fml::AutoResetWaitableEvent destroy_latch;
  fml::TaskRunner::RunNowOrPostTask(
      shell->GetTaskRunners().GetPlatformTaskRunner(),
      [&shell, &destroy_latch]() {
        shell->GetPlatformView()->NotifyDestroyed();
        destroy_latch.Signal();
      });

  destroy_latch.Wait();

  // Unlatch the UI thread and let it send us a scene to render.
  latch.Signal();

  // Flush the UI task runner to make sure we process the render/scheduleFrame
  // request.
  fml::AutoResetWaitableEvent ui_flush_latch;
  fml::TaskRunner::RunNowOrPostTask(
      shell->GetTaskRunners().GetUITaskRunner(),
      [&ui_flush_latch]() { ui_flush_latch.Signal(); });
  ui_flush_latch.Wait();
  DestroyShell(std::move(shell));
}

TEST_F(ShellTest, UsesPlatformMessageHandler) {
  TaskRunners task_runners = GetTaskRunnersForFixture();
  auto settings = CreateSettingsForFixture();
  MockPlatformViewDelegate platform_view_delegate;
  auto platform_message_handler =
      std::make_shared<MockPlatformMessageHandler>();
  int message_id = 1;
  EXPECT_CALL(*platform_message_handler, HandlePlatformMessage(_));
  EXPECT_CALL(*platform_message_handler,
              InvokePlatformMessageEmptyResponseCallback(message_id));
  Shell::CreateCallback<PlatformView> platform_view_create_callback =
      [&platform_view_delegate, task_runners,
       platform_message_handler](flutter::Shell& shell) {
        auto result = std::make_unique<MockPlatformView>(platform_view_delegate,
                                                         task_runners);
        EXPECT_CALL(*result, GetPlatformMessageHandler())
            .WillOnce(Return(platform_message_handler));
        return result;
      };
  auto shell = CreateShell({
      .settings = settings,
      .task_runners = task_runners,
      .platform_view_create_callback = platform_view_create_callback,
  });

  EXPECT_EQ(platform_message_handler, shell->GetPlatformMessageHandler());
  PostSync(task_runners.GetUITaskRunner(), [&shell]() {
    size_t data_size = 4;
    fml::MallocMapping bytes =
        fml::MallocMapping(static_cast<uint8_t*>(malloc(data_size)), data_size);
    fml::RefPtr<MockPlatformMessageResponse> response =
        MockPlatformMessageResponse::Create();
    auto message = std::make_unique<PlatformMessage>(
        /*channel=*/"foo", /*data=*/std::move(bytes), /*response=*/response);
    (static_cast<Engine::Delegate*>(shell.get()))
        ->OnEngineHandlePlatformMessage(std::move(message));
  });
  shell->GetPlatformMessageHandler()
      ->InvokePlatformMessageEmptyResponseCallback(message_id);
  DestroyShell(std::move(shell));
}

TEST_F(ShellTest, SpawnWorksWithOnError) {
  auto settings = CreateSettingsForFixture();
  auto shell = CreateShell(settings);
  ASSERT_TRUE(ValidateShell(shell.get()));

  auto configuration = RunConfiguration::InferFromSettings(settings);
  ASSERT_TRUE(configuration.IsValid());
  configuration.SetEntrypoint("onErrorA");

  auto second_configuration = RunConfiguration::InferFromSettings(settings);
  ASSERT_TRUE(second_configuration.IsValid());
  second_configuration.SetEntrypoint("onErrorB");

  fml::CountDownLatch latch(2);

  AddNativeCallback(
      "NotifyErrorA", CREATE_NATIVE_ENTRY([&](Dart_NativeArguments args) {
        auto string_handle = Dart_GetNativeArgument(args, 0);
        const char* c_str;
        Dart_StringToCString(string_handle, &c_str);
        EXPECT_STREQ(c_str, "Exception: I should be coming from A");
        latch.CountDown();
      }));

  AddNativeCallback(
      "NotifyErrorB", CREATE_NATIVE_ENTRY([&](Dart_NativeArguments args) {
        auto string_handle = Dart_GetNativeArgument(args, 0);
        const char* c_str;
        Dart_StringToCString(string_handle, &c_str);
        EXPECT_STREQ(c_str, "Exception: I should be coming from B");
        latch.CountDown();
      }));

  RunEngine(shell.get(), std::move(configuration));

  ASSERT_TRUE(DartVMRef::IsInstanceRunning());

  PostSync(
      shell->GetTaskRunners().GetPlatformTaskRunner(),
      [this, &spawner = shell, &second_configuration, &latch]() {
        ::testing::NiceMock<MockPlatformViewDelegate> platform_view_delegate;
        auto spawn = spawner->Spawn(
            std::move(second_configuration), "",
            [&platform_view_delegate](Shell& shell) {
              auto result =
                  std::make_unique<::testing::NiceMock<MockPlatformView>>(
                      platform_view_delegate, shell.GetTaskRunners());
              ON_CALL(*result, CreateRenderingSurface())
                  .WillByDefault(::testing::Invoke([] {
                    return std::make_unique<::testing::NiceMock<MockSurface>>();
                  }));
              return result;
            },
            [](Shell& shell) { return std::make_unique<Rasterizer>(shell); });
        ASSERT_NE(nullptr, spawn.get());
        ASSERT_TRUE(ValidateShell(spawn.get()));

        // Before destroying the shell, wait for expectations of the spawned
        // isolate to be met.
        latch.Wait();

        DestroyShell(std::move(spawn));
      });

  DestroyShell(std::move(shell));
  ASSERT_FALSE(DartVMRef::IsInstanceRunning());
}

TEST_F(ShellTest, ImmutableBufferLoadsAssetOnBackgroundThread) {
  Settings settings = CreateSettingsForFixture();
  auto task_runner = CreateNewThread();
  TaskRunners task_runners("test", task_runner, task_runner, task_runner,
                           task_runner);
  std::unique_ptr<Shell> shell = CreateShell(settings, task_runners);

  fml::CountDownLatch latch(1);
  AddNativeCallback("NotifyNative",
                    CREATE_NATIVE_ENTRY([&](auto args) { latch.CountDown(); }));

  // Create the surface needed by rasterizer
  PlatformViewNotifyCreated(shell.get());

  auto configuration = RunConfiguration::InferFromSettings(settings);
  configuration.SetEntrypoint("testThatAssetLoadingHappensOnWorkerThread");
  auto asset_manager = configuration.GetAssetManager();
  auto test_resolver = std::make_unique<ThreadCheckingAssetResolver>(
      shell->GetDartVM()->GetConcurrentMessageLoop());
  auto leaked_resolver = test_resolver.get();
  asset_manager->PushBack(std::move(test_resolver));

  RunEngine(shell.get(), std::move(configuration));
  PumpOneFrame(shell.get());

  latch.Wait();

  EXPECT_EQ(leaked_resolver->mapping_requests[0], "DoesNotExist");

  PlatformViewNotifyDestroyed(shell.get());
  DestroyShell(std::move(shell), task_runners);
}

TEST_F(ShellTest, PictureToImageSync) {
#if !SHELL_ENABLE_GL
  // This test uses the GL backend.
  GTEST_SKIP();
#endif  // !SHELL_ENABLE_GL
  auto settings = CreateSettingsForFixture();
  std::unique_ptr<Shell> shell = CreateShell({
      .settings = settings,
      .platform_view_create_callback = ShellTestPlatformViewBuilder({
          .rendering_backend = ShellTestPlatformView::BackendType::kGLBackend,
      }),
  });

  AddNativeCallback("NativeOnBeforeToImageSync",
                    CREATE_NATIVE_ENTRY([&](auto args) {
                      // nop
                    }));

  fml::CountDownLatch latch(2);
  AddNativeCallback("NotifyNative", CREATE_NATIVE_ENTRY([&](auto args) {
                      // Teardown and set up rasterizer again.
                      PlatformViewNotifyDestroyed(shell.get());
                      PlatformViewNotifyCreated(shell.get());
                      latch.CountDown();
                    }));

  ASSERT_NE(shell, nullptr);
  ASSERT_TRUE(shell->IsSetup());
  auto configuration = RunConfiguration::InferFromSettings(settings);
  PlatformViewNotifyCreated(shell.get());
  configuration.SetEntrypoint("toImageSync");
  RunEngine(shell.get(), std::move(configuration));
  PumpOneFrame(shell.get());

  latch.Wait();

  PlatformViewNotifyDestroyed(shell.get());
  DestroyShell(std::move(shell));
}

TEST_F(ShellTest, PictureToImageSyncImpellerNoSurface) {
#if !SHELL_ENABLE_METAL
  // This test uses the Metal backend.
  GTEST_SKIP();
#endif  // !SHELL_ENABLE_METAL
  auto settings = CreateSettingsForFixture();
  settings.enable_impeller = true;
  std::unique_ptr<Shell> shell = CreateShell({
      .settings = settings,
      .platform_view_create_callback = ShellTestPlatformViewBuilder({
          .rendering_backend =
              ShellTestPlatformView::BackendType::kMetalBackend,
      }),
  });

  AddNativeCallback("NativeOnBeforeToImageSync",
                    CREATE_NATIVE_ENTRY([&](auto args) {
                      // nop
                    }));

  fml::CountDownLatch latch(2);
  AddNativeCallback("NotifyNative", CREATE_NATIVE_ENTRY([&](auto args) {
                      // Teardown and set up rasterizer again.
                      PlatformViewNotifyDestroyed(shell.get());
                      PlatformViewNotifyCreated(shell.get());
                      latch.CountDown();
                    }));

  ASSERT_NE(shell, nullptr);
  ASSERT_TRUE(shell->IsSetup());
  auto configuration = RunConfiguration::InferFromSettings(settings);

  // Important: Do not create the platform view yet!
  // This test is making sure that the rasterizer can create the texture
  // as expected without a surface.

  configuration.SetEntrypoint("toImageSync");
  RunEngine(shell.get(), std::move(configuration));
  PumpOneFrame(shell.get());

  latch.Wait();

  PlatformViewNotifyDestroyed(shell.get());
  DestroyShell(std::move(shell));
}

#if SHELL_ENABLE_GL
// This test uses the GL backend and refers to symbols in egl.h
TEST_F(ShellTest, PictureToImageSyncWithTrampledContext) {
  // make it easier to trample the GL context by running on a single task
  // runner.
  ThreadHost thread_host("io.flutter.test." + GetCurrentTestName() + ".",
                         ThreadHost::Type::Platform);
  auto task_runner = thread_host.platform_thread->GetTaskRunner();
  TaskRunners task_runners("test", task_runner, task_runner, task_runner,
                           task_runner);

  auto settings = CreateSettingsForFixture();
  std::unique_ptr<Shell> shell = CreateShell({
      .settings = settings,
      .task_runners = task_runners,
      .platform_view_create_callback = ShellTestPlatformViewBuilder({
          .rendering_backend = ShellTestPlatformView::BackendType::kGLBackend,
      }),
  });

  AddNativeCallback(
      "NativeOnBeforeToImageSync", CREATE_NATIVE_ENTRY([&](auto args) {
        // Trample the GL context. If the rasterizer fails
        // to make the right one current again, test will
        // fail.
        ::eglMakeCurrent(::eglGetCurrentDisplay(), NULL, NULL, NULL);
      }));

  fml::CountDownLatch latch(2);
  AddNativeCallback("NotifyNative", CREATE_NATIVE_ENTRY([&](auto args) {
                      // Teardown and set up rasterizer again.
                      PlatformViewNotifyDestroyed(shell.get());
                      PlatformViewNotifyCreated(shell.get());
                      latch.CountDown();
                    }));

  ASSERT_NE(shell, nullptr);
  ASSERT_TRUE(shell->IsSetup());
  auto configuration = RunConfiguration::InferFromSettings(settings);
  PlatformViewNotifyCreated(shell.get());
  configuration.SetEntrypoint("toImageSync");
  RunEngine(shell.get(), std::move(configuration));
  PumpOneFrame(shell.get());

  latch.Wait();

  PlatformViewNotifyDestroyed(shell.get());
  DestroyShell(std::move(shell), task_runners);
}
#endif  // SHELL_ENABLE_GL

TEST_F(ShellTest, PluginUtilitiesCallbackHandleErrorHandling) {
  auto settings = CreateSettingsForFixture();
  std::unique_ptr<Shell> shell = CreateShell(settings);

  fml::AutoResetWaitableEvent latch;
  bool test_passed;
  AddNativeCallback("NotifyNativeBool", CREATE_NATIVE_ENTRY([&](auto args) {
                      Dart_Handle exception = nullptr;
                      test_passed = tonic::DartConverter<bool>::FromArguments(
                          args, 0, exception);
                      latch.Signal();
                    }));

  ASSERT_NE(shell, nullptr);
  ASSERT_TRUE(shell->IsSetup());
  auto configuration = RunConfiguration::InferFromSettings(settings);
  PlatformViewNotifyCreated(shell.get());
  configuration.SetEntrypoint("testPluginUtilitiesCallbackHandle");
  RunEngine(shell.get(), std::move(configuration));
  PumpOneFrame(shell.get());

  latch.Wait();

  ASSERT_TRUE(test_passed);

  PlatformViewNotifyDestroyed(shell.get());
  DestroyShell(std::move(shell));
}

TEST_F(ShellTest, NotifyIdleRejectsPastAndNearFuture) {
  ASSERT_FALSE(DartVMRef::IsInstanceRunning());
  Settings settings = CreateSettingsForFixture();
  ThreadHost thread_host("io.flutter.test." + GetCurrentTestName() + ".",
                         ThreadHost::Type::Platform | ThreadHost::UI |
                             ThreadHost::IO | ThreadHost::RASTER);
  auto platform_task_runner = thread_host.platform_thread->GetTaskRunner();
  TaskRunners task_runners("test", thread_host.platform_thread->GetTaskRunner(),
                           thread_host.raster_thread->GetTaskRunner(),
                           thread_host.ui_thread->GetTaskRunner(),
                           thread_host.io_thread->GetTaskRunner());
  auto shell = CreateShell(settings, task_runners);
  ASSERT_TRUE(DartVMRef::IsInstanceRunning());
  ASSERT_TRUE(ValidateShell(shell.get()));

  fml::AutoResetWaitableEvent latch;

  auto configuration = RunConfiguration::InferFromSettings(settings);
  configuration.SetEntrypoint("emptyMain");
  RunEngine(shell.get(), std::move(configuration));

  fml::TaskRunner::RunNowOrPostTask(
      task_runners.GetUITaskRunner(), [&latch, &shell]() {
        auto runtime_controller = const_cast<RuntimeController*>(
            shell->GetEngine()->GetRuntimeController());

        auto now = fml::TimeDelta::FromMicroseconds(Dart_TimelineGetMicros());

        EXPECT_FALSE(runtime_controller->NotifyIdle(
            now - fml::TimeDelta::FromMilliseconds(10)));
        EXPECT_FALSE(runtime_controller->NotifyIdle(now));
        EXPECT_FALSE(runtime_controller->NotifyIdle(
            now + fml::TimeDelta::FromNanoseconds(100)));

        EXPECT_TRUE(runtime_controller->NotifyIdle(
            now + fml::TimeDelta::FromMilliseconds(100)));
        latch.Signal();
      });

  latch.Wait();

  DestroyShell(std::move(shell), task_runners);
  ASSERT_FALSE(DartVMRef::IsInstanceRunning());
}

TEST_F(ShellTest, NotifyIdleNotCalledInLatencyMode) {
  ASSERT_FALSE(DartVMRef::IsInstanceRunning());
  Settings settings = CreateSettingsForFixture();
  ThreadHost thread_host("io.flutter.test." + GetCurrentTestName() + ".",
                         ThreadHost::Type::Platform | ThreadHost::UI |
                             ThreadHost::IO | ThreadHost::RASTER);
  auto platform_task_runner = thread_host.platform_thread->GetTaskRunner();
  TaskRunners task_runners("test", thread_host.platform_thread->GetTaskRunner(),
                           thread_host.raster_thread->GetTaskRunner(),
                           thread_host.ui_thread->GetTaskRunner(),
                           thread_host.io_thread->GetTaskRunner());
  auto shell = CreateShell(settings, task_runners);
  ASSERT_TRUE(DartVMRef::IsInstanceRunning());
  ASSERT_TRUE(ValidateShell(shell.get()));

  // we start off in balanced mode, where we expect idle notifications to
  // succeed. After the first `NotifyNativeBool` we expect to be in latency
  // mode, where we expect idle notifications to fail.
  fml::CountDownLatch latch(2);
  AddNativeCallback(
      "NotifyNativeBool", CREATE_NATIVE_ENTRY([&](auto args) {
        Dart_Handle exception = nullptr;
        bool is_in_latency_mode =
            tonic::DartConverter<bool>::FromArguments(args, 0, exception);
        auto runtime_controller = const_cast<RuntimeController*>(
            shell->GetEngine()->GetRuntimeController());
        bool success =
            runtime_controller->NotifyIdle(fml::TimeDelta::FromMicroseconds(
                Dart_TimelineGetMicros() + 100000));
        EXPECT_EQ(success, !is_in_latency_mode);
        latch.CountDown();
      }));

  auto configuration = RunConfiguration::InferFromSettings(settings);
  configuration.SetEntrypoint("performanceModeImpactsNotifyIdle");
  RunEngine(shell.get(), std::move(configuration));

  latch.Wait();

  DestroyShell(std::move(shell), task_runners);
  ASSERT_FALSE(DartVMRef::IsInstanceRunning());
}

TEST_F(ShellTest, NotifyDestroyed) {
  ASSERT_FALSE(DartVMRef::IsInstanceRunning());
  Settings settings = CreateSettingsForFixture();
  ThreadHost thread_host("io.flutter.test." + GetCurrentTestName() + ".",
                         ThreadHost::Type::Platform | ThreadHost::UI |
                             ThreadHost::IO | ThreadHost::RASTER);
  auto platform_task_runner = thread_host.platform_thread->GetTaskRunner();
  TaskRunners task_runners("test", thread_host.platform_thread->GetTaskRunner(),
                           thread_host.raster_thread->GetTaskRunner(),
                           thread_host.ui_thread->GetTaskRunner(),
                           thread_host.io_thread->GetTaskRunner());
  auto shell = CreateShell(settings, task_runners);
  ASSERT_TRUE(DartVMRef::IsInstanceRunning());
  ASSERT_TRUE(ValidateShell(shell.get()));

  fml::CountDownLatch latch(1);
  AddNativeCallback("NotifyDestroyed", CREATE_NATIVE_ENTRY([&](auto args) {
                      auto runtime_controller = const_cast<RuntimeController*>(
                          shell->GetEngine()->GetRuntimeController());
                      bool success = runtime_controller->NotifyDestroyed();
                      EXPECT_TRUE(success);
                      latch.CountDown();
                    }));

  auto configuration = RunConfiguration::InferFromSettings(settings);
  configuration.SetEntrypoint("callNotifyDestroyed");
  RunEngine(shell.get(), std::move(configuration));

  latch.Wait();

  DestroyShell(std::move(shell), task_runners);
  ASSERT_FALSE(DartVMRef::IsInstanceRunning());
}

TEST_F(ShellTest, PrintsErrorWhenPlatformMessageSentFromWrongThread) {
#if FLUTTER_RUNTIME_MODE != FLUTTER_RUNTIME_MODE_DEBUG || OS_FUCHSIA
  GTEST_SKIP() << "Test is for debug mode only on non-fuchsia targets.";
#endif
  Settings settings = CreateSettingsForFixture();
  ThreadHost thread_host("io.flutter.test." + GetCurrentTestName() + ".",
                         ThreadHost::Type::Platform);
  auto task_runner = thread_host.platform_thread->GetTaskRunner();
  TaskRunners task_runners("test", task_runner, task_runner, task_runner,
                           task_runner);
  auto shell = CreateShell(settings, task_runners);

  {
    fml::testing::LogCapture log_capture;

    // The next call will result in a thread checker violation.
    fml::ThreadChecker::DisableNextThreadCheckFailure();
    SendPlatformMessage(shell.get(), std::make_unique<PlatformMessage>(
                                         "com.test.plugin", nullptr));

    EXPECT_THAT(
        log_capture.str(),
        ::testing::EndsWith(
            "The 'com.test.plugin' channel sent a message from native to "
            "Flutter on a non-platform thread. Platform channel messages "
            "must be sent on the platform thread. Failure to do so may "
            "result in data loss or crashes, and must be fixed in the "
            "plugin or application code creating that channel.\nSee "
            "https://docs.flutter.dev/platform-integration/"
            "platform-channels#channels-and-platform-threading for more "
            "information.\n"));
  }

  {
    fml::testing::LogCapture log_capture;

    // The next call will result in a thread checker violation.
    fml::ThreadChecker::DisableNextThreadCheckFailure();
    SendPlatformMessage(shell.get(), std::make_unique<PlatformMessage>(
                                         "com.test.plugin", nullptr));

    EXPECT_EQ(log_capture.str(), "");
  }

  DestroyShell(std::move(shell), task_runners);
  ASSERT_FALSE(DartVMRef::IsInstanceRunning());
}

}  // namespace testing
}  // namespace flutter

// NOLINTEND(clang-analyzer-core.StackAddressEscape)<|MERGE_RESOLUTION|>--- conflicted
+++ resolved
@@ -60,11 +60,7 @@
 namespace flutter {
 namespace testing {
 
-<<<<<<< HEAD
-constexpr int64_t kDefaultViewId = 0ll;
-=======
 constexpr int64_t kImplicitViewId = 0ll;
->>>>>>> 09c6ce42
 
 using ::testing::_;
 using ::testing::Return;
@@ -418,13 +414,7 @@
               return static_cast<std::unique_ptr<VsyncWaiter>>(
                   std::make_unique<VsyncWaiterFallback>(task_runners));
             },
-<<<<<<< HEAD
-            ShellTestPlatformView::BackendType::kDefaultBackend,
-            /*external_view_embedder=*/nullptr,
-            shell.GetConcurrentWorkerTaskRunner(),
-=======
             ShellTestPlatformView::BackendType::kDefaultBackend, nullptr,
->>>>>>> 09c6ce42
             shell.GetIsGpuDisabledSyncSwitch());
       },
       [](Shell& shell) { return std::make_unique<Rasterizer>(shell); });
@@ -1649,11 +1639,7 @@
 
   RunEngine(shell.get(), std::move(configuration));
   PostSync(shell->GetTaskRunners().GetPlatformTaskRunner(), [&shell]() {
-<<<<<<< HEAD
-    shell->GetPlatformView()->SetViewportMetrics(kDefaultViewId,
-=======
     shell->GetPlatformView()->SetViewportMetrics(kImplicitViewId,
->>>>>>> 09c6ce42
                                                  {1.0, 100, 100, 22, 0});
   });
 
@@ -1683,11 +1669,7 @@
   PostSync(second_shell->GetTaskRunners().GetPlatformTaskRunner(),
            [&second_shell]() {
              second_shell->GetPlatformView()->SetViewportMetrics(
-<<<<<<< HEAD
-                 kDefaultViewId, {1.0, 100, 100, 22, 0});
-=======
                  kImplicitViewId, {1.0, 100, 100, 22, 0});
->>>>>>> 09c6ce42
            });
   // first cache bytes + second cache bytes
   EXPECT_EQ(GetRasterizerResourceCacheBytesSync(*shell),
@@ -1696,11 +1678,7 @@
   PostSync(second_shell->GetTaskRunners().GetPlatformTaskRunner(),
            [&second_shell]() {
              second_shell->GetPlatformView()->SetViewportMetrics(
-<<<<<<< HEAD
-                 kDefaultViewId, {1.0, 100, 300, 22, 0});
-=======
                  kImplicitViewId, {1.0, 100, 300, 22, 0});
->>>>>>> 09c6ce42
            });
   // first cache bytes + second cache bytes
   EXPECT_EQ(GetRasterizerResourceCacheBytesSync(*shell),
@@ -1711,11 +1689,7 @@
   PostSync(third_shell->GetTaskRunners().GetPlatformTaskRunner(),
            [&third_shell]() {
              third_shell->GetPlatformView()->SetViewportMetrics(
-<<<<<<< HEAD
-                 kDefaultViewId, {1.0, 400, 100, 22, 0});
-=======
                  kImplicitViewId, {1.0, 400, 100, 22, 0});
->>>>>>> 09c6ce42
            });
   // first cache bytes + second cache bytes + third cache bytes
   EXPECT_EQ(GetRasterizerResourceCacheBytesSync(*shell),
@@ -1724,11 +1698,7 @@
   PostSync(third_shell->GetTaskRunners().GetPlatformTaskRunner(),
            [&third_shell]() {
              third_shell->GetPlatformView()->SetViewportMetrics(
-<<<<<<< HEAD
-                 kDefaultViewId, {1.0, 800, 100, 22, 0});
-=======
                  kImplicitViewId, {1.0, 800, 100, 22, 0});
->>>>>>> 09c6ce42
            });
   // max bytes threshold
   EXPECT_EQ(GetRasterizerResourceCacheBytesSync(*shell),
@@ -1741,11 +1711,7 @@
   PostSync(second_shell->GetTaskRunners().GetPlatformTaskRunner(),
            [&second_shell]() {
              second_shell->GetPlatformView()->SetViewportMetrics(
-<<<<<<< HEAD
-                 kDefaultViewId, {1.0, 100, 100, 22, 0});
-=======
                  kImplicitViewId, {1.0, 100, 100, 22, 0});
->>>>>>> 09c6ce42
            });
   // first cache bytes + second cache bytes
   EXPECT_EQ(GetRasterizerResourceCacheBytesSync(*shell),
@@ -1789,11 +1755,7 @@
 
   fml::TaskRunner::RunNowOrPostTask(
       shell->GetTaskRunners().GetPlatformTaskRunner(), [&shell]() {
-<<<<<<< HEAD
-        shell->GetPlatformView()->SetViewportMetrics(kDefaultViewId,
-=======
         shell->GetPlatformView()->SetViewportMetrics(kImplicitViewId,
->>>>>>> 09c6ce42
                                                      {1.0, 400, 200, 22, 0});
       });
   PumpOneFrame(shell.get());
@@ -1814,11 +1776,7 @@
 
   fml::TaskRunner::RunNowOrPostTask(
       shell->GetTaskRunners().GetPlatformTaskRunner(), [&shell]() {
-<<<<<<< HEAD
-        shell->GetPlatformView()->SetViewportMetrics(kDefaultViewId,
-=======
         shell->GetPlatformView()->SetViewportMetrics(kImplicitViewId,
->>>>>>> 09c6ce42
                                                      {1.0, 800, 400, 22, 0});
       });
   PumpOneFrame(shell.get());
@@ -1836,11 +1794,7 @@
 
   fml::TaskRunner::RunNowOrPostTask(
       shell->GetTaskRunners().GetPlatformTaskRunner(), [&shell]() {
-<<<<<<< HEAD
-        shell->GetPlatformView()->SetViewportMetrics(kDefaultViewId,
-=======
         shell->GetPlatformView()->SetViewportMetrics(kImplicitViewId,
->>>>>>> 09c6ce42
                                                      {1.0, 400, 200, 22, 0});
       });
   PumpOneFrame(shell.get());
@@ -1868,11 +1822,7 @@
 
   fml::TaskRunner::RunNowOrPostTask(
       shell->GetTaskRunners().GetPlatformTaskRunner(), [&shell]() {
-<<<<<<< HEAD
-        shell->GetPlatformView()->SetViewportMetrics(kDefaultViewId,
-=======
         shell->GetPlatformView()->SetViewportMetrics(kImplicitViewId,
->>>>>>> 09c6ce42
                                                      {1.0, 400, 200, 22, 0});
       });
   PumpOneFrame(shell.get());
@@ -2740,11 +2690,7 @@
       shell->GetTaskRunners().GetPlatformTaskRunner(),
       [&shell, &expected_size]() {
         shell->GetPlatformView()->SetViewportMetrics(
-<<<<<<< HEAD
-            kDefaultViewId,
-=======
             kImplicitViewId,
->>>>>>> 09c6ce42
             {1.0, static_cast<double>(expected_size.width()),
              static_cast<double>(expected_size.height()), 22, 0});
       });
@@ -2822,14 +2768,9 @@
       shell->GetTaskRunners().GetPlatformTaskRunner(),
       [&shell, &origin_size]() {
         shell->GetPlatformView()->SetViewportMetrics(
-<<<<<<< HEAD
-            kDefaultViewId, {1.0, static_cast<double>(origin_size.width()),
-                             static_cast<double>(origin_size.height()), 22, 0});
-=======
             kImplicitViewId,
             {1.0, static_cast<double>(origin_size.width()),
              static_cast<double>(origin_size.height()), 22, 0});
->>>>>>> 09c6ce42
       });
 
   auto configuration = RunConfiguration::InferFromSettings(settings);
@@ -2847,13 +2788,8 @@
       shell->GetTaskRunners().GetPlatformTaskRunner(),
       [&shell, &new_size, &resize_latch]() {
         shell->GetPlatformView()->SetViewportMetrics(
-<<<<<<< HEAD
-            kDefaultViewId, {1.0, static_cast<double>(new_size.width()),
-                             static_cast<double>(new_size.height()), 22, 0});
-=======
             kImplicitViewId, {1.0, static_cast<double>(new_size.width()),
                               static_cast<double>(new_size.height()), 22, 0});
->>>>>>> 09c6ce42
         resize_latch.Signal();
       });
 
@@ -2916,15 +2852,6 @@
   RunEngine(shell.get(), std::move(configuration));
 
   task_runner->PostTask([&]() {
-<<<<<<< HEAD
-    shell->GetPlatformView()->SetViewportMetrics(kDefaultViewId,
-                                                 {0.0, 400, 200, 22, 0});
-    task_runner->PostTask([&]() {
-      shell->GetPlatformView()->SetViewportMetrics(kDefaultViewId,
-                                                   {0.8, 0.0, 200, 22, 0});
-      task_runner->PostTask([&]() {
-        shell->GetPlatformView()->SetViewportMetrics(kDefaultViewId,
-=======
     // This one is invalid for having 0 pixel ratio.
     shell->GetPlatformView()->SetViewportMetrics(kImplicitViewId,
                                                  {0.0, 400, 200, 22, 0});
@@ -2935,16 +2862,11 @@
       task_runner->PostTask([&]() {
         // This one is invalid for having 0 height.
         shell->GetPlatformView()->SetViewportMetrics(kImplicitViewId,
->>>>>>> 09c6ce42
                                                      {0.8, 400, 0.0, 22, 0});
         task_runner->PostTask([&]() {
           // This one makes it through.
           shell->GetPlatformView()->SetViewportMetrics(
-<<<<<<< HEAD
-              kDefaultViewId, {0.8, 400, 200.0, 22, 0});
-=======
               kImplicitViewId, {0.8, 400, 200.0, 22, 0});
->>>>>>> 09c6ce42
         });
       });
     });
@@ -2956,11 +2878,7 @@
   latch.Reset();
 
   task_runner->PostTask([&]() {
-<<<<<<< HEAD
-    shell->GetPlatformView()->SetViewportMetrics(kDefaultViewId,
-=======
     shell->GetPlatformView()->SetViewportMetrics(kImplicitViewId,
->>>>>>> 09c6ce42
                                                  {1.2, 600, 300, 22, 0});
   });
   latch.Wait();
