--- conflicted
+++ resolved
@@ -61,35 +61,11 @@
 
 class MockRuntimeDelegate : public RuntimeDelegate {
  public:
-<<<<<<< HEAD
-  MOCK_METHOD0(ImplicitViewEnabled, bool());
-  MOCK_METHOD0(DefaultRouteName, std::string());
-  MOCK_METHOD1(ScheduleFrame, void(bool));
-  MOCK_METHOD3(Render,
-               void(int64_t, std::unique_ptr<flutter::LayerTree>, float));
-  MOCK_METHOD2(UpdateSemantics,
-               void(SemanticsNodeUpdates, CustomAccessibilityActionUpdates));
-  MOCK_METHOD1(HandlePlatformMessage, void(std::unique_ptr<PlatformMessage>));
-  MOCK_METHOD0(GetFontCollection, FontCollection&());
-  MOCK_METHOD0(GetAssetManager, std::shared_ptr<AssetManager>());
-  MOCK_METHOD0(OnRootIsolateCreated, void());
-  MOCK_METHOD2(UpdateIsolateDescription, void(const std::string, int64_t));
-  MOCK_METHOD1(SetNeedsReportTimings, void(bool));
-  MOCK_METHOD1(ComputePlatformResolvedLocale,
-               std::unique_ptr<std::vector<std::string>>(
-                   const std::vector<std::string>&));
-  MOCK_METHOD1(RequestDartDeferredLibrary, void(intptr_t));
-  MOCK_CONST_METHOD0(GetPlatformMessageHandler,
-                     std::weak_ptr<PlatformMessageHandler>());
-  MOCK_METHOD2(SendChannelUpdate, void(std::string, bool));
-  MOCK_CONST_METHOD2(GetScaledFontSize,
-                     double(double font_size, int configuration_id));
-=======
   MOCK_METHOD(std::string, DefaultRouteName, (), (override));
   MOCK_METHOD(void, ScheduleFrame, (bool), (override));
   MOCK_METHOD(void,
               Render,
-              (std::unique_ptr<flutter::LayerTree>, float),
+              (int64_t, std::unique_ptr<flutter::LayerTree>, float),
               (override));
   MOCK_METHOD(void,
               UpdateSemantics,
@@ -121,7 +97,6 @@
               GetScaledFontSize,
               (double font_size, int configuration_id),
               (const, override));
->>>>>>> 4072576e
 };
 
 class MockRuntimeController : public RuntimeController {
