// Copyright 2013 The Flutter Authors. All rights reserved.
// Use of this source code is governed by a BSD-style license that can be
// found in the LICENSE file.

#include "flutter/shell/common/rasterizer.h"

#include <algorithm>
#include <memory>
#include <utility>

#include "flow/frame_timings.h"
#include "flutter/common/graphics/persistent_cache.h"
#include "flutter/flow/layers/offscreen_surface.h"
#include "flutter/fml/time/time_delta.h"
#include "flutter/fml/time/time_point.h"
#include "flutter/shell/common/serialization_callbacks.h"
#include "fml/make_copyable.h"
#include "third_party/skia/include/core/SkImageInfo.h"
#include "third_party/skia/include/core/SkMatrix.h"
#include "third_party/skia/include/core/SkPictureRecorder.h"
#include "third_party/skia/include/core/SkSerialProcs.h"
#include "third_party/skia/include/core/SkSize.h"
#include "third_party/skia/include/core/SkSurface.h"
#include "third_party/skia/include/core/SkSurfaceCharacterization.h"
#include "third_party/skia/include/utils/SkBase64.h"

namespace flutter {

// The rasterizer will tell Skia to purge cached resources that have not been
// used within this interval.
static constexpr std::chrono::milliseconds kSkiaCleanupExpiration(15000);

Rasterizer::Rasterizer(Delegate& delegate,
                       MakeGpuImageBehavior gpu_image_behavior)
    : delegate_(delegate),
      gpu_image_behavior_(gpu_image_behavior),
      compositor_context_(std::make_unique<flutter::CompositorContext>(*this)),
      user_override_resource_cache_bytes_(false),
      snapshot_controller_(
          SnapshotController::Make(*this, delegate.GetSettings())),
      weak_factory_(this) {
  FML_DCHECK(compositor_context_);
}

Rasterizer::~Rasterizer() = default;

fml::TaskRunnerAffineWeakPtr<Rasterizer> Rasterizer::GetWeakPtr() const {
  return weak_factory_.GetWeakPtr();
}

fml::TaskRunnerAffineWeakPtr<SnapshotDelegate> Rasterizer::GetSnapshotDelegate()
    const {
  return weak_factory_.GetWeakPtr();
}

void Rasterizer::SetImpellerContext(
    std::weak_ptr<impeller::Context> impeller_context) {
  impeller_context_ = std::move(impeller_context);
}

void Rasterizer::Setup(std::unique_ptr<Studio> studio) {
  studio_ = std::move(studio);

  if (max_cache_bytes_.has_value()) {
    SetResourceCacheMaxBytes(max_cache_bytes_.value(),
                             user_override_resource_cache_bytes_);
  }

  auto context_switch = studio_->MakeRenderContextCurrent();
  if (context_switch->GetResult()) {
    compositor_context_->OnGrContextCreated();
  }

  if (external_view_embedder_ &&
      external_view_embedder_->SupportsDynamicThreadMerging() &&
      !raster_thread_merger_) {
    const auto platform_id =
        delegate_.GetTaskRunners().GetPlatformTaskRunner()->GetTaskQueueId();
    const auto gpu_id =
        delegate_.GetTaskRunners().GetRasterTaskRunner()->GetTaskQueueId();
    raster_thread_merger_ = fml::RasterThreadMerger::CreateOrShareThreadMerger(
        delegate_.GetParentRasterThreadMerger(), platform_id, gpu_id);
  }
  if (raster_thread_merger_) {
    raster_thread_merger_->SetMergeUnmergeCallback([=]() {
      // Clear the GL context after the thread configuration has changed.
      if (studio_) {
        studio_->ClearRenderContext();
      }
    });
  }
}

void Rasterizer::TeardownExternalViewEmbedder() {
  if (external_view_embedder_) {
    external_view_embedder_->Teardown();
  }
}

void Rasterizer::Teardown() {
  if (studio_) {
    auto context_switch = studio_->MakeRenderContextCurrent();
    if (context_switch->GetResult()) {
      compositor_context_->OnGrContextDestroyed();
      if (auto* context = studio_->GetContext()) {
        context->purgeUnlockedResources(/*scratchResourcesOnly=*/false);
      }
    }
    studio_.reset();
  }
  surfaces_.clear();

  if (raster_thread_merger_.get() != nullptr &&
      raster_thread_merger_.get()->IsMerged()) {
    FML_DCHECK(raster_thread_merger_->IsEnabled());
    raster_thread_merger_->UnMergeNowIfLastOne();
    raster_thread_merger_->SetMergeUnmergeCallback(nullptr);
  }
}

void Rasterizer::EnableThreadMergerIfNeeded() {
  if (raster_thread_merger_) {
    raster_thread_merger_->Enable();
  }
}

void Rasterizer::DisableThreadMergerIfNeeded() {
  if (raster_thread_merger_) {
    raster_thread_merger_->Disable();
  }
}

void Rasterizer::NotifyLowMemoryWarning() const {
  if (!studio_) {
    FML_DLOG(INFO)
        << "Rasterizer::NotifyLowMemoryWarning called with no surface.";
    return;
  }
  auto context = studio_->GetContext();
  if (!context) {
    FML_DLOG(INFO)
        << "Rasterizer::NotifyLowMemoryWarning called with no GrContext.";
    return;
  }
  auto context_switch = studio_->MakeRenderContextCurrent();
  if (!context_switch->GetResult()) {
    return;
  }
  context->performDeferredCleanup(std::chrono::milliseconds(0));
}

void Rasterizer::AddSurface(int64_t view_id, std::unique_ptr<Surface> surface) {
  bool insertion_happened =
      surfaces_
          .try_emplace(/* map key=*/view_id, /*constructor args:*/ view_id,
                       std::move(surface))
          .second;
  if (!insertion_happened) {
    FML_DLOG(INFO) << "Rasterizer::AddSurface called with an existing view ID "
                   << view_id << ".";
  }
}

void Rasterizer::RemoveSurface(int64_t view_id) {
  surfaces_.erase(view_id);
}

std::shared_ptr<flutter::TextureRegistry> Rasterizer::GetTextureRegistry() {
  return compositor_context_->texture_registry();
}

GrDirectContext* Rasterizer::GetGrContext() {
  return studio_ ? studio_->GetContext() : nullptr;
}

bool Rasterizer::HasLastLayerTree() const {
  // TODO(dkwingsmt): This method is only available in unittests now
  for (auto& record_pair : surfaces_) {
    auto& layer_tree = record_pair.second.last_tree;
    if (layer_tree) {
      return true;
    }
  }
  return false;
}

int Rasterizer::DrawLastLayerTree(
    std::unique_ptr<FrameTimingsRecorder> frame_timings_recorder,
    bool enable_leaf_layer_tracing) {
  if (!studio_) {
    return 0;
  }
  int success_count = 0;
  bool should_resubmit_frame = false;
  for (auto& record_pair : surfaces_) {
    Surface* surface = record_pair.second.surface.get();
    flutter::LayerTree* layer_tree = record_pair.second.last_tree.get();
    if (!surface || !layer_tree) {
      continue;
    }
    if (enable_leaf_layer_tracing) {
      layer_tree->enable_leaf_layer_tracing(true);
    }
    RasterStatus raster_status =
        DrawToSurface(*frame_timings_recorder, layer_tree, &record_pair.second);
    if (enable_leaf_layer_tracing) {
      layer_tree->enable_leaf_layer_tracing(false);
    }
    should_resubmit_frame =
        should_resubmit_frame || ShouldResubmitFrame(raster_status);
    success_count += 1;
  }

  // EndFrame should perform cleanups for the external_view_embedder.
  if (external_view_embedder_ && external_view_embedder_->GetUsedThisFrame()) {
    external_view_embedder_->SetUsedThisFrame(false);
    external_view_embedder_->EndFrame(should_resubmit_frame,
                                      raster_thread_merger_);
  }
  return success_count;
}

RasterStatus Rasterizer::Draw(
    const std::shared_ptr<LayerTreePipeline>& pipeline,
    LayerTreeDiscardCallback discard_callback) {
  TRACE_EVENT0("flutter", "GPURasterizer::Draw");
  if (raster_thread_merger_ &&
      !raster_thread_merger_->IsOnRasterizingThread()) {
    // we yield and let this frame be serviced on the right thread.
    return RasterStatus::kYielded;
  }
  FML_DCHECK(delegate_.GetTaskRunners()
                 .GetRasterTaskRunner()
                 ->RunsTasksOnCurrentThread());

  DoDrawResult draw_result;
  LayerTreePipeline::Consumer consumer =
<<<<<<< HEAD
      [this, &draw_result,
       &discard_callback](std::unique_ptr<LayerTreeItem> item) {
        std::shared_ptr<LayerTree> layer_tree = std::move(item->layer_tree);
=======
      [&](std::unique_ptr<LayerTreeItem> item) {
        std::unique_ptr<LayerTree> layer_tree = std::move(item->layer_tree);
>>>>>>> c829f37c
        std::unique_ptr<FrameTimingsRecorder> frame_timings_recorder =
            std::move(item->frame_timings_recorder);
        int64_t view_id = item->view_id;
        if (discard_callback(view_id, *layer_tree.get())) {
          draw_result.raster_status = RasterStatus::kDiscarded;
        } else {
          draw_result = DoDraw(view_id, std::move(frame_timings_recorder),
                               std::move(layer_tree));
        }
      };

  PipelineConsumeResult consume_result = pipeline->Consume(consumer);
  if (consume_result == PipelineConsumeResult::NoneAvailable) {
    return RasterStatus::kFailed;
  }
  // if the raster status is to resubmit the frame, we push the frame to the
  // front of the queue and also change the consume status to more available.

  bool should_resubmit_frame = ShouldResubmitFrame(draw_result.raster_status);
  if (should_resubmit_frame) {
    auto resubmitted_layer_tree_item = std::make_unique<LayerTreeItem>(
        draw_result.resubmitted_view_id,
        std::move(draw_result.resubmitted_layer_tree),
        std::move(draw_result.resubmitted_recorder));
    auto front_continuation = pipeline->ProduceIfEmpty();
    PipelineProduceResult pipeline_result =
        front_continuation.Complete(std::move(resubmitted_layer_tree_item));
    if (pipeline_result.success) {
      consume_result = PipelineConsumeResult::MoreAvailable;
    }
  } else if (draw_result.raster_status == RasterStatus::kEnqueuePipeline) {
    consume_result = PipelineConsumeResult::MoreAvailable;
  }

  // EndFrame should perform cleanups for the external_view_embedder.
  if (external_view_embedder_ && external_view_embedder_->GetUsedThisFrame()) {
    external_view_embedder_->SetUsedThisFrame(false);
    external_view_embedder_->EndFrame(should_resubmit_frame,
                                      raster_thread_merger_);
  }

  // Consume as many pipeline items as possible. But yield the event loop
  // between successive tries.
  switch (consume_result) {
    case PipelineConsumeResult::MoreAvailable: {
      delegate_.GetTaskRunners().GetRasterTaskRunner()->PostTask(
          fml::MakeCopyable(
              [weak_this = weak_factory_.GetWeakPtr(), pipeline,
               discard_callback = std::move(discard_callback)]() mutable {
                if (weak_this) {
                  weak_this->Draw(pipeline, std::move(discard_callback));
                }
              }));
      break;
    }
    default:
      break;
  }

  return draw_result.raster_status;
}

bool Rasterizer::ShouldResubmitFrame(const RasterStatus& raster_status) {
  return raster_status == RasterStatus::kResubmit ||
         raster_status == RasterStatus::kSkipAndRetry;
}

namespace {
std::unique_ptr<SnapshotDelegate::GpuImageResult> MakeBitmapImage(
    const sk_sp<DisplayList>& display_list,
    const SkImageInfo& image_info) {
  FML_DCHECK(display_list);
  // Use 16384 as a proxy for the maximum texture size for a GPU image.
  // This is meant to be large enough to avoid false positives in test contexts,
  // but not so artificially large to be completely unrealistic on any platform.
  // This limit is taken from the Metal specification. D3D, Vulkan, and GL
  // generally have lower limits.
  if (image_info.width() > 16384 || image_info.height() > 16384) {
    return std::make_unique<SnapshotDelegate::GpuImageResult>(
        GrBackendTexture(), nullptr, nullptr,
        "unable to create bitmap render target at specified size " +
            std::to_string(image_info.width()) + "x" +
            std::to_string(image_info.height()));
  };

  sk_sp<SkSurface> surface = SkSurface::MakeRaster(image_info);
  auto canvas = DlSkCanvasAdapter(surface->getCanvas());
  canvas.Clear(DlColor::kTransparent());
  canvas.DrawDisplayList(display_list);

  sk_sp<SkImage> image = surface->makeImageSnapshot();
  return std::make_unique<SnapshotDelegate::GpuImageResult>(
      GrBackendTexture(), nullptr, image,
      image ? "" : "Unable to create image");
}
}  // namespace

std::unique_ptr<Rasterizer::GpuImageResult> Rasterizer::MakeSkiaGpuImage(
    sk_sp<DisplayList> display_list,
    const SkImageInfo& image_info) {
  TRACE_EVENT0("flutter", "Rasterizer::MakeGpuImage");
  FML_DCHECK(display_list);

  std::unique_ptr<SnapshotDelegate::GpuImageResult> result;
  delegate_.GetIsGpuDisabledSyncSwitch()->Execute(
      fml::SyncSwitch::Handlers()
          .SetIfTrue([&result, &image_info, &display_list] {
            // TODO(dnfield): This isn't safe if display_list contains any GPU
            // resources like an SkImage_gpu.
            result = MakeBitmapImage(display_list, image_info);
          })
          .SetIfFalse([&result, &image_info, &display_list,
                       studio = studio_.get(),
                       gpu_image_behavior = gpu_image_behavior_] {
            if (!studio ||
                gpu_image_behavior == MakeGpuImageBehavior::kBitmap) {
              // TODO(dnfield): This isn't safe if display_list contains any GPU
              // resources like an SkImage_gpu.
              result = MakeBitmapImage(display_list, image_info);
              return;
            }

            auto context_switch = studio->MakeRenderContextCurrent();
            if (!context_switch->GetResult()) {
              result = MakeBitmapImage(display_list, image_info);
              return;
            }

            auto* context = studio->GetContext();
            if (!context) {
              result = MakeBitmapImage(display_list, image_info);
              return;
            }

            GrBackendTexture texture = context->createBackendTexture(
                image_info.width(), image_info.height(), image_info.colorType(),
                GrMipmapped::kNo, GrRenderable::kYes);
            if (!texture.isValid()) {
              result = std::make_unique<SnapshotDelegate::GpuImageResult>(
                  GrBackendTexture(), nullptr, nullptr,
                  "unable to create texture render target at specified size " +
                      std::to_string(image_info.width()) + "x" +
                      std::to_string(image_info.height()));
              return;
            }

            sk_sp<SkSurface> sk_surface = SkSurface::MakeFromBackendTexture(
                context, texture, kTopLeft_GrSurfaceOrigin, /*sampleCnt=*/0,
                image_info.colorType(), image_info.refColorSpace(), nullptr);
            if (!sk_surface) {
              result = std::make_unique<SnapshotDelegate::GpuImageResult>(
                  GrBackendTexture(), nullptr, nullptr,
                  "unable to create rendering surface for image");
              return;
            }

            auto canvas = DlSkCanvasAdapter(sk_surface->getCanvas());
            canvas.Clear(DlColor::kTransparent());
            canvas.DrawDisplayList(display_list);

            result = std::make_unique<SnapshotDelegate::GpuImageResult>(
                texture, sk_ref_sp(context), nullptr, "");
          }));
  return result;
}

sk_sp<DlImage> Rasterizer::MakeRasterSnapshot(sk_sp<DisplayList> display_list,
                                              SkISize picture_size) {
  return snapshot_controller_->MakeRasterSnapshot(display_list, picture_size);
}

sk_sp<SkImage> Rasterizer::ConvertToRasterImage(sk_sp<SkImage> image) {
  TRACE_EVENT0("flutter", __FUNCTION__);
  return snapshot_controller_->ConvertToRasterImage(image);
}

fml::Milliseconds Rasterizer::GetFrameBudget() const {
  return delegate_.GetFrameBudget();
};

Rasterizer::DoDrawResult Rasterizer::DoDraw(
    int64_t view_id,
    std::unique_ptr<FrameTimingsRecorder> frame_timings_recorder,
    std::unique_ptr<flutter::LayerTree> layer_tree) {
  TRACE_EVENT_WITH_FRAME_NUMBER(frame_timings_recorder, "flutter",
                                "Rasterizer::DoDraw");
  FML_DCHECK(delegate_.GetTaskRunners()
                 .GetRasterTaskRunner()
                 ->RunsTasksOnCurrentThread());
  SurfaceRecord* surface_record = GetSurface(view_id);

  if (!layer_tree || !surface_record) {
    return DoDrawResult{
        .raster_status = RasterStatus::kFailed,
    };
  }

  PersistentCache* persistent_cache = PersistentCache::GetCacheForProcess();
  persistent_cache->ResetStoredNewShaders();

  RasterStatus raster_status =
      DrawToSurface(*frame_timings_recorder, layer_tree.get(), surface_record);
  if (raster_status == RasterStatus::kSuccess) {
    surface_record->last_tree = std::move(layer_tree);
  } else if (ShouldResubmitFrame(raster_status)) {
    return DoDrawResult{
        .raster_status = raster_status,
        .resubmitted_view_id = view_id,
        .resubmitted_layer_tree = std::move(layer_tree),
        .resubmitted_recorder = frame_timings_recorder->CloneUntil(
            FrameTimingsRecorder::State::kBuildEnd),
    };
  } else if (raster_status == RasterStatus::kDiscarded) {
    return DoDrawResult{
        .raster_status = raster_status,
    };
  }

  if (persistent_cache->IsDumpingSkp() &&
      persistent_cache->StoredNewShaders()) {
    auto screenshot = ScreenshotLayerTree(ScreenshotType::SkiaPicture, false,
                                          *surface_record);
    persistent_cache->DumpSkp(*screenshot.data);
  }

  // TODO(liyuqian): in Fuchsia, the rasterization doesn't finish when
  // Rasterizer::DoDraw finishes. Future work is needed to adapt the timestamp
  // for Fuchsia to capture SceneUpdateContext::ExecutePaintTasks.
  delegate_.OnFrameRasterized(frame_timings_recorder->GetRecordedTime());

// SceneDisplayLag events are disabled on Fuchsia.
// see: https://github.com/flutter/flutter/issues/56598
#if !defined(OS_FUCHSIA)
  const fml::TimePoint raster_finish_time =
      frame_timings_recorder->GetRasterEndTime();
  fml::TimePoint frame_target_time =
      frame_timings_recorder->GetVsyncTargetTime();
  if (raster_finish_time > frame_target_time) {
    fml::TimePoint latest_frame_target_time =
        delegate_.GetLatestFrameTargetTime();
    const auto frame_budget_millis = delegate_.GetFrameBudget().count();
    if (latest_frame_target_time < raster_finish_time) {
      latest_frame_target_time =
          latest_frame_target_time +
          fml::TimeDelta::FromMillisecondsF(frame_budget_millis);
    }
    const auto frame_lag =
        (latest_frame_target_time - frame_target_time).ToMillisecondsF();
    const int vsync_transitions_missed = round(frame_lag / frame_budget_millis);
    fml::tracing::TraceEventAsyncComplete(
        "flutter",                    // category
        "SceneDisplayLag",            // name
        raster_finish_time,           // begin_time
        latest_frame_target_time,     // end_time
        "frame_target_time",          // arg_key_1
        frame_target_time,            // arg_val_1
        "current_frame_target_time",  // arg_key_2
        latest_frame_target_time,     // arg_val_2
        "vsync_transitions_missed",   // arg_key_3
        vsync_transitions_missed      // arg_val_3
    );
  }
#endif

  // Pipeline pressure is applied from a couple of places:
  // rasterizer: When there are more items as of the time of Consume.
  // animator (via shell): Frame gets produces every vsync.
  // Enqueing here is to account for the following scenario:
  // T = 1
  //  - one item (A) in the pipeline
  //  - rasterizer starts (and merges the threads)
  //  - pipeline consume result says no items to process
  // T = 2
  //  - animator produces (B) to the pipeline
  //  - applies pipeline pressure via platform thread.
  // T = 3
  //   - rasterizes finished (and un-merges the threads)
  //   - |Draw| for B yields as its on the wrong thread.
  // This enqueue ensures that we attempt to consume from the right
  // thread one more time after un-merge.
  if (raster_thread_merger_) {
    if (raster_thread_merger_->DecrementLease() ==
        fml::RasterThreadStatus::kUnmergedNow) {
      return DoDrawResult{
          .raster_status = RasterStatus::kEnqueuePipeline,
      };
    }
  }

  return DoDrawResult{
      .raster_status = raster_status,
  };
}

RasterStatus Rasterizer::DrawToSurface(
    FrameTimingsRecorder& frame_timings_recorder,
    flutter::LayerTree* layer_tree,
    SurfaceRecord* surface_record) {
  TRACE_EVENT0("flutter", "Rasterizer::DrawToSurface");
  FML_DCHECK(surface_record);

  RasterStatus raster_status;
  if (studio_->AllowsDrawingWhenGpuDisabled()) {
    raster_status =
        DrawToSurfaceUnsafe(frame_timings_recorder, layer_tree, surface_record);
  } else {
    delegate_.GetIsGpuDisabledSyncSwitch()->Execute(
        fml::SyncSwitch::Handlers()
            .SetIfTrue([&] { raster_status = RasterStatus::kDiscarded; })
            .SetIfFalse([&] {
              raster_status = DrawToSurfaceUnsafe(frame_timings_recorder,
                                                  layer_tree, surface_record);
            }));
  }

  return raster_status;
}

/// Unsafe because it assumes we have access to the GPU which isn't the case
/// when iOS is backgrounded, for example.
/// \see Rasterizer::DrawToSurface
RasterStatus Rasterizer::DrawToSurfaceUnsafe(
    FrameTimingsRecorder& frame_timings_recorder,
    flutter::LayerTree* layer_tree,
    SurfaceRecord* surface_record) {
  Surface* surface = surface_record->surface.get();
  FML_DCHECK(surface);

  compositor_context_->ui_time().SetLapTime(
      frame_timings_recorder.GetBuildDuration());

  DlCanvas* embedder_root_canvas = nullptr;
  if (external_view_embedder_) {
    FML_DCHECK(!external_view_embedder_->GetUsedThisFrame());
    external_view_embedder_->SetUsedThisFrame(true);
    external_view_embedder_->BeginFrame(
        layer_tree->frame_size(), studio_->GetContext(),
        layer_tree->device_pixel_ratio(), raster_thread_merger_);
    embedder_root_canvas = external_view_embedder_->GetRootCanvas();
  }

  frame_timings_recorder.RecordRasterStart(fml::TimePoint::Now());

  // On Android, the external view embedder deletes surfaces in `BeginFrame`.
  //
  // Deleting a surface also clears the GL context. Therefore, acquire the
  // frame after calling `BeginFrame` as this operation resets the GL context.
  auto frame =
      surface->AcquireFrame(surface_record->view_id, layer_tree->frame_size());
  if (frame == nullptr) {
    frame_timings_recorder.RecordRasterEnd(
        &compositor_context_->raster_cache());
    return RasterStatus::kFailed;
  }

  // If the external view embedder has specified an optional root surface, the
  // root surface transformation is set by the embedder instead of
  // having to apply it here.
  SkMatrix root_surface_transformation =
      embedder_root_canvas ? SkMatrix{} : surface->GetRootTransformation();

  auto root_surface_canvas =
      embedder_root_canvas ? embedder_root_canvas : frame->Canvas();

  auto compositor_frame = compositor_context_->AcquireFrame(
      studio_->GetContext(),          // skia GrContext
      root_surface_canvas,            // root surface canvas
      external_view_embedder_.get(),  // external view embedder
      root_surface_transformation,    // root surface transformation
      true,                           // instrumentation enabled
      frame->framebuffer_info()
          .supports_readback,                // surface supports pixel reads
      raster_thread_merger_,                 // thread merger
      frame->GetDisplayListBuilder().get(),  // display list builder
      studio_->GetAiksContext().get()        // aiks context
  );
  if (compositor_frame) {
    compositor_context_->raster_cache().BeginFrame();

    std::unique_ptr<FrameDamage> damage;
    // when leaf layer tracing is enabled we wish to repaint the whole frame
    // for accurate performance metrics.
    if (frame->framebuffer_info().supports_partial_repaint &&
        !layer_tree->is_leaf_layer_tracing_enabled()) {
      // Disable partial repaint if external_view_embedder_ SubmitFrame is
      // involved - ExternalViewEmbedder unconditionally clears the entire
      // surface and also partial repaint with platform view present is
      // something that still need to be figured out.
      bool force_full_repaint =
          external_view_embedder_ &&
          (!raster_thread_merger_ || raster_thread_merger_->IsMerged());

      damage = std::make_unique<FrameDamage>();
      if (frame->framebuffer_info().existing_damage && !force_full_repaint) {
        damage->SetPreviousLayerTree(surface_record->last_tree.get());
        damage->AddAdditionalDamage(*frame->framebuffer_info().existing_damage);
        damage->SetClipAlignment(
            frame->framebuffer_info().horizontal_clip_alignment,
            frame->framebuffer_info().vertical_clip_alignment);
      }
    }

    bool ignore_raster_cache = true;
    if (studio_->EnableRasterCache() &&
        !layer_tree->is_leaf_layer_tracing_enabled()) {
      ignore_raster_cache = false;
    }

    RasterStatus raster_status =
        compositor_frame->Raster(*layer_tree,          // layer tree
                                 ignore_raster_cache,  // ignore raster cache
                                 damage.get()          // frame damage
        );
    if (raster_status == RasterStatus::kFailed ||
        raster_status == RasterStatus::kSkipAndRetry) {
      return raster_status;
    }

    SurfaceFrame::SubmitInfo submit_info;
    // TODO (https://github.com/flutter/flutter/issues/105596): this can be in
    // the past and might need to get snapped to future as this frame could
    // have been resubmitted. `presentation_time` on `submit_info` is not set
    // in this case.
    const auto presentation_time = frame_timings_recorder.GetVsyncTargetTime();
    if (presentation_time > fml::TimePoint::Now()) {
      submit_info.presentation_time = presentation_time;
    }
    if (damage) {
      submit_info.frame_damage = damage->GetFrameDamage();
      submit_info.buffer_damage = damage->GetBufferDamage();
    }

    frame->set_submit_info(submit_info);

    if (external_view_embedder_ &&
        (!raster_thread_merger_ || raster_thread_merger_->IsMerged())) {
      FML_DCHECK(!frame->IsSubmitted());
      external_view_embedder_->SubmitFrame(
          studio_->GetContext(), std::move(frame), surface_record->view_id);
    } else {
      frame->Submit();
    }

    // Do not update raster cache metrics for kResubmit because that status
    // indicates that the frame was not actually painted.
    if (raster_status != RasterStatus::kResubmit) {
      compositor_context_->raster_cache().EndFrame();
    }

    frame_timings_recorder.RecordRasterEnd(
        &compositor_context_->raster_cache());
    FireNextFrameCallbackIfPresent();

    if (studio_->GetContext()) {
      studio_->GetContext()->performDeferredCleanup(kSkiaCleanupExpiration);
    }

    return raster_status;
  }

  return RasterStatus::kFailed;
}

static sk_sp<SkData> ScreenshotLayerTreeAsPicture(
    flutter::LayerTree* tree,
    flutter::CompositorContext& compositor_context) {
  FML_DCHECK(tree != nullptr);
  SkPictureRecorder recorder;
  recorder.beginRecording(
      SkRect::MakeWH(tree->frame_size().width(), tree->frame_size().height()));

  SkMatrix root_surface_transformation;
  root_surface_transformation.reset();
  DlSkCanvasAdapter canvas(recorder.getRecordingCanvas());

  // TODO(amirh): figure out how to take a screenshot with embedded UIView.
  // https://github.com/flutter/flutter/issues/23435
  auto frame = compositor_context.AcquireFrame(
      nullptr, &canvas, nullptr, root_surface_transformation, false, true,
      nullptr, nullptr, nullptr);
  frame->Raster(*tree, true, nullptr);

#if defined(OS_FUCHSIA)
  SkSerialProcs procs = {0};
  procs.fImageProc = SerializeImageWithoutData;
  procs.fTypefaceProc = SerializeTypefaceWithoutData;
#else
  SkSerialProcs procs = {0};
  procs.fTypefaceProc = SerializeTypefaceWithData;
#endif

  return recorder.finishRecordingAsPicture()->serialize(&procs);
}

sk_sp<SkData> Rasterizer::ScreenshotLayerTreeAsImage(
    flutter::LayerTree* tree,
    flutter::CompositorContext& compositor_context,
    GrDirectContext* surface_context,
    bool compressed) {
  // Attempt to create a snapshot surface depending on whether we have access
  // to a valid GPU rendering context.
  std::unique_ptr<OffscreenSurface> snapshot_surface =
      std::make_unique<OffscreenSurface>(surface_context, tree->frame_size());

  if (!snapshot_surface->IsValid()) {
    FML_LOG(ERROR) << "Screenshot: unable to create snapshot surface";
    return nullptr;
  }

  // Draw the current layer tree into the snapshot surface.
  auto* canvas = snapshot_surface->GetCanvas();

  // There is no root surface transformation for the screenshot layer. Reset
  // the matrix to identity.
  SkMatrix root_surface_transformation;
  root_surface_transformation.reset();

  // snapshot_surface->makeImageSnapshot needs the GL context to be set if the
  // render context is GL. frame->Raster() pops the gl context in platforms
  // that gl context switching are used. (For example, older iOS that uses GL)
  // We reset the GL context using the context switch.
  auto context_switch = studio_->MakeRenderContextCurrent();
  if (!context_switch->GetResult()) {
    FML_LOG(ERROR) << "Screenshot: unable to make image screenshot";
    return nullptr;
  }

  auto frame = compositor_context.AcquireFrame(
      surface_context,              // skia context
      canvas,                       // canvas
      nullptr,                      // view embedder
      root_surface_transformation,  // root surface transformation
      false,                        // instrumentation enabled
      true,                         // render buffer readback supported
      nullptr,                      // thread merger
      nullptr,                      // display list builder
      nullptr                       // aiks context
  );
  canvas->Clear(DlColor::kTransparent());
  frame->Raster(*tree, true, nullptr);
  canvas->Flush();

  return snapshot_surface->GetRasterData(compressed);
}

Rasterizer::Screenshot Rasterizer::ScreenshotLastLayerTree(
    Rasterizer::ScreenshotType type,
    bool base64_encode) {
  // TODO(dkwingsmt): Probably screenshot all layer trees and put them together
  // instead of just the first one.
  SurfaceRecord* surface_record = GetFirstSurface();
  if (surface_record == nullptr || surface_record->last_tree == nullptr) {
    FML_LOG(ERROR) << "Last layer tree was null when screenshotting.";
    return {};
  }
  return ScreenshotLayerTree(type, base64_encode, *surface_record);
}

Rasterizer::Screenshot Rasterizer::ScreenshotLayerTree(
    ScreenshotType type,
    bool base64_encode,
    SurfaceRecord& surface_record) {
  auto& surface = surface_record.surface;
  auto* layer_tree = surface_record.last_tree.get();

  sk_sp<SkData> data = nullptr;
  std::string format;

  GrDirectContext* surface_context = studio_ ? studio_->GetContext() : nullptr;

  switch (type) {
    case ScreenshotType::SkiaPicture:
      format = "ScreenshotType::SkiaPicture";
      data = ScreenshotLayerTreeAsPicture(layer_tree, *compositor_context_);
      break;
    case ScreenshotType::UncompressedImage:
      format = "ScreenshotType::UncompressedImage";
      data = ScreenshotLayerTreeAsImage(layer_tree, *compositor_context_,
                                        surface_context, false);
      break;
    case ScreenshotType::CompressedImage:
      format = "ScreenshotType::CompressedImage";
      data = ScreenshotLayerTreeAsImage(layer_tree, *compositor_context_,
                                        surface_context, true);
      break;
    case ScreenshotType::SurfaceData: {
      Surface::SurfaceData surface_data = surface->GetSurfaceData();
      format = surface_data.pixel_format;
      data = surface_data.data;
      break;
    }
  }

  if (data == nullptr) {
    FML_LOG(ERROR) << "Screenshot data was null.";
    return {};
  }

  if (base64_encode) {
    size_t b64_size = SkBase64::Encode(data->data(), data->size(), nullptr);
    auto b64_data = SkData::MakeUninitialized(b64_size);
    SkBase64::Encode(data->data(), data->size(), b64_data->writable_data());
    return Rasterizer::Screenshot{b64_data, layer_tree->frame_size(), format};
  }

  return Rasterizer::Screenshot{data, layer_tree->frame_size(), format};
}

void Rasterizer::SetNextFrameCallback(const fml::closure& callback) {
  next_frame_callback_ = callback;
}

void Rasterizer::SetExternalViewEmbedder(
    const std::shared_ptr<ExternalViewEmbedder>& view_embedder) {
  external_view_embedder_ = view_embedder;
}

void Rasterizer::SetSnapshotSurfaceProducer(
    std::unique_ptr<SnapshotSurfaceProducer> producer) {
  snapshot_surface_producer_ = std::move(producer);
}

fml::RefPtr<fml::RasterThreadMerger> Rasterizer::GetRasterThreadMerger() {
  return raster_thread_merger_;
}

void Rasterizer::FireNextFrameCallbackIfPresent() {
  if (!next_frame_callback_) {
    return;
  }
  // It is safe for the callback to set a new callback.
  auto callback = next_frame_callback_;
  next_frame_callback_ = nullptr;
  callback();
}

void Rasterizer::SetResourceCacheMaxBytes(size_t max_bytes, bool from_user) {
  user_override_resource_cache_bytes_ |= from_user;

  if (!from_user && user_override_resource_cache_bytes_) {
    // We should not update the setting here if a user has explicitly set a
    // value for this over the flutter/skia channel.
    return;
  }

  max_cache_bytes_ = max_bytes;
  if (!studio_) {
    return;
  }

  GrDirectContext* context = studio_->GetContext();
  if (context) {
    auto context_switch = studio_->MakeRenderContextCurrent();
    if (!context_switch->GetResult()) {
      return;
    }

    context->setResourceCacheLimit(max_bytes);
  }
}

std::optional<size_t> Rasterizer::GetResourceCacheMaxBytes() const {
  if (!studio_) {
    return std::nullopt;
  }
  GrDirectContext* context = studio_->GetContext();
  if (context) {
    return context->getResourceCacheLimit();
  }
  return std::nullopt;
}

Rasterizer::Screenshot::Screenshot() {}

Rasterizer::Screenshot::Screenshot(sk_sp<SkData> p_data,
                                   SkISize p_size,
                                   const std::string& p_format)
    : data(std::move(p_data)), frame_size(p_size), format(p_format) {}

Rasterizer::Screenshot::Screenshot(const Screenshot& other) = default;

Rasterizer::Screenshot::~Screenshot() = default;

}  // namespace flutter<|MERGE_RESOLUTION|>--- conflicted
+++ resolved
@@ -235,14 +235,9 @@
 
   DoDrawResult draw_result;
   LayerTreePipeline::Consumer consumer =
-<<<<<<< HEAD
       [this, &draw_result,
        &discard_callback](std::unique_ptr<LayerTreeItem> item) {
-        std::shared_ptr<LayerTree> layer_tree = std::move(item->layer_tree);
-=======
-      [&](std::unique_ptr<LayerTreeItem> item) {
         std::unique_ptr<LayerTree> layer_tree = std::move(item->layer_tree);
->>>>>>> c829f37c
         std::unique_ptr<FrameTimingsRecorder> frame_timings_recorder =
             std::move(item->frame_timings_recorder);
         int64_t view_id = item->view_id;
