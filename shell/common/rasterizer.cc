--- conflicted
+++ resolved
@@ -645,16 +645,10 @@
           (!raster_thread_merger_ || raster_thread_merger_->IsMerged());
 
       damage = std::make_unique<FrameDamage>();
-<<<<<<< HEAD
-      if (frame->framebuffer_info().existing_damage && !force_full_repaint) {
-        damage->SetPreviousLayerTree(surface_record->last_tree.get());
-        damage->AddAdditionalDamage(*frame->framebuffer_info().existing_damage);
-=======
       auto existing_damage = frame->framebuffer_info().existing_damage;
       if (existing_damage.has_value() && !force_full_repaint) {
-        damage->SetPreviousLayerTree(last_layer_tree_.get());
+        damage->SetPreviousLayerTree(surface_record->last_tree.get());
         damage->AddAdditionalDamage(existing_damage.value());
->>>>>>> 7a4a267d
         damage->SetClipAlignment(
             frame->framebuffer_info().horizontal_clip_alignment,
             frame->framebuffer_info().vertical_clip_alignment);
