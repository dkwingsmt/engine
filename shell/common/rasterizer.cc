// Copyright 2013 The Flutter Authors. All rights reserved.
// Use of this source code is governed by a BSD-style license that can be
// found in the LICENSE file.

#include "flutter/shell/common/rasterizer.h"

#include <algorithm>
#include <memory>
#include <utility>

#include "flow/frame_timings.h"
#include "flutter/common/constants.h"
#include "flutter/common/graphics/persistent_cache.h"
#include "flutter/flow/layers/offscreen_surface.h"
#include "flutter/fml/time/time_delta.h"
#include "flutter/fml/time/time_point.h"
#include "flutter/shell/common/serialization_callbacks.h"
#include "fml/make_copyable.h"
#include "third_party/skia/include/core/SkColorSpace.h"
#include "third_party/skia/include/core/SkData.h"
#include "third_party/skia/include/core/SkImage.h"
#include "third_party/skia/include/core/SkImageInfo.h"
#include "third_party/skia/include/core/SkMatrix.h"
#include "third_party/skia/include/core/SkPictureRecorder.h"
#include "third_party/skia/include/core/SkRect.h"
#include "third_party/skia/include/core/SkSerialProcs.h"
#include "third_party/skia/include/core/SkSize.h"
#include "third_party/skia/include/core/SkSurface.h"
#include "third_party/skia/include/encode/SkPngEncoder.h"
#include "third_party/skia/include/gpu/GpuTypes.h"
#include "third_party/skia/include/gpu/GrBackendSurface.h"
#include "third_party/skia/include/gpu/GrDirectContext.h"
#include "third_party/skia/include/gpu/GrTypes.h"
#include "third_party/skia/include/gpu/ganesh/SkSurfaceGanesh.h"
#include "third_party/skia/include/utils/SkBase64.h"

namespace flutter {

// The rasterizer will tell Skia to purge cached resources that have not been
// used within this interval.
static constexpr std::chrono::milliseconds kSkiaCleanupExpiration(15000);

Rasterizer::Rasterizer(Delegate& delegate,
                       MakeGpuImageBehavior gpu_image_behavior)
    : is_torn_down_(false),
      delegate_(delegate),
      gpu_image_behavior_(gpu_image_behavior),
      compositor_context_(std::make_unique<flutter::CompositorContext>(*this)),
      user_override_resource_cache_bytes_(false),
      snapshot_controller_(
          SnapshotController::Make(*this, delegate.GetSettings())),
      weak_factory_(this) {
  FML_DCHECK(compositor_context_);
}

Rasterizer::~Rasterizer() = default;

fml::TaskRunnerAffineWeakPtr<Rasterizer> Rasterizer::GetWeakPtr() const {
  return weak_factory_.GetWeakPtr();
}

fml::TaskRunnerAffineWeakPtr<SnapshotDelegate> Rasterizer::GetSnapshotDelegate()
    const {
  return weak_factory_.GetWeakPtr();
}

void Rasterizer::SetImpellerContext(
    std::weak_ptr<impeller::Context> impeller_context) {
  impeller_context_ = std::move(impeller_context);
}

void Rasterizer::Setup(std::unique_ptr<Surface> surface) {
  surface_ = std::move(surface);

  if (max_cache_bytes_.has_value()) {
    SetResourceCacheMaxBytes(max_cache_bytes_.value(),
                             user_override_resource_cache_bytes_);
  }

  auto context_switch = surface_->MakeRenderContextCurrent();
  if (context_switch->GetResult()) {
    compositor_context_->OnGrContextCreated();
  }

  if (external_view_embedder_ &&
      external_view_embedder_->SupportsDynamicThreadMerging() &&
      !raster_thread_merger_) {
    const auto platform_id =
        delegate_.GetTaskRunners().GetPlatformTaskRunner()->GetTaskQueueId();
    const auto gpu_id =
        delegate_.GetTaskRunners().GetRasterTaskRunner()->GetTaskQueueId();
    raster_thread_merger_ = fml::RasterThreadMerger::CreateOrShareThreadMerger(
        delegate_.GetParentRasterThreadMerger(), platform_id, gpu_id);
  }
  if (raster_thread_merger_) {
    raster_thread_merger_->SetMergeUnmergeCallback([this]() {
      // Clear the GL context after the thread configuration has changed.
      if (surface_) {
        surface_->ClearRenderContext();
      }
    });
  }
}

void Rasterizer::TeardownExternalViewEmbedder() {
  if (external_view_embedder_) {
    external_view_embedder_->Teardown();
  }
}

void Rasterizer::Teardown() {
  is_torn_down_ = true;
  if (surface_) {
    auto context_switch = surface_->MakeRenderContextCurrent();
    if (context_switch->GetResult()) {
      compositor_context_->OnGrContextDestroyed();
      if (auto* context = surface_->GetContext()) {
        context->purgeUnlockedResources(GrPurgeResourceOptions::kAllResources);
      }
    }
    surface_.reset();
  }

  view_records_.clear();

  if (raster_thread_merger_.get() != nullptr &&
      raster_thread_merger_.get()->IsMerged()) {
    FML_DCHECK(raster_thread_merger_->IsEnabled());
    raster_thread_merger_->UnMergeNowIfLastOne();
    raster_thread_merger_->SetMergeUnmergeCallback(nullptr);
  }
}

bool Rasterizer::IsTornDown() {
  return is_torn_down_;
}

std::optional<DrawSurfaceStatus> Rasterizer::GetLastDrawStatus(
    int64_t view_id) {
  auto found = view_records_.find(view_id);
  if (found != view_records_.end()) {
    return found->second.last_draw_status;
  } else {
    return std::optional<DrawSurfaceStatus>();
  }
}

void Rasterizer::EnableThreadMergerIfNeeded() {
  if (raster_thread_merger_) {
    raster_thread_merger_->Enable();
  }
}

void Rasterizer::DisableThreadMergerIfNeeded() {
  if (raster_thread_merger_) {
    raster_thread_merger_->Disable();
  }
}

void Rasterizer::NotifyLowMemoryWarning() const {
  if (!surface_) {
    FML_DLOG(INFO)
        << "Rasterizer::NotifyLowMemoryWarning called with no surface.";
    return;
  }
  auto context = surface_->GetContext();
  if (!context) {
    FML_DLOG(INFO)
        << "Rasterizer::NotifyLowMemoryWarning called with no GrContext.";
    return;
  }
  auto context_switch = surface_->MakeRenderContextCurrent();
  if (!context_switch->GetResult()) {
    return;
  }
  context->performDeferredCleanup(std::chrono::milliseconds(0));
}

void Rasterizer::CollectView(int64_t view_id) {
  view_records_.erase(view_id);
}

std::shared_ptr<flutter::TextureRegistry> Rasterizer::GetTextureRegistry() {
  return compositor_context_->texture_registry();
}

GrDirectContext* Rasterizer::GetGrContext() {
  return surface_ ? surface_->GetContext() : nullptr;
}

flutter::LayerTree* Rasterizer::GetLastLayerTree(int64_t view_id) {
  auto found = view_records_.find(view_id);
  if (found == view_records_.end()) {
    return nullptr;
  }
  auto& last_task = found->second.last_successful_task;
  if (last_task == nullptr) {
    return nullptr;
  }
  return last_task->layer_tree.get();
}

void Rasterizer::DrawLastLayerTrees(
    std::unique_ptr<FrameTimingsRecorder> frame_timings_recorder) {
  if (!surface_) {
    return;
  }
  std::vector<std::unique_ptr<LayerTreeTask>> tasks;
  for (auto& [view_id, view_record] : view_records_) {
    if (view_record.last_successful_task) {
      tasks.push_back(std::move(view_record.last_successful_task));
    }
  }
  if (tasks.empty()) {
    return;
  }

  DoDrawResult result =
      DrawToSurfaces(*frame_timings_recorder, std::move(tasks));

  // EndFrame should perform cleanups for the external_view_embedder.
  if (external_view_embedder_ && external_view_embedder_->GetUsedThisFrame()) {
    bool should_resubmit_frame = ShouldResubmitFrame(result);
    external_view_embedder_->SetUsedThisFrame(false);
    external_view_embedder_->EndFrame(should_resubmit_frame,
                                      raster_thread_merger_);
  }
}

<<<<<<< HEAD
RasterStatus Rasterizer::Draw(const std::shared_ptr<FramePipeline>& pipeline) {
=======
DrawStatus Rasterizer::Draw(const std::shared_ptr<FramePipeline>& pipeline) {
>>>>>>> 88a234b8
  TRACE_EVENT0("flutter", "GPURasterizer::Draw");
  if (raster_thread_merger_ &&
      !raster_thread_merger_->IsOnRasterizingThread()) {
    // we yield and let this frame be serviced on the right thread.
    return DrawStatus::kYielded;
  }
  FML_DCHECK(delegate_.GetTaskRunners()
                 .GetRasterTaskRunner()
                 ->RunsTasksOnCurrentThread());

  DoDrawResult draw_result;
<<<<<<< HEAD
  FramePipeline::Consumer consumer =
      [&draw_result, this,
       &delegate = delegate_](std::unique_ptr<FrameItem> item) {
        // TODO(dkwingsmt): The rasterizer only supports rendering a single view
        // and that view must be the implicit view. Properly support multi-view
        // in the future.
        FML_DCHECK(item->layer_tree_tasks.size() <= 1u);
        if (item->layer_tree_tasks.empty()) {
          return;
        }
        auto& task = item->layer_tree_tasks.front();
        FML_DCHECK(task.view_id == kFlutterImplicitViewId);
        std::unique_ptr<LayerTree> layer_tree = std::move(task.layer_tree);
        std::unique_ptr<FrameTimingsRecorder> frame_timings_recorder =
            std::move(item->frame_timings_recorder);
        float device_pixel_ratio = task.device_pixel_ratio;
        if (delegate.ShouldDiscardLayerTree(task.view_id, *layer_tree.get())) {
          draw_result.raster_status = RasterStatus::kDiscarded;
        } else {
          draw_result = DoDraw(std::move(frame_timings_recorder),
                               std::move(layer_tree), device_pixel_ratio);
        }
      };
=======
  FramePipeline::Consumer consumer = [&draw_result,
                                      this](std::unique_ptr<FrameItem> item) {
    draw_result = DoDraw(std::move(item->frame_timings_recorder),
                         std::move(item->layer_tree_tasks));
  };
>>>>>>> 88a234b8

  PipelineConsumeResult consume_result = pipeline->Consume(consumer);
  if (consume_result == PipelineConsumeResult::NoneAvailable) {
    return DrawStatus::kPipelineEmpty;
  }
  // if the raster status is to resubmit the frame, we push the frame to the
  // front of the queue and also change the consume status to more available.

  bool should_resubmit_frame = ShouldResubmitFrame(draw_result);
  if (should_resubmit_frame) {
    FML_CHECK(draw_result.resubmitted_item);
    auto front_continuation = pipeline->ProduceIfEmpty();
    PipelineProduceResult pipeline_result =
        front_continuation.Complete(std::move(draw_result.resubmitted_item));
    if (pipeline_result.success) {
      consume_result = PipelineConsumeResult::MoreAvailable;
    }
  } else if (draw_result.status == DoDrawStatus::kEnqueuePipeline) {
    consume_result = PipelineConsumeResult::MoreAvailable;
  }

  // EndFrame should perform cleanups for the external_view_embedder.
  if (external_view_embedder_ && external_view_embedder_->GetUsedThisFrame()) {
    external_view_embedder_->SetUsedThisFrame(false);
    external_view_embedder_->EndFrame(should_resubmit_frame,
                                      raster_thread_merger_);
  }

  // Consume as many pipeline items as possible. But yield the event loop
  // between successive tries.
  switch (consume_result) {
    case PipelineConsumeResult::MoreAvailable: {
      delegate_.GetTaskRunners().GetRasterTaskRunner()->PostTask(
          [weak_this = weak_factory_.GetWeakPtr(), pipeline]() {
            if (weak_this) {
              weak_this->Draw(pipeline);
            }
          });
      break;
    }
    default:
      break;
  }

  return ToDrawStatus(draw_result.status);
}

bool Rasterizer::ShouldResubmitFrame(const DoDrawResult& result) {
  if (result.resubmitted_item) {
    FML_CHECK(!result.resubmitted_item->layer_tree_tasks.empty());
    return true;
  }
  return false;
}

DrawStatus Rasterizer::ToDrawStatus(DoDrawStatus status) {
  switch (status) {
    case DoDrawStatus::kEnqueuePipeline:
      return DrawStatus::kDone;
    case DoDrawStatus::kNotSetUp:
      return DrawStatus::kNotSetUp;
    case DoDrawStatus::kGpuUnavailable:
      return DrawStatus::kGpuUnavailable;
    case DoDrawStatus::kDone:
      return DrawStatus::kDone;
  }
  FML_UNREACHABLE();
}

namespace {
std::unique_ptr<SnapshotDelegate::GpuImageResult> MakeBitmapImage(
    const sk_sp<DisplayList>& display_list,
    const SkImageInfo& image_info) {
  FML_DCHECK(display_list);
  // Use 16384 as a proxy for the maximum texture size for a GPU image.
  // This is meant to be large enough to avoid false positives in test contexts,
  // but not so artificially large to be completely unrealistic on any platform.
  // This limit is taken from the Metal specification. D3D, Vulkan, and GL
  // generally have lower limits.
  if (image_info.width() > 16384 || image_info.height() > 16384) {
    return std::make_unique<SnapshotDelegate::GpuImageResult>(
        GrBackendTexture(), nullptr, nullptr,
        "unable to create bitmap render target at specified size " +
            std::to_string(image_info.width()) + "x" +
            std::to_string(image_info.height()));
  };

  sk_sp<SkSurface> surface = SkSurfaces::Raster(image_info);
  auto canvas = DlSkCanvasAdapter(surface->getCanvas());
  canvas.Clear(DlColor::kTransparent());
  canvas.DrawDisplayList(display_list);

  sk_sp<SkImage> image = surface->makeImageSnapshot();
  return std::make_unique<SnapshotDelegate::GpuImageResult>(
      GrBackendTexture(), nullptr, image,
      image ? "" : "Unable to create image");
}
}  // namespace

std::unique_ptr<Rasterizer::GpuImageResult> Rasterizer::MakeSkiaGpuImage(
    sk_sp<DisplayList> display_list,
    const SkImageInfo& image_info) {
  TRACE_EVENT0("flutter", "Rasterizer::MakeGpuImage");
  FML_DCHECK(display_list);

  std::unique_ptr<SnapshotDelegate::GpuImageResult> result;
  delegate_.GetIsGpuDisabledSyncSwitch()->Execute(
      fml::SyncSwitch::Handlers()
          .SetIfTrue([&result, &image_info, &display_list] {
            // TODO(dnfield): This isn't safe if display_list contains any GPU
            // resources like an SkImage_gpu.
            result = MakeBitmapImage(display_list, image_info);
          })
          .SetIfFalse([&result, &image_info, &display_list,
                       surface = surface_.get(),
                       gpu_image_behavior = gpu_image_behavior_] {
            if (!surface ||
                gpu_image_behavior == MakeGpuImageBehavior::kBitmap) {
              // TODO(dnfield): This isn't safe if display_list contains any GPU
              // resources like an SkImage_gpu.
              result = MakeBitmapImage(display_list, image_info);
              return;
            }

            auto context_switch = surface->MakeRenderContextCurrent();
            if (!context_switch->GetResult()) {
              result = MakeBitmapImage(display_list, image_info);
              return;
            }

            auto* context = surface->GetContext();
            if (!context) {
              result = MakeBitmapImage(display_list, image_info);
              return;
            }

            GrBackendTexture texture = context->createBackendTexture(
                image_info.width(), image_info.height(), image_info.colorType(),
                skgpu::Mipmapped::kNo, GrRenderable::kYes);
            if (!texture.isValid()) {
              result = std::make_unique<SnapshotDelegate::GpuImageResult>(
                  GrBackendTexture(), nullptr, nullptr,
                  "unable to create texture render target at specified size " +
                      std::to_string(image_info.width()) + "x" +
                      std::to_string(image_info.height()));
              return;
            }

            sk_sp<SkSurface> sk_surface = SkSurfaces::WrapBackendTexture(
                context, texture, kTopLeft_GrSurfaceOrigin, /*sampleCnt=*/0,
                image_info.colorType(), image_info.refColorSpace(), nullptr);
            if (!sk_surface) {
              result = std::make_unique<SnapshotDelegate::GpuImageResult>(
                  GrBackendTexture(), nullptr, nullptr,
                  "unable to create rendering surface for image");
              return;
            }

            auto canvas = DlSkCanvasAdapter(sk_surface->getCanvas());
            canvas.Clear(DlColor::kTransparent());
            canvas.DrawDisplayList(display_list);

            result = std::make_unique<SnapshotDelegate::GpuImageResult>(
                texture, sk_ref_sp(context), nullptr, "");
          }));
  return result;
}

sk_sp<DlImage> Rasterizer::MakeRasterSnapshot(sk_sp<DisplayList> display_list,
                                              SkISize picture_size) {
  return snapshot_controller_->MakeRasterSnapshot(display_list, picture_size);
}

sk_sp<SkImage> Rasterizer::ConvertToRasterImage(sk_sp<SkImage> image) {
  TRACE_EVENT0("flutter", __FUNCTION__);
  return snapshot_controller_->ConvertToRasterImage(image);
}

fml::Milliseconds Rasterizer::GetFrameBudget() const {
  return delegate_.GetFrameBudget();
};

Rasterizer::DoDrawResult Rasterizer::DoDraw(
    std::unique_ptr<FrameTimingsRecorder> frame_timings_recorder,
    std::vector<std::unique_ptr<LayerTreeTask>> tasks) {
  TRACE_EVENT_WITH_FRAME_NUMBER(frame_timings_recorder, "flutter",
                                "Rasterizer::DoDraw", /*flow_id_count=*/0,
                                /*flow_ids=*/nullptr);
  FML_DCHECK(delegate_.GetTaskRunners()
                 .GetRasterTaskRunner()
                 ->RunsTasksOnCurrentThread());
  frame_timings_recorder->AssertInState(FrameTimingsRecorder::State::kBuildEnd);

  if (tasks.empty()) {
    return DoDrawResult{DoDrawStatus::kDone};
  }
  if (!surface_) {
    return DoDrawResult{DoDrawStatus::kNotSetUp};
  }

  PersistentCache* persistent_cache = PersistentCache::GetCacheForProcess();
  persistent_cache->ResetStoredNewShaders();

<<<<<<< HEAD
  RasterStatus raster_status =
      DrawToSurface(*frame_timings_recorder, *layer_tree, device_pixel_ratio);
  if (raster_status == RasterStatus::kSuccess) {
    last_layer_tree_ = std::move(layer_tree);
    last_device_pixel_ratio_ = device_pixel_ratio;
  } else if (ShouldResubmitFrame(raster_status)) {
    std::list<LayerTreeTask> resubmitted_tasks;
    resubmitted_tasks.emplace_back(kFlutterImplicitViewId,
                                   std::move(layer_tree), device_pixel_ratio);
    return DoDrawResult{
        .raster_status = raster_status,
        .resubmitted_item = std::make_unique<FrameItem>(
            std::move(resubmitted_tasks),
            frame_timings_recorder->CloneUntil(
                FrameTimingsRecorder::State::kBuildEnd)),
    };
  } else if (raster_status == RasterStatus::kDiscarded) {
    return DoDrawResult{
        .raster_status = raster_status,
    };
=======
  DoDrawResult result =
      DrawToSurfaces(*frame_timings_recorder, std::move(tasks));

  FML_DCHECK(result.status != DoDrawStatus::kEnqueuePipeline);
  if (result.status == DoDrawStatus::kGpuUnavailable) {
    return DoDrawResult{DoDrawStatus::kGpuUnavailable};
>>>>>>> 88a234b8
  }

  if (persistent_cache->IsDumpingSkp() &&
      persistent_cache->StoredNewShaders()) {
    auto screenshot =
        ScreenshotLastLayerTree(ScreenshotType::SkiaPicture, false);
    persistent_cache->DumpSkp(*screenshot.data);
  }

  // TODO(liyuqian): in Fuchsia, the rasterization doesn't finish when
  // Rasterizer::DoDraw finishes. Future work is needed to adapt the timestamp
  // for Fuchsia to capture SceneUpdateContext::ExecutePaintTasks.
  delegate_.OnFrameRasterized(frame_timings_recorder->GetRecordedTime());

// SceneDisplayLag events are disabled on Fuchsia.
// see: https://github.com/flutter/flutter/issues/56598
#if !defined(OS_FUCHSIA)
  const fml::TimePoint raster_finish_time =
      frame_timings_recorder->GetRasterEndTime();
  fml::TimePoint frame_target_time =
      frame_timings_recorder->GetVsyncTargetTime();
  if (raster_finish_time > frame_target_time) {
    fml::TimePoint latest_frame_target_time =
        delegate_.GetLatestFrameTargetTime();
    const auto frame_budget_millis = delegate_.GetFrameBudget().count();
    if (latest_frame_target_time < raster_finish_time) {
      latest_frame_target_time =
          latest_frame_target_time +
          fml::TimeDelta::FromMillisecondsF(frame_budget_millis);
    }
    const auto frame_lag =
        (latest_frame_target_time - frame_target_time).ToMillisecondsF();
    const int vsync_transitions_missed = round(frame_lag / frame_budget_millis);
    fml::tracing::TraceEventAsyncComplete(
        "flutter",                    // category
        "SceneDisplayLag",            // name
        raster_finish_time,           // begin_time
        latest_frame_target_time,     // end_time
        "frame_target_time",          // arg_key_1
        frame_target_time,            // arg_val_1
        "current_frame_target_time",  // arg_key_2
        latest_frame_target_time,     // arg_val_2
        "vsync_transitions_missed",   // arg_key_3
        vsync_transitions_missed      // arg_val_3
    );
  }
#endif

  // Pipeline pressure is applied from a couple of places:
  // rasterizer: When there are more items as of the time of Consume.
  // animator (via shell): Frame gets produces every vsync.
  // Enqueing here is to account for the following scenario:
  // T = 1
  //  - one item (A) in the pipeline
  //  - rasterizer starts (and merges the threads)
  //  - pipeline consume result says no items to process
  // T = 2
  //  - animator produces (B) to the pipeline
  //  - applies pipeline pressure via platform thread.
  // T = 3
  //   - rasterizes finished (and un-merges the threads)
  //   - |Draw| for B yields as its on the wrong thread.
  // This enqueue ensures that we attempt to consume from the right
  // thread one more time after un-merge.
  if (raster_thread_merger_) {
    if (raster_thread_merger_->DecrementLease() ==
        fml::RasterThreadStatus::kUnmergedNow) {
      return DoDrawResult{
          .status = DoDrawStatus::kEnqueuePipeline,
          .resubmitted_item = std::move(result.resubmitted_item),
      };
    }
  }

  return result;
}

Rasterizer::DoDrawResult Rasterizer::DrawToSurfaces(
    FrameTimingsRecorder& frame_timings_recorder,
    std::vector<std::unique_ptr<LayerTreeTask>> tasks) {
  TRACE_EVENT0("flutter", "Rasterizer::DrawToSurfaces");
  FML_DCHECK(surface_);
  frame_timings_recorder.AssertInState(FrameTimingsRecorder::State::kBuildEnd);

  DoDrawResult result{
      .status = DoDrawStatus::kDone,
  };
  if (surface_->AllowsDrawingWhenGpuDisabled()) {
    result.resubmitted_item =
        DrawToSurfacesUnsafe(frame_timings_recorder, std::move(tasks));
  } else {
    delegate_.GetIsGpuDisabledSyncSwitch()->Execute(
        fml::SyncSwitch::Handlers()
            .SetIfTrue([&] {
              result.status = DoDrawStatus::kGpuUnavailable;
              frame_timings_recorder.RecordRasterStart(fml::TimePoint::Now());
              frame_timings_recorder.RecordRasterEnd();
            })
            .SetIfFalse([&] {
              result.resubmitted_item = DrawToSurfacesUnsafe(
                  frame_timings_recorder, std::move(tasks));
            }));
  }
  frame_timings_recorder.AssertInState(FrameTimingsRecorder::State::kRasterEnd);

  return result;
}

std::unique_ptr<FrameItem> Rasterizer::DrawToSurfacesUnsafe(
    FrameTimingsRecorder& frame_timings_recorder,
    std::vector<std::unique_ptr<LayerTreeTask>> tasks) {
  // TODO(dkwingsmt): The rasterizer only supports rendering a single view
  // and that view must be the implicit view. Properly support multi-view
  // in the future.
  // See https://github.com/flutter/flutter/issues/135530, item 2 & 4.
  FML_CHECK(tasks.size() == 1u) << "Unexpected size of " << tasks.size();
  FML_DCHECK(tasks.front()->view_id == kFlutterImplicitViewId);

  compositor_context_->ui_time().SetLapTime(
      frame_timings_recorder.GetBuildDuration());

  // First traverse: Filter out discarded trees
  auto task_iter = tasks.begin();
  while (task_iter != tasks.end()) {
    LayerTreeTask& task = **task_iter;
    if (delegate_.ShouldDiscardLayerTree(task.view_id, *task.layer_tree)) {
      EnsureViewRecord(task.view_id).last_draw_status =
          DrawSurfaceStatus::kDiscarded;
      task_iter = tasks.erase(task_iter);
    } else {
      ++task_iter;
    }
  }
  if (tasks.empty()) {
    frame_timings_recorder.RecordRasterStart(fml::TimePoint::Now());
    frame_timings_recorder.RecordRasterEnd();
    return nullptr;
  }

  if (external_view_embedder_) {
    FML_DCHECK(!external_view_embedder_->GetUsedThisFrame());
    external_view_embedder_->SetUsedThisFrame(true);
    external_view_embedder_->BeginFrame(
        // TODO(dkwingsmt): Add all views here.
        // See https://github.com/flutter/flutter/issues/135530, item 4.
        tasks.front()->layer_tree->frame_size(), surface_->GetContext(),
        tasks.front()->device_pixel_ratio, raster_thread_merger_);
  }

  std::optional<fml::TimePoint> presentation_time = std::nullopt;
  // TODO (https://github.com/flutter/flutter/issues/105596): this can be in
  // the past and might need to get snapped to future as this frame could
  // have been resubmitted. `presentation_time` on SubmitInfo is not set
  // in this case.
  {
    const auto vsync_target_time = frame_timings_recorder.GetVsyncTargetTime();
    if (vsync_target_time > fml::TimePoint::Now()) {
      presentation_time = vsync_target_time;
    }
  }

  frame_timings_recorder.RecordRasterStart(fml::TimePoint::Now());

  // Second traverse: draw all layer trees.
  std::vector<std::unique_ptr<LayerTreeTask>> resubmitted_tasks;
  for (std::unique_ptr<LayerTreeTask>& task : tasks) {
    int64_t view_id = task->view_id;
    std::unique_ptr<LayerTree> layer_tree = std::move(task->layer_tree);
    float device_pixel_ratio = task->device_pixel_ratio;

    DrawSurfaceStatus status = DrawToSurfaceUnsafe(
        view_id, *layer_tree, device_pixel_ratio, presentation_time);
    FML_DCHECK(status != DrawSurfaceStatus::kDiscarded);

    auto& view_record = EnsureViewRecord(task->view_id);
    view_record.last_draw_status = status;
    if (status == DrawSurfaceStatus::kSuccess) {
      view_record.last_successful_task = std::make_unique<LayerTreeTask>(
          view_id, std::move(layer_tree), device_pixel_ratio);
    } else if (status == DrawSurfaceStatus::kRetry) {
      resubmitted_tasks.push_back(std::make_unique<LayerTreeTask>(
          view_id, std::move(layer_tree), device_pixel_ratio));
    }
  }
  // TODO(dkwingsmt): Pass in raster cache(s) for all views.
  // See https://github.com/flutter/flutter/issues/135530, item 4.
  frame_timings_recorder.RecordRasterEnd(&compositor_context_->raster_cache());
  FireNextFrameCallbackIfPresent();

  if (surface_->GetContext()) {
    surface_->GetContext()->performDeferredCleanup(kSkiaCleanupExpiration);
  }

  if (resubmitted_tasks.empty()) {
    return nullptr;
  } else {
    return std::make_unique<FrameItem>(
        std::move(resubmitted_tasks),
        frame_timings_recorder.CloneUntil(
            FrameTimingsRecorder::State::kBuildEnd));
  }
}

/// \see Rasterizer::DrawToSurfaces
DrawSurfaceStatus Rasterizer::DrawToSurfaceUnsafe(
    int64_t view_id,
    flutter::LayerTree& layer_tree,
    float device_pixel_ratio,
    std::optional<fml::TimePoint> presentation_time) {
  FML_DCHECK(surface_);

  DlCanvas* embedder_root_canvas = nullptr;
  if (external_view_embedder_) {
    // TODO(dkwingsmt): Add view ID here.
    embedder_root_canvas = external_view_embedder_->GetRootCanvas();
  }

  // On Android, the external view embedder deletes surfaces in `BeginFrame`.
  //
  // Deleting a surface also clears the GL context. Therefore, acquire the
  // frame after calling `BeginFrame` as this operation resets the GL context.
  auto frame = surface_->AcquireFrame(layer_tree.frame_size());
  if (frame == nullptr) {
    return DrawSurfaceStatus::kFailed;
  }

  // If the external view embedder has specified an optional root surface, the
  // root surface transformation is set by the embedder instead of
  // having to apply it here.
  SkMatrix root_surface_transformation =
      embedder_root_canvas ? SkMatrix{} : surface_->GetRootTransformation();

  auto root_surface_canvas =
      embedder_root_canvas ? embedder_root_canvas : frame->Canvas();
  auto compositor_frame = compositor_context_->AcquireFrame(
      surface_->GetContext(),         // skia GrContext
      root_surface_canvas,            // root surface canvas
      external_view_embedder_.get(),  // external view embedder
      root_surface_transformation,    // root surface transformation
      true,                           // instrumentation enabled
      frame->framebuffer_info()
          .supports_readback,           // surface supports pixel reads
      raster_thread_merger_,            // thread merger
      surface_->GetAiksContext().get()  // aiks context
  );
  if (compositor_frame) {
    compositor_context_->raster_cache().BeginFrame();

    std::unique_ptr<FrameDamage> damage;
    // when leaf layer tracing is enabled we wish to repaint the whole frame
    // for accurate performance metrics.
    if (frame->framebuffer_info().supports_partial_repaint &&
        !layer_tree.is_leaf_layer_tracing_enabled()) {
      // Disable partial repaint if external_view_embedder_ SubmitFrame is
      // involved - ExternalViewEmbedder unconditionally clears the entire
      // surface and also partial repaint with platform view present is
      // something that still need to be figured out.
      bool force_full_repaint =
          external_view_embedder_ &&
          (!raster_thread_merger_ || raster_thread_merger_->IsMerged());

      damage = std::make_unique<FrameDamage>();
      auto existing_damage = frame->framebuffer_info().existing_damage;
      if (existing_damage.has_value() && !force_full_repaint) {
        damage->SetPreviousLayerTree(GetLastLayerTree(view_id));
        damage->AddAdditionalDamage(existing_damage.value());
        damage->SetClipAlignment(
            frame->framebuffer_info().horizontal_clip_alignment,
            frame->framebuffer_info().vertical_clip_alignment);
      }
    }

    bool ignore_raster_cache = true;
    if (surface_->EnableRasterCache() &&
        !layer_tree.is_leaf_layer_tracing_enabled()) {
      ignore_raster_cache = false;
    }

    RasterStatus frame_status =
        compositor_frame->Raster(layer_tree,           // layer tree
                                 ignore_raster_cache,  // ignore raster cache
                                 damage.get()          // frame damage
        );
    if (frame_status == RasterStatus::kSkipAndRetry) {
      return DrawSurfaceStatus::kRetry;
    }

    SurfaceFrame::SubmitInfo submit_info;
    submit_info.presentation_time = presentation_time;
    if (damage) {
      submit_info.frame_damage = damage->GetFrameDamage();
      submit_info.buffer_damage = damage->GetBufferDamage();
    }

    frame->set_submit_info(submit_info);

    if (external_view_embedder_ &&
        (!raster_thread_merger_ || raster_thread_merger_->IsMerged())) {
      FML_DCHECK(!frame->IsSubmitted());
      external_view_embedder_->SubmitFrame(
          surface_->GetContext(), surface_->GetAiksContext(), std::move(frame));
    } else {
      frame->Submit();
    }

    // Do not update raster cache metrics for kResubmit because that status
    // indicates that the frame was not actually painted.
    if (frame_status != RasterStatus::kResubmit) {
      compositor_context_->raster_cache().EndFrame();
    }

    if (frame_status == RasterStatus::kResubmit) {
      return DrawSurfaceStatus::kRetry;
    } else {
      FML_CHECK(frame_status == RasterStatus::kSuccess);
      return DrawSurfaceStatus::kSuccess;
    }
  }

  return DrawSurfaceStatus::kFailed;
}

Rasterizer::ViewRecord& Rasterizer::EnsureViewRecord(int64_t view_id) {
  return view_records_[view_id];
}

static sk_sp<SkData> ScreenshotLayerTreeAsPicture(
    flutter::LayerTree* tree,
    flutter::CompositorContext& compositor_context) {
  FML_DCHECK(tree != nullptr);
  SkPictureRecorder recorder;
  recorder.beginRecording(
      SkRect::MakeWH(tree->frame_size().width(), tree->frame_size().height()));

  SkMatrix root_surface_transformation;
  root_surface_transformation.reset();
  DlSkCanvasAdapter canvas(recorder.getRecordingCanvas());

  // TODO(amirh): figure out how to take a screenshot with embedded UIView.
  // https://github.com/flutter/flutter/issues/23435
  auto frame = compositor_context.AcquireFrame(nullptr, &canvas, nullptr,
                                               root_surface_transformation,
                                               false, true, nullptr, nullptr);
  frame->Raster(*tree, true, nullptr);

#if defined(OS_FUCHSIA)
  SkSerialProcs procs = {0};
  procs.fImageProc = SerializeImageWithoutData;
  procs.fTypefaceProc = SerializeTypefaceWithoutData;
#else
  SkSerialProcs procs = {0};
  procs.fTypefaceProc = SerializeTypefaceWithData;
  procs.fImageProc = [](SkImage* img, void*) -> sk_sp<SkData> {
    return SkPngEncoder::Encode(nullptr, img, SkPngEncoder::Options{});
  };
#endif

  return recorder.finishRecordingAsPicture()->serialize(&procs);
}

sk_sp<SkData> Rasterizer::ScreenshotLayerTreeAsImage(
    flutter::LayerTree* tree,
    flutter::CompositorContext& compositor_context,
    GrDirectContext* surface_context,
    bool compressed) {
  // Attempt to create a snapshot surface depending on whether we have access
  // to a valid GPU rendering context.
  std::unique_ptr<OffscreenSurface> snapshot_surface =
      std::make_unique<OffscreenSurface>(surface_context, tree->frame_size());

  if (!snapshot_surface->IsValid()) {
    FML_LOG(ERROR) << "Screenshot: unable to create snapshot surface";
    return nullptr;
  }

  // Draw the current layer tree into the snapshot surface.
  auto* canvas = snapshot_surface->GetCanvas();

  // There is no root surface transformation for the screenshot layer. Reset
  // the matrix to identity.
  SkMatrix root_surface_transformation;
  root_surface_transformation.reset();

  // snapshot_surface->makeImageSnapshot needs the GL context to be set if the
  // render context is GL. frame->Raster() pops the gl context in platforms
  // that gl context switching are used. (For example, older iOS that uses GL)
  // We reset the GL context using the context switch.
  auto context_switch = surface_->MakeRenderContextCurrent();
  if (!context_switch->GetResult()) {
    FML_LOG(ERROR) << "Screenshot: unable to make image screenshot";
    return nullptr;
  }

  auto frame = compositor_context.AcquireFrame(
      surface_context,              // skia context
      canvas,                       // canvas
      nullptr,                      // view embedder
      root_surface_transformation,  // root surface transformation
      false,                        // instrumentation enabled
      true,                         // render buffer readback supported
      nullptr,                      // thread merger
      nullptr                       // aiks context
  );
  canvas->Clear(DlColor::kTransparent());
  frame->Raster(*tree, true, nullptr);
  canvas->Flush();

  return snapshot_surface->GetRasterData(compressed);
}

Rasterizer::Screenshot Rasterizer::ScreenshotLastLayerTree(
    Rasterizer::ScreenshotType type,
    bool base64_encode) {
  // TODO(dkwingsmt): Support screenshotting all last layer trees
  // when the shell protocol supports multi-views.
  // https://github.com/flutter/flutter/issues/135534
  // https://github.com/flutter/flutter/issues/135535
  auto* layer_tree = GetLastLayerTree(kFlutterImplicitViewId);
  if (layer_tree == nullptr) {
    FML_LOG(ERROR) << "Last layer tree was null when screenshotting.";
    return {};
  }

  sk_sp<SkData> data = nullptr;
  std::string format;

  GrDirectContext* surface_context =
      surface_ ? surface_->GetContext() : nullptr;

  switch (type) {
    case ScreenshotType::SkiaPicture:
      format = "ScreenshotType::SkiaPicture";
      data = ScreenshotLayerTreeAsPicture(layer_tree, *compositor_context_);
      break;
    case ScreenshotType::UncompressedImage:
      format = "ScreenshotType::UncompressedImage";
      data = ScreenshotLayerTreeAsImage(layer_tree, *compositor_context_,
                                        surface_context, false);
      break;
    case ScreenshotType::CompressedImage:
      format = "ScreenshotType::CompressedImage";
      data = ScreenshotLayerTreeAsImage(layer_tree, *compositor_context_,
                                        surface_context, true);
      break;
    case ScreenshotType::SurfaceData: {
      Surface::SurfaceData surface_data = surface_->GetSurfaceData();
      format = surface_data.pixel_format;
      data = surface_data.data;
      break;
    }
  }

  if (data == nullptr) {
    FML_LOG(ERROR) << "Screenshot data was null.";
    return {};
  }

  if (base64_encode) {
    size_t b64_size = SkBase64::Encode(data->data(), data->size(), nullptr);
    auto b64_data = SkData::MakeUninitialized(b64_size);
    SkBase64::Encode(data->data(), data->size(), b64_data->writable_data());
    return Rasterizer::Screenshot{b64_data, layer_tree->frame_size(), format};
  }

  return Rasterizer::Screenshot{data, layer_tree->frame_size(), format};
}

void Rasterizer::SetNextFrameCallback(const fml::closure& callback) {
  next_frame_callback_ = callback;
}

void Rasterizer::SetExternalViewEmbedder(
    const std::shared_ptr<ExternalViewEmbedder>& view_embedder) {
  external_view_embedder_ = view_embedder;
}

void Rasterizer::SetSnapshotSurfaceProducer(
    std::unique_ptr<SnapshotSurfaceProducer> producer) {
  snapshot_surface_producer_ = std::move(producer);
}

fml::RefPtr<fml::RasterThreadMerger> Rasterizer::GetRasterThreadMerger() {
  return raster_thread_merger_;
}

void Rasterizer::FireNextFrameCallbackIfPresent() {
  if (!next_frame_callback_) {
    return;
  }
  // It is safe for the callback to set a new callback.
  auto callback = next_frame_callback_;
  next_frame_callback_ = nullptr;
  callback();
}

void Rasterizer::SetResourceCacheMaxBytes(size_t max_bytes, bool from_user) {
  user_override_resource_cache_bytes_ |= from_user;

  if (!from_user && user_override_resource_cache_bytes_) {
    // We should not update the setting here if a user has explicitly set a
    // value for this over the flutter/skia channel.
    return;
  }

  max_cache_bytes_ = max_bytes;
  if (!surface_) {
    return;
  }

  GrDirectContext* context = surface_->GetContext();
  if (context) {
    auto context_switch = surface_->MakeRenderContextCurrent();
    if (!context_switch->GetResult()) {
      return;
    }

    context->setResourceCacheLimit(max_bytes);
  }
}

std::optional<size_t> Rasterizer::GetResourceCacheMaxBytes() const {
  if (!surface_) {
    return std::nullopt;
  }
  GrDirectContext* context = surface_->GetContext();
  if (context) {
    return context->getResourceCacheLimit();
  }
  return std::nullopt;
}

Rasterizer::Screenshot::Screenshot() {}

Rasterizer::Screenshot::Screenshot(sk_sp<SkData> p_data,
                                   SkISize p_size,
                                   const std::string& p_format)
    : data(std::move(p_data)), frame_size(p_size), format(p_format) {}

Rasterizer::Screenshot::Screenshot(const Screenshot& other) = default;

Rasterizer::Screenshot::~Screenshot() = default;

}  // namespace flutter<|MERGE_RESOLUTION|>--- conflicted
+++ resolved
@@ -227,11 +227,7 @@
   }
 }
 
-<<<<<<< HEAD
-RasterStatus Rasterizer::Draw(const std::shared_ptr<FramePipeline>& pipeline) {
-=======
 DrawStatus Rasterizer::Draw(const std::shared_ptr<FramePipeline>& pipeline) {
->>>>>>> 88a234b8
   TRACE_EVENT0("flutter", "GPURasterizer::Draw");
   if (raster_thread_merger_ &&
       !raster_thread_merger_->IsOnRasterizingThread()) {
@@ -243,37 +239,11 @@
                  ->RunsTasksOnCurrentThread());
 
   DoDrawResult draw_result;
-<<<<<<< HEAD
-  FramePipeline::Consumer consumer =
-      [&draw_result, this,
-       &delegate = delegate_](std::unique_ptr<FrameItem> item) {
-        // TODO(dkwingsmt): The rasterizer only supports rendering a single view
-        // and that view must be the implicit view. Properly support multi-view
-        // in the future.
-        FML_DCHECK(item->layer_tree_tasks.size() <= 1u);
-        if (item->layer_tree_tasks.empty()) {
-          return;
-        }
-        auto& task = item->layer_tree_tasks.front();
-        FML_DCHECK(task.view_id == kFlutterImplicitViewId);
-        std::unique_ptr<LayerTree> layer_tree = std::move(task.layer_tree);
-        std::unique_ptr<FrameTimingsRecorder> frame_timings_recorder =
-            std::move(item->frame_timings_recorder);
-        float device_pixel_ratio = task.device_pixel_ratio;
-        if (delegate.ShouldDiscardLayerTree(task.view_id, *layer_tree.get())) {
-          draw_result.raster_status = RasterStatus::kDiscarded;
-        } else {
-          draw_result = DoDraw(std::move(frame_timings_recorder),
-                               std::move(layer_tree), device_pixel_ratio);
-        }
-      };
-=======
   FramePipeline::Consumer consumer = [&draw_result,
                                       this](std::unique_ptr<FrameItem> item) {
     draw_result = DoDraw(std::move(item->frame_timings_recorder),
                          std::move(item->layer_tree_tasks));
   };
->>>>>>> 88a234b8
 
   PipelineConsumeResult consume_result = pipeline->Consume(consumer);
   if (consume_result == PipelineConsumeResult::NoneAvailable) {
@@ -477,35 +447,12 @@
   PersistentCache* persistent_cache = PersistentCache::GetCacheForProcess();
   persistent_cache->ResetStoredNewShaders();
 
-<<<<<<< HEAD
-  RasterStatus raster_status =
-      DrawToSurface(*frame_timings_recorder, *layer_tree, device_pixel_ratio);
-  if (raster_status == RasterStatus::kSuccess) {
-    last_layer_tree_ = std::move(layer_tree);
-    last_device_pixel_ratio_ = device_pixel_ratio;
-  } else if (ShouldResubmitFrame(raster_status)) {
-    std::list<LayerTreeTask> resubmitted_tasks;
-    resubmitted_tasks.emplace_back(kFlutterImplicitViewId,
-                                   std::move(layer_tree), device_pixel_ratio);
-    return DoDrawResult{
-        .raster_status = raster_status,
-        .resubmitted_item = std::make_unique<FrameItem>(
-            std::move(resubmitted_tasks),
-            frame_timings_recorder->CloneUntil(
-                FrameTimingsRecorder::State::kBuildEnd)),
-    };
-  } else if (raster_status == RasterStatus::kDiscarded) {
-    return DoDrawResult{
-        .raster_status = raster_status,
-    };
-=======
   DoDrawResult result =
       DrawToSurfaces(*frame_timings_recorder, std::move(tasks));
 
   FML_DCHECK(result.status != DoDrawStatus::kEnqueuePipeline);
   if (result.status == DoDrawStatus::kGpuUnavailable) {
     return DoDrawResult{DoDrawStatus::kGpuUnavailable};
->>>>>>> 88a234b8
   }
 
   if (persistent_cache->IsDumpingSkp() &&
