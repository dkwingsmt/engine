// Copyright 2013 The Flutter Authors. All rights reserved.
// Use of this source code is governed by a BSD-style license that can be
// found in the LICENSE file.

#include "flutter/shell/common/rasterizer.h"

#include <algorithm>
#include <memory>
#include <utility>

#include "flow/frame_timings.h"
#include "flutter/common/constants.h"
#include "flutter/common/graphics/persistent_cache.h"
#include "flutter/flow/layers/offscreen_surface.h"
#include "flutter/fml/time/time_delta.h"
#include "flutter/fml/time/time_point.h"
#include "flutter/shell/common/base64.h"
#include "flutter/shell/common/serialization_callbacks.h"
#include "fml/make_copyable.h"
#include "third_party/skia/include/core/SkColorSpace.h"
#include "third_party/skia/include/core/SkData.h"
#include "third_party/skia/include/core/SkImage.h"
#include "third_party/skia/include/core/SkImageInfo.h"
#include "third_party/skia/include/core/SkMatrix.h"
#include "third_party/skia/include/core/SkPictureRecorder.h"
#include "third_party/skia/include/core/SkRect.h"
#include "third_party/skia/include/core/SkSerialProcs.h"
#include "third_party/skia/include/core/SkSize.h"
#include "third_party/skia/include/core/SkSurface.h"
#include "third_party/skia/include/encode/SkPngEncoder.h"
#include "third_party/skia/include/gpu/GpuTypes.h"
#include "third_party/skia/include/gpu/GrBackendSurface.h"
#include "third_party/skia/include/gpu/GrDirectContext.h"
#include "third_party/skia/include/gpu/GrTypes.h"
#include "third_party/skia/include/gpu/ganesh/SkSurfaceGanesh.h"

namespace flutter {

// The rasterizer will tell Skia to purge cached resources that have not been
// used within this interval.
static constexpr std::chrono::milliseconds kSkiaCleanupExpiration(15000);

Rasterizer::Rasterizer(Delegate& delegate,
                       MakeGpuImageBehavior gpu_image_behavior)
    : is_torn_down_(false),
      delegate_(delegate),
      gpu_image_behavior_(gpu_image_behavior),
      compositor_context_(std::make_unique<flutter::CompositorContext>(*this)),
      user_override_resource_cache_bytes_(false),
      snapshot_controller_(
          SnapshotController::Make(*this, delegate.GetSettings())),
      weak_factory_(this) {
  FML_DCHECK(compositor_context_);
}

Rasterizer::~Rasterizer() = default;

fml::TaskRunnerAffineWeakPtr<Rasterizer> Rasterizer::GetWeakPtr() const {
  return weak_factory_.GetWeakPtr();
}

fml::TaskRunnerAffineWeakPtr<SnapshotDelegate> Rasterizer::GetSnapshotDelegate()
    const {
  return weak_factory_.GetWeakPtr();
}

void Rasterizer::SetImpellerContext(
    std::weak_ptr<impeller::Context> impeller_context) {
  impeller_context_ = std::move(impeller_context);
}

void Rasterizer::Setup(std::unique_ptr<Surface> surface) {
  surface_ = std::move(surface);

  if (max_cache_bytes_.has_value()) {
    SetResourceCacheMaxBytes(max_cache_bytes_.value(),
                             user_override_resource_cache_bytes_);
  }

  auto context_switch = surface_->MakeRenderContextCurrent();
  if (context_switch->GetResult()) {
    compositor_context_->OnGrContextCreated();
  }

  if (external_view_embedder_ &&
      external_view_embedder_->SupportsDynamicThreadMerging() &&
      !raster_thread_merger_) {
    const auto platform_id =
        delegate_.GetTaskRunners().GetPlatformTaskRunner()->GetTaskQueueId();
    const auto gpu_id =
        delegate_.GetTaskRunners().GetRasterTaskRunner()->GetTaskQueueId();
    raster_thread_merger_ = fml::RasterThreadMerger::CreateOrShareThreadMerger(
        delegate_.GetParentRasterThreadMerger(), platform_id, gpu_id);
  }
  if (raster_thread_merger_) {
    raster_thread_merger_->SetMergeUnmergeCallback([this]() {
      // Clear the GL context after the thread configuration has changed.
      if (surface_) {
        surface_->ClearRenderContext();
      }
    });
  }
}

void Rasterizer::TeardownExternalViewEmbedder() {
  if (external_view_embedder_) {
    external_view_embedder_->Teardown();
  }
}

void Rasterizer::Teardown() {
  is_torn_down_ = true;
  if (surface_) {
    auto context_switch = surface_->MakeRenderContextCurrent();
    if (context_switch->GetResult()) {
      compositor_context_->OnGrContextDestroyed();
      if (auto* context = surface_->GetContext()) {
        context->purgeUnlockedResources(GrPurgeResourceOptions::kAllResources);
      }
    }
    surface_.reset();
  }

<<<<<<< HEAD
  last_successful_tasks_.clear();
=======
  view_records_.clear();
>>>>>>> ea275c3d

  if (raster_thread_merger_.get() != nullptr &&
      raster_thread_merger_.get()->IsMerged()) {
    FML_DCHECK(raster_thread_merger_->IsEnabled());
    raster_thread_merger_->UnMergeNowIfLastOne();
    raster_thread_merger_->SetMergeUnmergeCallback(nullptr);
  }
}

bool Rasterizer::IsTornDown() {
  return is_torn_down_;
}

std::optional<DrawSurfaceStatus> Rasterizer::GetLastDrawStatus(
    int64_t view_id) {
<<<<<<< HEAD
  auto found = last_draw_statuses_.find(view_id);
  if (found != last_draw_statuses_.end()) {
    return found->second;
=======
  auto found = view_records_.find(view_id);
  if (found != view_records_.end()) {
    return found->second.last_draw_status;
>>>>>>> ea275c3d
  } else {
    return std::optional<DrawSurfaceStatus>();
  }
}

void Rasterizer::EnableThreadMergerIfNeeded() {
  if (raster_thread_merger_) {
    raster_thread_merger_->Enable();
  }
}

void Rasterizer::DisableThreadMergerIfNeeded() {
  if (raster_thread_merger_) {
    raster_thread_merger_->Disable();
  }
}

void Rasterizer::NotifyLowMemoryWarning() const {
  if (!surface_) {
    FML_DLOG(INFO)
        << "Rasterizer::NotifyLowMemoryWarning called with no surface.";
    return;
  }
  auto context = surface_->GetContext();
  if (!context) {
    FML_DLOG(INFO)
        << "Rasterizer::NotifyLowMemoryWarning called with no GrContext.";
    return;
  }
  auto context_switch = surface_->MakeRenderContextCurrent();
  if (!context_switch->GetResult()) {
    return;
  }
  context->performDeferredCleanup(std::chrono::milliseconds(0));
}

void Rasterizer::CollectView(int64_t view_id) {
<<<<<<< HEAD
  last_successful_tasks_.erase(view_id);
  last_draw_statuses_.erase(view_id);
=======
  view_records_.erase(view_id);
>>>>>>> ea275c3d
}

std::shared_ptr<flutter::TextureRegistry> Rasterizer::GetTextureRegistry() {
  return compositor_context_->texture_registry();
}

GrDirectContext* Rasterizer::GetGrContext() {
  return surface_ ? surface_->GetContext() : nullptr;
}

flutter::LayerTree* Rasterizer::GetLastLayerTree(int64_t view_id) {
<<<<<<< HEAD
  auto found = last_successful_tasks_.find(view_id);
  if (found == last_successful_tasks_.end()) {
    return nullptr;
  }
  return found->second.layer_tree.get();
=======
  auto found = view_records_.find(view_id);
  if (found == view_records_.end()) {
    return nullptr;
  }
  auto& last_task = found->second.last_successful_task;
  if (last_task == nullptr) {
    return nullptr;
  }
  return last_task->layer_tree.get();
>>>>>>> ea275c3d
}

void Rasterizer::DrawLastLayerTrees(
    std::unique_ptr<FrameTimingsRecorder> frame_timings_recorder) {
<<<<<<< HEAD
  if (last_successful_tasks_.empty() || !surface_) {
    return;
  }
  std::list<LayerTreeTask> tasks;
  for (auto& [view_id, task] : last_successful_tasks_) {
    tasks.push_back(std::move(task));
  }
  last_successful_tasks_.clear();
=======
  if (!surface_) {
    return;
  }
  std::vector<std::unique_ptr<LayerTreeTask>> tasks;
  for (auto& [view_id, view_record] : view_records_) {
    if (view_record.last_successful_task) {
      tasks.push_back(std::move(view_record.last_successful_task));
    }
  }
  if (tasks.empty()) {
    return;
  }
>>>>>>> ea275c3d

  DoDrawResult result =
      DrawToSurfaces(*frame_timings_recorder, std::move(tasks));

  // EndFrame should perform cleanups for the external_view_embedder.
  if (external_view_embedder_ && external_view_embedder_->GetUsedThisFrame()) {
    bool should_resubmit_frame = ShouldResubmitFrame(result);
    external_view_embedder_->SetUsedThisFrame(false);
    external_view_embedder_->EndFrame(should_resubmit_frame,
                                      raster_thread_merger_);
  }
}

DrawStatus Rasterizer::Draw(const std::shared_ptr<FramePipeline>& pipeline) {
  TRACE_EVENT0("flutter", "GPURasterizer::Draw");
  if (raster_thread_merger_ &&
      !raster_thread_merger_->IsOnRasterizingThread()) {
    // we yield and let this frame be serviced on the right thread.
    return DrawStatus::kYielded;
  }
  FML_DCHECK(delegate_.GetTaskRunners()
                 .GetRasterTaskRunner()
                 ->RunsTasksOnCurrentThread());

  DoDrawResult draw_result;
  FramePipeline::Consumer consumer = [&draw_result,
                                      this](std::unique_ptr<FrameItem> item) {
    draw_result = DoDraw(std::move(item->frame_timings_recorder),
                         std::move(item->layer_tree_tasks));
  };

  PipelineConsumeResult consume_result = pipeline->Consume(consumer);
  if (consume_result == PipelineConsumeResult::NoneAvailable) {
    return DrawStatus::kPipelineEmpty;
  }
  // if the raster status is to resubmit the frame, we push the frame to the
  // front of the queue and also change the consume status to more available.

  bool should_resubmit_frame = ShouldResubmitFrame(draw_result);
  if (should_resubmit_frame) {
    auto front_continuation = pipeline->ProduceIfEmpty();
    PipelineProduceResult pipeline_result =
        front_continuation.Complete(std::move(draw_result.resubmitted_item));
    if (pipeline_result.success) {
      consume_result = PipelineConsumeResult::MoreAvailable;
    }
  } else if (draw_result.status == DoDrawStatus::kEnqueuePipeline) {
    consume_result = PipelineConsumeResult::MoreAvailable;
  }

  // EndFrame should perform cleanups for the external_view_embedder.
  if (external_view_embedder_ && external_view_embedder_->GetUsedThisFrame()) {
    external_view_embedder_->SetUsedThisFrame(false);
    external_view_embedder_->EndFrame(should_resubmit_frame,
                                      raster_thread_merger_);
  }

  // Consume as many pipeline items as possible. But yield the event loop
  // between successive tries.
  switch (consume_result) {
    case PipelineConsumeResult::MoreAvailable: {
      delegate_.GetTaskRunners().GetRasterTaskRunner()->PostTask(
          [weak_this = weak_factory_.GetWeakPtr(), pipeline]() {
            if (weak_this) {
              weak_this->Draw(pipeline);
            }
          });
      break;
    }
    default:
      break;
  }

  return ToDrawStatus(draw_result.status);
}

bool Rasterizer::ShouldResubmitFrame(const DoDrawResult& result) {
  if (result.resubmitted_item) {
    FML_CHECK(!result.resubmitted_item->layer_tree_tasks.empty());
    return true;
  }
  return false;
}

DrawStatus Rasterizer::ToDrawStatus(DoDrawStatus status) {
  switch (status) {
    case DoDrawStatus::kEnqueuePipeline:
      return DrawStatus::kDone;
    case DoDrawStatus::kNotSetUp:
      return DrawStatus::kNotSetUp;
    case DoDrawStatus::kGpuUnavailable:
      return DrawStatus::kGpuUnavailable;
<<<<<<< HEAD
    default:
      FML_CHECK(status == DoDrawStatus::kDone)
          << "Unrecognized status " << (int)status;
      return DrawStatus::kDone;
  }
=======
    case DoDrawStatus::kDone:
      return DrawStatus::kDone;
  }
  FML_UNREACHABLE();
>>>>>>> ea275c3d
}

namespace {
std::unique_ptr<SnapshotDelegate::GpuImageResult> MakeBitmapImage(
    const sk_sp<DisplayList>& display_list,
    const SkImageInfo& image_info) {
  FML_DCHECK(display_list);
  // Use 16384 as a proxy for the maximum texture size for a GPU image.
  // This is meant to be large enough to avoid false positives in test contexts,
  // but not so artificially large to be completely unrealistic on any platform.
  // This limit is taken from the Metal specification. D3D, Vulkan, and GL
  // generally have lower limits.
  if (image_info.width() > 16384 || image_info.height() > 16384) {
    return std::make_unique<SnapshotDelegate::GpuImageResult>(
        GrBackendTexture(), nullptr, nullptr,
        "unable to create bitmap render target at specified size " +
            std::to_string(image_info.width()) + "x" +
            std::to_string(image_info.height()));
  };

  sk_sp<SkSurface> surface = SkSurfaces::Raster(image_info);
  auto canvas = DlSkCanvasAdapter(surface->getCanvas());
  canvas.Clear(DlColor::kTransparent());
  canvas.DrawDisplayList(display_list);

  sk_sp<SkImage> image = surface->makeImageSnapshot();
  return std::make_unique<SnapshotDelegate::GpuImageResult>(
      GrBackendTexture(), nullptr, image,
      image ? "" : "Unable to create image");
}
}  // namespace

std::unique_ptr<Rasterizer::GpuImageResult> Rasterizer::MakeSkiaGpuImage(
    sk_sp<DisplayList> display_list,
    const SkImageInfo& image_info) {
  TRACE_EVENT0("flutter", "Rasterizer::MakeGpuImage");
  FML_DCHECK(display_list);

  std::unique_ptr<SnapshotDelegate::GpuImageResult> result;
  delegate_.GetIsGpuDisabledSyncSwitch()->Execute(
      fml::SyncSwitch::Handlers()
          .SetIfTrue([&result, &image_info, &display_list] {
            // TODO(dnfield): This isn't safe if display_list contains any GPU
            // resources like an SkImage_gpu.
            result = MakeBitmapImage(display_list, image_info);
          })
          .SetIfFalse([&result, &image_info, &display_list,
                       surface = surface_.get(),
                       gpu_image_behavior = gpu_image_behavior_] {
            if (!surface ||
                gpu_image_behavior == MakeGpuImageBehavior::kBitmap) {
              // TODO(dnfield): This isn't safe if display_list contains any GPU
              // resources like an SkImage_gpu.
              result = MakeBitmapImage(display_list, image_info);
              return;
            }

            auto context_switch = surface->MakeRenderContextCurrent();
            if (!context_switch->GetResult()) {
              result = MakeBitmapImage(display_list, image_info);
              return;
            }

            auto* context = surface->GetContext();
            if (!context) {
              result = MakeBitmapImage(display_list, image_info);
              return;
            }

            GrBackendTexture texture = context->createBackendTexture(
                image_info.width(), image_info.height(), image_info.colorType(),
                skgpu::Mipmapped::kNo, GrRenderable::kYes);
            if (!texture.isValid()) {
              result = std::make_unique<SnapshotDelegate::GpuImageResult>(
                  GrBackendTexture(), nullptr, nullptr,
                  "unable to create texture render target at specified size " +
                      std::to_string(image_info.width()) + "x" +
                      std::to_string(image_info.height()));
              return;
            }

            sk_sp<SkSurface> sk_surface = SkSurfaces::WrapBackendTexture(
                context, texture, kTopLeft_GrSurfaceOrigin, /*sampleCnt=*/0,
                image_info.colorType(), image_info.refColorSpace(), nullptr);
            if (!sk_surface) {
              result = std::make_unique<SnapshotDelegate::GpuImageResult>(
                  GrBackendTexture(), nullptr, nullptr,
                  "unable to create rendering surface for image");
              return;
            }

            auto canvas = DlSkCanvasAdapter(sk_surface->getCanvas());
            canvas.Clear(DlColor::kTransparent());
            canvas.DrawDisplayList(display_list);

            result = std::make_unique<SnapshotDelegate::GpuImageResult>(
                texture, sk_ref_sp(context), nullptr, "");
          }));
  return result;
}

sk_sp<DlImage> Rasterizer::MakeRasterSnapshot(sk_sp<DisplayList> display_list,
                                              SkISize picture_size) {
  return snapshot_controller_->MakeRasterSnapshot(display_list, picture_size);
}

sk_sp<SkImage> Rasterizer::ConvertToRasterImage(sk_sp<SkImage> image) {
  TRACE_EVENT0("flutter", __FUNCTION__);
  return snapshot_controller_->ConvertToRasterImage(image);
}

fml::Milliseconds Rasterizer::GetFrameBudget() const {
  return delegate_.GetFrameBudget();
};

Rasterizer::DoDrawResult Rasterizer::DoDraw(
    std::unique_ptr<FrameTimingsRecorder> frame_timings_recorder,
<<<<<<< HEAD
    std::list<LayerTreeTask> tasks) {
=======
    std::vector<std::unique_ptr<LayerTreeTask>> tasks) {
>>>>>>> ea275c3d
  TRACE_EVENT_WITH_FRAME_NUMBER(frame_timings_recorder, "flutter",
                                "Rasterizer::DoDraw", /*flow_id_count=*/0,
                                /*flow_ids=*/nullptr);
  FML_DCHECK(delegate_.GetTaskRunners()
                 .GetRasterTaskRunner()
                 ->RunsTasksOnCurrentThread());
  frame_timings_recorder->AssertInState(FrameTimingsRecorder::State::kBuildEnd);

  if (tasks.empty()) {
    return DoDrawResult{DoDrawStatus::kDone};
  }
  if (!surface_) {
    return DoDrawResult{DoDrawStatus::kNotSetUp};
  }

  PersistentCache* persistent_cache = PersistentCache::GetCacheForProcess();
  persistent_cache->ResetStoredNewShaders();

  DoDrawResult result =
      DrawToSurfaces(*frame_timings_recorder, std::move(tasks));

  FML_DCHECK(result.status != DoDrawStatus::kEnqueuePipeline);
  if (result.status == DoDrawStatus::kGpuUnavailable) {
    return DoDrawResult{DoDrawStatus::kGpuUnavailable};
  }

  if (persistent_cache->IsDumpingSkp() &&
      persistent_cache->StoredNewShaders()) {
    auto screenshot =
        ScreenshotLastLayerTree(ScreenshotType::SkiaPicture, false);
    persistent_cache->DumpSkp(*screenshot.data);
  }

  // TODO(liyuqian): in Fuchsia, the rasterization doesn't finish when
  // Rasterizer::DoDraw finishes. Future work is needed to adapt the timestamp
  // for Fuchsia to capture SceneUpdateContext::ExecutePaintTasks.
  delegate_.OnFrameRasterized(frame_timings_recorder->GetRecordedTime());

// SceneDisplayLag events are disabled on Fuchsia.
// see: https://github.com/flutter/flutter/issues/56598
#if !defined(OS_FUCHSIA)
  const fml::TimePoint raster_finish_time =
      frame_timings_recorder->GetRasterEndTime();
  fml::TimePoint frame_target_time =
      frame_timings_recorder->GetVsyncTargetTime();
  if (raster_finish_time > frame_target_time) {
    fml::TimePoint latest_frame_target_time =
        delegate_.GetLatestFrameTargetTime();
    const auto frame_budget_millis = delegate_.GetFrameBudget().count();
    if (latest_frame_target_time < raster_finish_time) {
      latest_frame_target_time =
          latest_frame_target_time +
          fml::TimeDelta::FromMillisecondsF(frame_budget_millis);
    }
    const auto frame_lag =
        (latest_frame_target_time - frame_target_time).ToMillisecondsF();
    const int vsync_transitions_missed = round(frame_lag / frame_budget_millis);
    fml::tracing::TraceEventAsyncComplete(
        "flutter",                    // category
        "SceneDisplayLag",            // name
        raster_finish_time,           // begin_time
        latest_frame_target_time,     // end_time
        "frame_target_time",          // arg_key_1
        frame_target_time,            // arg_val_1
        "current_frame_target_time",  // arg_key_2
        latest_frame_target_time,     // arg_val_2
        "vsync_transitions_missed",   // arg_key_3
        vsync_transitions_missed      // arg_val_3
    );
  }
#endif

  // Pipeline pressure is applied from a couple of places:
  // rasterizer: When there are more items as of the time of Consume.
  // animator (via shell): Frame gets produces every vsync.
  // Enqueing here is to account for the following scenario:
  // T = 1
  //  - one item (A) in the pipeline
  //  - rasterizer starts (and merges the threads)
  //  - pipeline consume result says no items to process
  // T = 2
  //  - animator produces (B) to the pipeline
  //  - applies pipeline pressure via platform thread.
  // T = 3
  //   - rasterizes finished (and un-merges the threads)
  //   - |Draw| for B yields as its on the wrong thread.
  // This enqueue ensures that we attempt to consume from the right
  // thread one more time after un-merge.
  if (raster_thread_merger_) {
    if (raster_thread_merger_->DecrementLease() ==
        fml::RasterThreadStatus::kUnmergedNow) {
      return DoDrawResult{
          .status = DoDrawStatus::kEnqueuePipeline,
          .resubmitted_item = std::move(result.resubmitted_item),
      };
    }
  }

  return result;
}

Rasterizer::DoDrawResult Rasterizer::DrawToSurfaces(
    FrameTimingsRecorder& frame_timings_recorder,
<<<<<<< HEAD
    std::list<LayerTreeTask> tasks) {
=======
    std::vector<std::unique_ptr<LayerTreeTask>> tasks) {
>>>>>>> ea275c3d
  TRACE_EVENT0("flutter", "Rasterizer::DrawToSurfaces");
  FML_DCHECK(surface_);
  frame_timings_recorder.AssertInState(FrameTimingsRecorder::State::kBuildEnd);

  DoDrawResult result{
      .status = DoDrawStatus::kDone,
  };
  if (surface_->AllowsDrawingWhenGpuDisabled()) {
    result.resubmitted_item =
        DrawToSurfacesUnsafe(frame_timings_recorder, std::move(tasks));
  } else {
    delegate_.GetIsGpuDisabledSyncSwitch()->Execute(
        fml::SyncSwitch::Handlers()
            .SetIfTrue([&] {
              result.status = DoDrawStatus::kGpuUnavailable;
              frame_timings_recorder.RecordRasterStart(fml::TimePoint::Now());
              frame_timings_recorder.RecordRasterEnd();
            })
            .SetIfFalse([&] {
              result.resubmitted_item = DrawToSurfacesUnsafe(
                  frame_timings_recorder, std::move(tasks));
            }));
  }
  frame_timings_recorder.AssertInState(FrameTimingsRecorder::State::kRasterEnd);

  return result;
}

std::unique_ptr<FrameItem> Rasterizer::DrawToSurfacesUnsafe(
    FrameTimingsRecorder& frame_timings_recorder,
<<<<<<< HEAD
    std::list<LayerTreeTask> tasks) {
  // TODO(dkwingsmt): The rasterizer only supports rendering a single view
  // and that view must be the implicit view. Properly support multi-view
  // in the future.
  FML_CHECK(tasks.size() == 1u);
  FML_DCHECK(tasks.front().view_id == kFlutterImplicitViewId);
=======
    std::vector<std::unique_ptr<LayerTreeTask>> tasks) {
  // TODO(dkwingsmt): The rasterizer only supports rendering a single view
  // and that view must be the implicit view. Properly support multi-view
  // in the future.
  // See https://github.com/flutter/flutter/issues/135530, item 2 & 4.
  FML_CHECK(tasks.size() == 1u) << "Unexpected size of " << tasks.size();
  FML_DCHECK(tasks.front()->view_id == kFlutterImplicitViewId);
>>>>>>> ea275c3d

  compositor_context_->ui_time().SetLapTime(
      frame_timings_recorder.GetBuildDuration());

<<<<<<< HEAD
  // First traverse: Filter out discarded trees and derive view_dimensions.
  std::vector<ViewDimension> view_dimensions;
  view_dimensions.reserve(tasks.size());
  auto task_iter = tasks.begin();
  while (task_iter != tasks.end()) {
    if (delegate_.ShouldDiscardLayerTree(task_iter->view_id,
                                         *task_iter->layer_tree)) {
      last_draw_statuses_[task_iter->view_id] = DrawSurfaceStatus::kDiscarded;
      task_iter = tasks.erase(task_iter);
    } else {
      view_dimensions.push_back({task_iter->view_id,
                                 task_iter->layer_tree->frame_size(),
                                 task_iter->device_pixel_ratio});
=======
  // First traverse: Filter out discarded trees
  auto task_iter = tasks.begin();
  while (task_iter != tasks.end()) {
    LayerTreeTask& task = **task_iter;
    if (delegate_.ShouldDiscardLayerTree(task.view_id, *task.layer_tree)) {
      EnsureViewRecord(task.view_id).last_draw_status =
          DrawSurfaceStatus::kDiscarded;
      task_iter = tasks.erase(task_iter);
    } else {
>>>>>>> ea275c3d
      ++task_iter;
    }
  }
  if (tasks.empty()) {
    frame_timings_recorder.RecordRasterStart(fml::TimePoint::Now());
    frame_timings_recorder.RecordRasterEnd();
    return nullptr;
  }

  if (external_view_embedder_) {
    FML_DCHECK(!external_view_embedder_->GetUsedThisFrame());
    external_view_embedder_->SetUsedThisFrame(true);
<<<<<<< HEAD
    external_view_embedder_->BeginFrame(surface_->GetContext(), view_dimensions,
                                        raster_thread_merger_);
=======
    external_view_embedder_->BeginFrame(
        // TODO(dkwingsmt): Add all views here.
        // See https://github.com/flutter/flutter/issues/135530, item 4.
        tasks.front()->layer_tree->frame_size(), surface_->GetContext(),
        tasks.front()->device_pixel_ratio, raster_thread_merger_);
>>>>>>> ea275c3d
  }

  std::optional<fml::TimePoint> presentation_time = std::nullopt;
  // TODO (https://github.com/flutter/flutter/issues/105596): this can be in
  // the past and might need to get snapped to future as this frame could
  // have been resubmitted. `presentation_time` on SubmitInfo is not set
  // in this case.
  {
    const auto vsync_target_time = frame_timings_recorder.GetVsyncTargetTime();
    if (vsync_target_time > fml::TimePoint::Now()) {
      presentation_time = vsync_target_time;
    }
  }

  frame_timings_recorder.RecordRasterStart(fml::TimePoint::Now());

  // Second traverse: draw all layer trees.
<<<<<<< HEAD
  std::list<LayerTreeTask> resubmitted_tasks;
  for (LayerTreeTask& task : tasks) {
    int64_t view_id = task.view_id;
    std::unique_ptr<LayerTree> layer_tree = std::move(task.layer_tree);
    float device_pixel_ratio = task.device_pixel_ratio;

    DrawSurfaceStatus status = DrawToSurfaceUnsafe(
        view_id, *layer_tree, device_pixel_ratio, presentation_time);

    last_draw_statuses_[view_id] = status;
    if (status == DrawSurfaceStatus::kSuccess) {
      last_successful_tasks_.insert_or_assign(
          view_id,
          LayerTreeTask(view_id, std::move(layer_tree), device_pixel_ratio));
    } else if (status == DrawSurfaceStatus::kRetry) {
      resubmitted_tasks.emplace_back(view_id, std::move(layer_tree),
                                     device_pixel_ratio);
    }
  }
  // TODO(dkwingsmt): Pass in all raster caches
=======
  std::vector<std::unique_ptr<LayerTreeTask>> resubmitted_tasks;
  for (std::unique_ptr<LayerTreeTask>& task : tasks) {
    int64_t view_id = task->view_id;
    std::unique_ptr<LayerTree> layer_tree = std::move(task->layer_tree);
    float device_pixel_ratio = task->device_pixel_ratio;

    DrawSurfaceStatus status = DrawToSurfaceUnsafe(
        view_id, *layer_tree, device_pixel_ratio, presentation_time);
    FML_DCHECK(status != DrawSurfaceStatus::kDiscarded);

    auto& view_record = EnsureViewRecord(task->view_id);
    view_record.last_draw_status = status;
    if (status == DrawSurfaceStatus::kSuccess) {
      view_record.last_successful_task = std::make_unique<LayerTreeTask>(
          view_id, std::move(layer_tree), device_pixel_ratio);
    } else if (status == DrawSurfaceStatus::kRetry) {
      resubmitted_tasks.push_back(std::make_unique<LayerTreeTask>(
          view_id, std::move(layer_tree), device_pixel_ratio));
    }
  }
  // TODO(dkwingsmt): Pass in raster cache(s) for all views.
  // See https://github.com/flutter/flutter/issues/135530, item 4.
>>>>>>> ea275c3d
  frame_timings_recorder.RecordRasterEnd(&compositor_context_->raster_cache());
  FireNextFrameCallbackIfPresent();

  if (surface_->GetContext()) {
    surface_->GetContext()->performDeferredCleanup(kSkiaCleanupExpiration);
  }

  if (resubmitted_tasks.empty()) {
    return nullptr;
  } else {
    return std::make_unique<FrameItem>(
        std::move(resubmitted_tasks),
        frame_timings_recorder.CloneUntil(
            FrameTimingsRecorder::State::kBuildEnd));
  }
}

/// \see Rasterizer::DrawToSurfaces
DrawSurfaceStatus Rasterizer::DrawToSurfaceUnsafe(
    int64_t view_id,
    flutter::LayerTree& layer_tree,
    float device_pixel_ratio,
    std::optional<fml::TimePoint> presentation_time) {
  FML_DCHECK(surface_);

  DlCanvas* embedder_root_canvas = nullptr;
  if (external_view_embedder_) {
    // TODO(dkwingsmt): Add view ID here.
    embedder_root_canvas = external_view_embedder_->GetRootCanvas();
  }

  // On Android, the external view embedder deletes surfaces in `BeginFrame`.
  //
  // Deleting a surface also clears the GL context. Therefore, acquire the
  // frame after calling `BeginFrame` as this operation resets the GL context.
  auto frame = surface_->AcquireFrame(layer_tree.frame_size());
  if (frame == nullptr) {
    return DrawSurfaceStatus::kFailed;
  }

  // If the external view embedder has specified an optional root surface, the
  // root surface transformation is set by the embedder instead of
  // having to apply it here.
  SkMatrix root_surface_transformation =
      embedder_root_canvas ? SkMatrix{} : surface_->GetRootTransformation();

  auto root_surface_canvas =
      embedder_root_canvas ? embedder_root_canvas : frame->Canvas();
  auto compositor_frame = compositor_context_->AcquireFrame(
      surface_->GetContext(),         // skia GrContext
      root_surface_canvas,            // root surface canvas
      external_view_embedder_.get(),  // external view embedder
      root_surface_transformation,    // root surface transformation
      true,                           // instrumentation enabled
      frame->framebuffer_info()
          .supports_readback,           // surface supports pixel reads
      raster_thread_merger_,            // thread merger
      surface_->GetAiksContext().get()  // aiks context
  );
  if (compositor_frame) {
    compositor_context_->raster_cache().BeginFrame();

    std::unique_ptr<FrameDamage> damage;
    // when leaf layer tracing is enabled we wish to repaint the whole frame
    // for accurate performance metrics.
    if (frame->framebuffer_info().supports_partial_repaint &&
        !layer_tree.is_leaf_layer_tracing_enabled()) {
      // Disable partial repaint if external_view_embedder_ SubmitFrame is
      // involved - ExternalViewEmbedder unconditionally clears the entire
      // surface and also partial repaint with platform view present is
      // something that still need to be figured out.
      bool force_full_repaint =
          external_view_embedder_ &&
          (!raster_thread_merger_ || raster_thread_merger_->IsMerged());

      damage = std::make_unique<FrameDamage>();
      auto existing_damage = frame->framebuffer_info().existing_damage;
      if (existing_damage.has_value() && !force_full_repaint) {
        damage->SetPreviousLayerTree(GetLastLayerTree(view_id));
        damage->AddAdditionalDamage(existing_damage.value());
        damage->SetClipAlignment(
            frame->framebuffer_info().horizontal_clip_alignment,
            frame->framebuffer_info().vertical_clip_alignment);
      }
    }

    bool ignore_raster_cache = true;
    if (surface_->EnableRasterCache() &&
        !layer_tree.is_leaf_layer_tracing_enabled()) {
      ignore_raster_cache = false;
    }

    RasterStatus frame_status =
        compositor_frame->Raster(layer_tree,           // layer tree
                                 ignore_raster_cache,  // ignore raster cache
                                 damage.get()          // frame damage
        );
    if (frame_status == RasterStatus::kSkipAndRetry) {
      return DrawSurfaceStatus::kRetry;
    }

    SurfaceFrame::SubmitInfo submit_info;
    submit_info.presentation_time = presentation_time;
    if (damage) {
      submit_info.frame_damage = damage->GetFrameDamage();
      submit_info.buffer_damage = damage->GetBufferDamage();
    }

    frame->set_submit_info(submit_info);

    if (external_view_embedder_ &&
        (!raster_thread_merger_ || raster_thread_merger_->IsMerged())) {
      FML_DCHECK(!frame->IsSubmitted());
      external_view_embedder_->SubmitFrame(surface_->GetContext(),
                                           surface_->GetAiksContext(), view_id,
                                           std::move(frame));
    } else {
      frame->Submit();
    }

    // Do not update raster cache metrics for kResubmit because that status
    // indicates that the frame was not actually painted.
    if (frame_status != RasterStatus::kResubmit) {
      compositor_context_->raster_cache().EndFrame();
    }

    if (frame_status == RasterStatus::kResubmit) {
      return DrawSurfaceStatus::kRetry;
    } else {
      FML_CHECK(frame_status == RasterStatus::kSuccess);
      return DrawSurfaceStatus::kSuccess;
    }
  }

  return DrawSurfaceStatus::kFailed;
<<<<<<< HEAD
=======
}

Rasterizer::ViewRecord& Rasterizer::EnsureViewRecord(int64_t view_id) {
  return view_records_[view_id];
>>>>>>> ea275c3d
}

static sk_sp<SkData> ScreenshotLayerTreeAsPicture(
    flutter::LayerTree* tree,
    flutter::CompositorContext& compositor_context) {
  FML_DCHECK(tree != nullptr);
  SkPictureRecorder recorder;
  recorder.beginRecording(
      SkRect::MakeWH(tree->frame_size().width(), tree->frame_size().height()));

  SkMatrix root_surface_transformation;
  root_surface_transformation.reset();
  DlSkCanvasAdapter canvas(recorder.getRecordingCanvas());

  // TODO(amirh): figure out how to take a screenshot with embedded UIView.
  // https://github.com/flutter/flutter/issues/23435
  auto frame = compositor_context.AcquireFrame(nullptr, &canvas, nullptr,
                                               root_surface_transformation,
                                               false, true, nullptr, nullptr);
  frame->Raster(*tree, true, nullptr);

#if defined(OS_FUCHSIA)
  SkSerialProcs procs = {0};
  procs.fImageProc = SerializeImageWithoutData;
  procs.fTypefaceProc = SerializeTypefaceWithoutData;
#else
  SkSerialProcs procs = {0};
  procs.fTypefaceProc = SerializeTypefaceWithData;
  procs.fImageProc = [](SkImage* img, void*) -> sk_sp<SkData> {
    return SkPngEncoder::Encode(nullptr, img, SkPngEncoder::Options{});
  };
#endif

  return recorder.finishRecordingAsPicture()->serialize(&procs);
}

sk_sp<SkData> Rasterizer::ScreenshotLayerTreeAsImage(
    flutter::LayerTree* tree,
    flutter::CompositorContext& compositor_context,
    GrDirectContext* surface_context,
    bool compressed) {
  // Attempt to create a snapshot surface depending on whether we have access
  // to a valid GPU rendering context.
  std::unique_ptr<OffscreenSurface> snapshot_surface =
      std::make_unique<OffscreenSurface>(surface_context, tree->frame_size());

  if (!snapshot_surface->IsValid()) {
    FML_LOG(ERROR) << "Screenshot: unable to create snapshot surface";
    return nullptr;
  }

  // Draw the current layer tree into the snapshot surface.
  auto* canvas = snapshot_surface->GetCanvas();

  // There is no root surface transformation for the screenshot layer. Reset
  // the matrix to identity.
  SkMatrix root_surface_transformation;
  root_surface_transformation.reset();

  // snapshot_surface->makeImageSnapshot needs the GL context to be set if the
  // render context is GL. frame->Raster() pops the gl context in platforms
  // that gl context switching are used. (For example, older iOS that uses GL)
  // We reset the GL context using the context switch.
  auto context_switch = surface_->MakeRenderContextCurrent();
  if (!context_switch->GetResult()) {
    FML_LOG(ERROR) << "Screenshot: unable to make image screenshot";
    return nullptr;
  }

  auto frame = compositor_context.AcquireFrame(
      surface_context,              // skia context
      canvas,                       // canvas
      nullptr,                      // view embedder
      root_surface_transformation,  // root surface transformation
      false,                        // instrumentation enabled
      true,                         // render buffer readback supported
      nullptr,                      // thread merger
      nullptr                       // aiks context
  );
  canvas->Clear(DlColor::kTransparent());
  frame->Raster(*tree, true, nullptr);
  canvas->Flush();

  return snapshot_surface->GetRasterData(compressed);
}

Rasterizer::Screenshot Rasterizer::ScreenshotLastLayerTree(
    Rasterizer::ScreenshotType type,
    bool base64_encode) {
  // TODO(dkwingsmt): Support screenshotting all last layer trees
  // when the shell protocol supports multi-views.
<<<<<<< HEAD
=======
  // https://github.com/flutter/flutter/issues/135534
  // https://github.com/flutter/flutter/issues/135535
>>>>>>> ea275c3d
  auto* layer_tree = GetLastLayerTree(kFlutterImplicitViewId);
  if (layer_tree == nullptr) {
    FML_LOG(ERROR) << "Last layer tree was null when screenshotting.";
    return {};
  }

  sk_sp<SkData> data = nullptr;
  std::string format;

  GrDirectContext* surface_context =
      surface_ ? surface_->GetContext() : nullptr;

  switch (type) {
    case ScreenshotType::SkiaPicture:
      format = "ScreenshotType::SkiaPicture";
      data = ScreenshotLayerTreeAsPicture(layer_tree, *compositor_context_);
      break;
    case ScreenshotType::UncompressedImage:
      format = "ScreenshotType::UncompressedImage";
      data = ScreenshotLayerTreeAsImage(layer_tree, *compositor_context_,
                                        surface_context, false);
      break;
    case ScreenshotType::CompressedImage:
      format = "ScreenshotType::CompressedImage";
      data = ScreenshotLayerTreeAsImage(layer_tree, *compositor_context_,
                                        surface_context, true);
      break;
    case ScreenshotType::SurfaceData: {
      Surface::SurfaceData surface_data = surface_->GetSurfaceData();
      format = surface_data.pixel_format;
      data = surface_data.data;
      break;
    }
  }

  if (data == nullptr) {
    FML_LOG(ERROR) << "Screenshot data was null.";
    return {};
  }

  if (base64_encode) {
    size_t b64_size = Base64::EncodedSize(data->size());
    auto b64_data = SkData::MakeUninitialized(b64_size);
    Base64::Encode(data->data(), data->size(), b64_data->writable_data());
    return Rasterizer::Screenshot{b64_data, layer_tree->frame_size(), format};
  }

  return Rasterizer::Screenshot{data, layer_tree->frame_size(), format};
}

void Rasterizer::SetNextFrameCallback(const fml::closure& callback) {
  next_frame_callback_ = callback;
}

void Rasterizer::SetExternalViewEmbedder(
    const std::shared_ptr<ExternalViewEmbedder>& view_embedder) {
  external_view_embedder_ = view_embedder;
}

void Rasterizer::SetSnapshotSurfaceProducer(
    std::unique_ptr<SnapshotSurfaceProducer> producer) {
  snapshot_surface_producer_ = std::move(producer);
}

fml::RefPtr<fml::RasterThreadMerger> Rasterizer::GetRasterThreadMerger() {
  return raster_thread_merger_;
}

void Rasterizer::FireNextFrameCallbackIfPresent() {
  if (!next_frame_callback_) {
    return;
  }
  // It is safe for the callback to set a new callback.
  auto callback = next_frame_callback_;
  next_frame_callback_ = nullptr;
  callback();
}

void Rasterizer::SetResourceCacheMaxBytes(size_t max_bytes, bool from_user) {
  user_override_resource_cache_bytes_ |= from_user;

  if (!from_user && user_override_resource_cache_bytes_) {
    // We should not update the setting here if a user has explicitly set a
    // value for this over the flutter/skia channel.
    return;
  }

  max_cache_bytes_ = max_bytes;
  if (!surface_) {
    return;
  }

  GrDirectContext* context = surface_->GetContext();
  if (context) {
    auto context_switch = surface_->MakeRenderContextCurrent();
    if (!context_switch->GetResult()) {
      return;
    }

    context->setResourceCacheLimit(max_bytes);
  }
}

std::optional<size_t> Rasterizer::GetResourceCacheMaxBytes() const {
  if (!surface_) {
    return std::nullopt;
  }
  GrDirectContext* context = surface_->GetContext();
  if (context) {
    return context->getResourceCacheLimit();
  }
  return std::nullopt;
}

Rasterizer::Screenshot::Screenshot() {}

Rasterizer::Screenshot::Screenshot(sk_sp<SkData> p_data,
                                   SkISize p_size,
                                   const std::string& p_format)
    : data(std::move(p_data)), frame_size(p_size), format(p_format) {}

Rasterizer::Screenshot::Screenshot(const Screenshot& other) = default;

Rasterizer::Screenshot::~Screenshot() = default;

}  // namespace flutter<|MERGE_RESOLUTION|>--- conflicted
+++ resolved
@@ -121,11 +121,7 @@
     surface_.reset();
   }
 
-<<<<<<< HEAD
-  last_successful_tasks_.clear();
-=======
   view_records_.clear();
->>>>>>> ea275c3d
 
   if (raster_thread_merger_.get() != nullptr &&
       raster_thread_merger_.get()->IsMerged()) {
@@ -141,15 +137,9 @@
 
 std::optional<DrawSurfaceStatus> Rasterizer::GetLastDrawStatus(
     int64_t view_id) {
-<<<<<<< HEAD
-  auto found = last_draw_statuses_.find(view_id);
-  if (found != last_draw_statuses_.end()) {
-    return found->second;
-=======
   auto found = view_records_.find(view_id);
   if (found != view_records_.end()) {
     return found->second.last_draw_status;
->>>>>>> ea275c3d
   } else {
     return std::optional<DrawSurfaceStatus>();
   }
@@ -187,12 +177,7 @@
 }
 
 void Rasterizer::CollectView(int64_t view_id) {
-<<<<<<< HEAD
-  last_successful_tasks_.erase(view_id);
-  last_draw_statuses_.erase(view_id);
-=======
   view_records_.erase(view_id);
->>>>>>> ea275c3d
 }
 
 std::shared_ptr<flutter::TextureRegistry> Rasterizer::GetTextureRegistry() {
@@ -204,13 +189,6 @@
 }
 
 flutter::LayerTree* Rasterizer::GetLastLayerTree(int64_t view_id) {
-<<<<<<< HEAD
-  auto found = last_successful_tasks_.find(view_id);
-  if (found == last_successful_tasks_.end()) {
-    return nullptr;
-  }
-  return found->second.layer_tree.get();
-=======
   auto found = view_records_.find(view_id);
   if (found == view_records_.end()) {
     return nullptr;
@@ -220,21 +198,10 @@
     return nullptr;
   }
   return last_task->layer_tree.get();
->>>>>>> ea275c3d
 }
 
 void Rasterizer::DrawLastLayerTrees(
     std::unique_ptr<FrameTimingsRecorder> frame_timings_recorder) {
-<<<<<<< HEAD
-  if (last_successful_tasks_.empty() || !surface_) {
-    return;
-  }
-  std::list<LayerTreeTask> tasks;
-  for (auto& [view_id, task] : last_successful_tasks_) {
-    tasks.push_back(std::move(task));
-  }
-  last_successful_tasks_.clear();
-=======
   if (!surface_) {
     return;
   }
@@ -247,7 +214,6 @@
   if (tasks.empty()) {
     return;
   }
->>>>>>> ea275c3d
 
   DoDrawResult result =
       DrawToSurfaces(*frame_timings_recorder, std::move(tasks));
@@ -340,18 +306,10 @@
       return DrawStatus::kNotSetUp;
     case DoDrawStatus::kGpuUnavailable:
       return DrawStatus::kGpuUnavailable;
-<<<<<<< HEAD
-    default:
-      FML_CHECK(status == DoDrawStatus::kDone)
-          << "Unrecognized status " << (int)status;
-      return DrawStatus::kDone;
-  }
-=======
     case DoDrawStatus::kDone:
       return DrawStatus::kDone;
   }
   FML_UNREACHABLE();
->>>>>>> ea275c3d
 }
 
 namespace {
@@ -469,11 +427,7 @@
 
 Rasterizer::DoDrawResult Rasterizer::DoDraw(
     std::unique_ptr<FrameTimingsRecorder> frame_timings_recorder,
-<<<<<<< HEAD
-    std::list<LayerTreeTask> tasks) {
-=======
     std::vector<std::unique_ptr<LayerTreeTask>> tasks) {
->>>>>>> ea275c3d
   TRACE_EVENT_WITH_FRAME_NUMBER(frame_timings_recorder, "flutter",
                                 "Rasterizer::DoDraw", /*flow_id_count=*/0,
                                 /*flow_ids=*/nullptr);
@@ -577,11 +531,7 @@
 
 Rasterizer::DoDrawResult Rasterizer::DrawToSurfaces(
     FrameTimingsRecorder& frame_timings_recorder,
-<<<<<<< HEAD
-    std::list<LayerTreeTask> tasks) {
-=======
     std::vector<std::unique_ptr<LayerTreeTask>> tasks) {
->>>>>>> ea275c3d
   TRACE_EVENT0("flutter", "Rasterizer::DrawToSurfaces");
   FML_DCHECK(surface_);
   frame_timings_recorder.AssertInState(FrameTimingsRecorder::State::kBuildEnd);
@@ -612,14 +562,6 @@
 
 std::unique_ptr<FrameItem> Rasterizer::DrawToSurfacesUnsafe(
     FrameTimingsRecorder& frame_timings_recorder,
-<<<<<<< HEAD
-    std::list<LayerTreeTask> tasks) {
-  // TODO(dkwingsmt): The rasterizer only supports rendering a single view
-  // and that view must be the implicit view. Properly support multi-view
-  // in the future.
-  FML_CHECK(tasks.size() == 1u);
-  FML_DCHECK(tasks.front().view_id == kFlutterImplicitViewId);
-=======
     std::vector<std::unique_ptr<LayerTreeTask>> tasks) {
   // TODO(dkwingsmt): The rasterizer only supports rendering a single view
   // and that view must be the implicit view. Properly support multi-view
@@ -627,36 +569,25 @@
   // See https://github.com/flutter/flutter/issues/135530, item 2 & 4.
   FML_CHECK(tasks.size() == 1u) << "Unexpected size of " << tasks.size();
   FML_DCHECK(tasks.front()->view_id == kFlutterImplicitViewId);
->>>>>>> ea275c3d
 
   compositor_context_->ui_time().SetLapTime(
       frame_timings_recorder.GetBuildDuration());
 
-<<<<<<< HEAD
   // First traverse: Filter out discarded trees and derive view_dimensions.
   std::vector<ViewDimension> view_dimensions;
   view_dimensions.reserve(tasks.size());
   auto task_iter = tasks.begin();
   while (task_iter != tasks.end()) {
-    if (delegate_.ShouldDiscardLayerTree(task_iter->view_id,
-                                         *task_iter->layer_tree)) {
-      last_draw_statuses_[task_iter->view_id] = DrawSurfaceStatus::kDiscarded;
-      task_iter = tasks.erase(task_iter);
-    } else {
-      view_dimensions.push_back({task_iter->view_id,
-                                 task_iter->layer_tree->frame_size(),
-                                 task_iter->device_pixel_ratio});
-=======
-  // First traverse: Filter out discarded trees
-  auto task_iter = tasks.begin();
-  while (task_iter != tasks.end()) {
     LayerTreeTask& task = **task_iter;
-    if (delegate_.ShouldDiscardLayerTree(task.view_id, *task.layer_tree)) {
+    if (delegate_.ShouldDiscardLayerTree(task.view_id,
+                                         *task.layer_tree)) {
       EnsureViewRecord(task.view_id).last_draw_status =
           DrawSurfaceStatus::kDiscarded;
       task_iter = tasks.erase(task_iter);
     } else {
->>>>>>> ea275c3d
+      view_dimensions.push_back({task.view_id,
+                                 task.layer_tree->frame_size(),
+                                 task.device_pixel_ratio});
       ++task_iter;
     }
   }
@@ -669,16 +600,8 @@
   if (external_view_embedder_) {
     FML_DCHECK(!external_view_embedder_->GetUsedThisFrame());
     external_view_embedder_->SetUsedThisFrame(true);
-<<<<<<< HEAD
     external_view_embedder_->BeginFrame(surface_->GetContext(), view_dimensions,
                                         raster_thread_merger_);
-=======
-    external_view_embedder_->BeginFrame(
-        // TODO(dkwingsmt): Add all views here.
-        // See https://github.com/flutter/flutter/issues/135530, item 4.
-        tasks.front()->layer_tree->frame_size(), surface_->GetContext(),
-        tasks.front()->device_pixel_ratio, raster_thread_merger_);
->>>>>>> ea275c3d
   }
 
   std::optional<fml::TimePoint> presentation_time = std::nullopt;
@@ -696,28 +619,6 @@
   frame_timings_recorder.RecordRasterStart(fml::TimePoint::Now());
 
   // Second traverse: draw all layer trees.
-<<<<<<< HEAD
-  std::list<LayerTreeTask> resubmitted_tasks;
-  for (LayerTreeTask& task : tasks) {
-    int64_t view_id = task.view_id;
-    std::unique_ptr<LayerTree> layer_tree = std::move(task.layer_tree);
-    float device_pixel_ratio = task.device_pixel_ratio;
-
-    DrawSurfaceStatus status = DrawToSurfaceUnsafe(
-        view_id, *layer_tree, device_pixel_ratio, presentation_time);
-
-    last_draw_statuses_[view_id] = status;
-    if (status == DrawSurfaceStatus::kSuccess) {
-      last_successful_tasks_.insert_or_assign(
-          view_id,
-          LayerTreeTask(view_id, std::move(layer_tree), device_pixel_ratio));
-    } else if (status == DrawSurfaceStatus::kRetry) {
-      resubmitted_tasks.emplace_back(view_id, std::move(layer_tree),
-                                     device_pixel_ratio);
-    }
-  }
-  // TODO(dkwingsmt): Pass in all raster caches
-=======
   std::vector<std::unique_ptr<LayerTreeTask>> resubmitted_tasks;
   for (std::unique_ptr<LayerTreeTask>& task : tasks) {
     int64_t view_id = task->view_id;
@@ -740,7 +641,6 @@
   }
   // TODO(dkwingsmt): Pass in raster cache(s) for all views.
   // See https://github.com/flutter/flutter/issues/135530, item 4.
->>>>>>> ea275c3d
   frame_timings_recorder.RecordRasterEnd(&compositor_context_->raster_cache());
   FireNextFrameCallbackIfPresent();
 
@@ -876,13 +776,10 @@
   }
 
   return DrawSurfaceStatus::kFailed;
-<<<<<<< HEAD
-=======
 }
 
 Rasterizer::ViewRecord& Rasterizer::EnsureViewRecord(int64_t view_id) {
   return view_records_[view_id];
->>>>>>> ea275c3d
 }
 
 static sk_sp<SkData> ScreenshotLayerTreeAsPicture(
@@ -974,11 +871,8 @@
     bool base64_encode) {
   // TODO(dkwingsmt): Support screenshotting all last layer trees
   // when the shell protocol supports multi-views.
-<<<<<<< HEAD
-=======
   // https://github.com/flutter/flutter/issues/135534
   // https://github.com/flutter/flutter/issues/135535
->>>>>>> ea275c3d
   auto* layer_tree = GetLastLayerTree(kFlutterImplicitViewId);
   if (layer_tree == nullptr) {
     FML_LOG(ERROR) << "Last layer tree was null when screenshotting.";
