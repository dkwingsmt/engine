// Copyright 2013 The Flutter Authors. All rights reserved.
// Use of this source code is governed by a BSD-style license that can be
// found in the LICENSE file.

#include "flutter/shell/common/rasterizer.h"

#include <algorithm>
#include <memory>
#include <utility>

#include "flow/frame_timings.h"
#include "flutter/common/constants.h"
#include "flutter/common/graphics/persistent_cache.h"
#include "flutter/flow/layers/offscreen_surface.h"
#include "flutter/fml/time/time_delta.h"
#include "flutter/fml/time/time_point.h"
#include "flutter/shell/common/serialization_callbacks.h"
#include "fml/make_copyable.h"
#include "third_party/skia/include/core/SkColorSpace.h"
#include "third_party/skia/include/core/SkData.h"
#include "third_party/skia/include/core/SkImage.h"
#include "third_party/skia/include/core/SkImageInfo.h"
#include "third_party/skia/include/core/SkMatrix.h"
#include "third_party/skia/include/core/SkPictureRecorder.h"
#include "third_party/skia/include/core/SkRect.h"
#include "third_party/skia/include/core/SkSerialProcs.h"
#include "third_party/skia/include/core/SkSize.h"
#include "third_party/skia/include/core/SkSurface.h"
#include "third_party/skia/include/gpu/GrBackendSurface.h"
#include "third_party/skia/include/gpu/GrDirectContext.h"
#include "third_party/skia/include/gpu/ganesh/SkSurfaceGanesh.h"
#include "third_party/skia/include/utils/SkBase64.h"

namespace flutter {

// The rasterizer will tell Skia to purge cached resources that have not been
// used within this interval.
static constexpr std::chrono::milliseconds kSkiaCleanupExpiration(15000);

Rasterizer::Rasterizer(Delegate& delegate,
                       MakeGpuImageBehavior gpu_image_behavior)
    : delegate_(delegate),
      gpu_image_behavior_(gpu_image_behavior),
      compositor_context_(std::make_unique<flutter::CompositorContext>(*this)),
      user_override_resource_cache_bytes_(false),
      snapshot_controller_(
          SnapshotController::Make(*this, delegate.GetSettings())),
      weak_factory_(this) {
  FML_DCHECK(compositor_context_);
}

Rasterizer::~Rasterizer() = default;

fml::TaskRunnerAffineWeakPtr<Rasterizer> Rasterizer::GetWeakPtr() const {
  return weak_factory_.GetWeakPtr();
}

fml::TaskRunnerAffineWeakPtr<SnapshotDelegate> Rasterizer::GetSnapshotDelegate()
    const {
  return weak_factory_.GetWeakPtr();
}

void Rasterizer::SetImpellerContext(
    std::weak_ptr<impeller::Context> impeller_context) {
  impeller_context_ = std::move(impeller_context);
}

void Rasterizer::Setup(std::unique_ptr<Surface> surface) {
  surface_ = std::move(surface);

  if (max_cache_bytes_.has_value()) {
    SetResourceCacheMaxBytes(max_cache_bytes_.value(),
                             user_override_resource_cache_bytes_);
  }

  auto context_switch = surface_->MakeRenderContextCurrent();
  if (context_switch->GetResult()) {
    compositor_context_->OnGrContextCreated();
  }

  if (external_view_embedder_ &&
      external_view_embedder_->SupportsDynamicThreadMerging() &&
      !raster_thread_merger_) {
    const auto platform_id =
        delegate_.GetTaskRunners().GetPlatformTaskRunner()->GetTaskQueueId();
    const auto gpu_id =
        delegate_.GetTaskRunners().GetRasterTaskRunner()->GetTaskQueueId();
    raster_thread_merger_ = fml::RasterThreadMerger::CreateOrShareThreadMerger(
        delegate_.GetParentRasterThreadMerger(), platform_id, gpu_id);
  }
  if (raster_thread_merger_) {
    raster_thread_merger_->SetMergeUnmergeCallback([this]() {
      // Clear the GL context after the thread configuration has changed.
      if (surface_) {
        surface_->ClearRenderContext();
      }
    });
  }
}

void Rasterizer::TeardownExternalViewEmbedder() {
  if (external_view_embedder_) {
    external_view_embedder_->Teardown();
  }
}

void Rasterizer::Teardown() {
  if (surface_) {
    auto context_switch = surface_->MakeRenderContextCurrent();
    if (context_switch->GetResult()) {
      compositor_context_->OnGrContextDestroyed();
      if (auto* context = surface_->GetContext()) {
        context->purgeUnlockedResources(/*scratchResourcesOnly=*/false);
      }
    }
    surface_.reset();
  }

  last_layer_tree_.reset();

  if (raster_thread_merger_.get() != nullptr &&
      raster_thread_merger_.get()->IsMerged()) {
    FML_DCHECK(raster_thread_merger_->IsEnabled());
    raster_thread_merger_->UnMergeNowIfLastOne();
    raster_thread_merger_->SetMergeUnmergeCallback(nullptr);
  }
}

void Rasterizer::EnableThreadMergerIfNeeded() {
  if (raster_thread_merger_) {
    raster_thread_merger_->Enable();
  }
}

void Rasterizer::DisableThreadMergerIfNeeded() {
  if (raster_thread_merger_) {
    raster_thread_merger_->Disable();
  }
}

void Rasterizer::NotifyLowMemoryWarning() const {
  if (!surface_) {
    FML_DLOG(INFO)
        << "Rasterizer::NotifyLowMemoryWarning called with no surface.";
    return;
  }
  auto context = surface_->GetContext();
  if (!context) {
    FML_DLOG(INFO)
        << "Rasterizer::NotifyLowMemoryWarning called with no GrContext.";
    return;
  }
  auto context_switch = surface_->MakeRenderContextCurrent();
  if (!context_switch->GetResult()) {
    return;
  }
  context->performDeferredCleanup(std::chrono::milliseconds(0));
}

void Rasterizer::CollectView(int64_t view_id) {
  // TODO(dkwingsmt): When Rasterizer supports multi-view, this method should
  // correctly clear the view corresponding to the ID.
  if (view_id == kFlutterImplicitViewId) {
    last_layer_tree_.reset();
  }
}

std::shared_ptr<flutter::TextureRegistry> Rasterizer::GetTextureRegistry() {
  return compositor_context_->texture_registry();
}

GrDirectContext* Rasterizer::GetGrContext() {
  return surface_ ? surface_->GetContext() : nullptr;
}

flutter::LayerTree* Rasterizer::GetLastLayerTree() {
  return last_layer_tree_.get();
}

void Rasterizer::DrawLastLayerTree(
    std::unique_ptr<FrameTimingsRecorder> frame_timings_recorder) {
  if (!last_layer_tree_ || !surface_) {
    return;
  }
  RasterStatus raster_status = DrawToSurface(
      *frame_timings_recorder, *last_layer_tree_, last_device_pixel_ratio_);

  // EndFrame should perform cleanups for the external_view_embedder.
  if (external_view_embedder_ && external_view_embedder_->GetUsedThisFrame()) {
    bool should_resubmit_frame = ShouldResubmitFrame(raster_status);
    external_view_embedder_->SetUsedThisFrame(false);
    external_view_embedder_->EndFrame(should_resubmit_frame,
                                      raster_thread_merger_);
  }
}

RasterStatus Rasterizer::Draw(
    const std::shared_ptr<LayerTreePipeline>& pipeline) {
  TRACE_EVENT0("flutter", "GPURasterizer::Draw");
  if (raster_thread_merger_ &&
      !raster_thread_merger_->IsOnRasterizingThread()) {
    // we yield and let this frame be serviced on the right thread.
    return RasterStatus::kYielded;
  }
  FML_DCHECK(delegate_.GetTaskRunners()
                 .GetRasterTaskRunner()
                 ->RunsTasksOnCurrentThread());

<<<<<<< HEAD
  RasterStatus raster_status = RasterStatus::kFailed;
  LayerTreePipeline::Consumer consumer = [&](std::unique_ptr<FrameItem> item) {
    // TODO(dkwingsmt): The rasterizer only supports rendering a single view
    // and that view must be the implicit view. Properly support multi-view
    // in the future.
    FML_DCHECK(item->tasks.size() <= 1u);
    if (item->tasks.empty()) {
      return;
    }
    auto& task = item->tasks.front();
    FML_DCHECK(task.view_id == kFlutterImplicitViewId);
    std::unique_ptr<LayerTree> layer_tree = std::move(task.layer_tree);
    std::unique_ptr<FrameTimingsRecorder> frame_timings_recorder =
        std::move(item->frame_timings_recorder);
    float device_pixel_ratio = task.device_pixel_ratio;
    if (discard_callback(task.view_id, *layer_tree.get())) {
      raster_status = RasterStatus::kDiscarded;
    } else {
      raster_status = DoDraw(std::move(frame_timings_recorder),
                             std::move(layer_tree), device_pixel_ratio);
    }
  };
=======
  DoDrawResult draw_result;
  LayerTreePipeline::Consumer consumer =
      [&draw_result, this,
       &delegate = delegate_](std::unique_ptr<LayerTreeItem> item) {
        // TODO(dkwingsmt): Use a proper view ID when Rasterizer supports
        // multi-view.
        int64_t view_id = kFlutterImplicitViewId;
        std::unique_ptr<LayerTree> layer_tree = std::move(item->layer_tree);
        std::unique_ptr<FrameTimingsRecorder> frame_timings_recorder =
            std::move(item->frame_timings_recorder);
        float device_pixel_ratio = item->device_pixel_ratio;
        if (delegate.ShouldDiscardLayerTree(view_id, *layer_tree.get())) {
          draw_result.raster_status = RasterStatus::kDiscarded;
        } else {
          draw_result = DoDraw(std::move(frame_timings_recorder),
                               std::move(layer_tree), device_pixel_ratio);
        }
      };
>>>>>>> e88b21b6

  PipelineConsumeResult consume_result = pipeline->Consume(consumer);
  if (consume_result == PipelineConsumeResult::NoneAvailable) {
    return RasterStatus::kFailed;
  }
  // if the raster status is to resubmit the frame, we push the frame to the
  // front of the queue and also change the consume status to more available.

  bool should_resubmit_frame = ShouldResubmitFrame(draw_result.raster_status);
  if (should_resubmit_frame) {
<<<<<<< HEAD
    auto resubmitted_layer_tree_item = std::make_unique<FrameItem>(
        std::move(resubmitted_tasks_), std::move(resubmitted_recorder_));
=======
>>>>>>> e88b21b6
    auto front_continuation = pipeline->ProduceIfEmpty();
    PipelineProduceResult pipeline_result = front_continuation.Complete(
        std::move(draw_result.resubmitted_layer_tree_item));
    if (pipeline_result.success) {
      consume_result = PipelineConsumeResult::MoreAvailable;
    }
  } else if (draw_result.raster_status == RasterStatus::kEnqueuePipeline) {
    consume_result = PipelineConsumeResult::MoreAvailable;
  }

  // EndFrame should perform cleanups for the external_view_embedder.
  if (external_view_embedder_ && external_view_embedder_->GetUsedThisFrame()) {
    external_view_embedder_->SetUsedThisFrame(false);
    external_view_embedder_->EndFrame(should_resubmit_frame,
                                      raster_thread_merger_);
  }

  // Consume as many pipeline items as possible. But yield the event loop
  // between successive tries.
  switch (consume_result) {
    case PipelineConsumeResult::MoreAvailable: {
      delegate_.GetTaskRunners().GetRasterTaskRunner()->PostTask(
          [weak_this = weak_factory_.GetWeakPtr(), pipeline]() {
            if (weak_this) {
              weak_this->Draw(pipeline);
            }
          });
      break;
    }
    default:
      break;
  }

  return draw_result.raster_status;
}

bool Rasterizer::ShouldResubmitFrame(const RasterStatus& raster_status) {
  return raster_status == RasterStatus::kResubmit ||
         raster_status == RasterStatus::kSkipAndRetry;
}

namespace {
std::unique_ptr<SnapshotDelegate::GpuImageResult> MakeBitmapImage(
    const sk_sp<DisplayList>& display_list,
    const SkImageInfo& image_info) {
  FML_DCHECK(display_list);
  // Use 16384 as a proxy for the maximum texture size for a GPU image.
  // This is meant to be large enough to avoid false positives in test contexts,
  // but not so artificially large to be completely unrealistic on any platform.
  // This limit is taken from the Metal specification. D3D, Vulkan, and GL
  // generally have lower limits.
  if (image_info.width() > 16384 || image_info.height() > 16384) {
    return std::make_unique<SnapshotDelegate::GpuImageResult>(
        GrBackendTexture(), nullptr, nullptr,
        "unable to create bitmap render target at specified size " +
            std::to_string(image_info.width()) + "x" +
            std::to_string(image_info.height()));
  };

  sk_sp<SkSurface> surface = SkSurfaces::Raster(image_info);
  auto canvas = DlSkCanvasAdapter(surface->getCanvas());
  canvas.Clear(DlColor::kTransparent());
  canvas.DrawDisplayList(display_list);

  sk_sp<SkImage> image = surface->makeImageSnapshot();
  return std::make_unique<SnapshotDelegate::GpuImageResult>(
      GrBackendTexture(), nullptr, image,
      image ? "" : "Unable to create image");
}
}  // namespace

std::unique_ptr<Rasterizer::GpuImageResult> Rasterizer::MakeSkiaGpuImage(
    sk_sp<DisplayList> display_list,
    const SkImageInfo& image_info) {
  TRACE_EVENT0("flutter", "Rasterizer::MakeGpuImage");
  FML_DCHECK(display_list);

  std::unique_ptr<SnapshotDelegate::GpuImageResult> result;
  delegate_.GetIsGpuDisabledSyncSwitch()->Execute(
      fml::SyncSwitch::Handlers()
          .SetIfTrue([&result, &image_info, &display_list] {
            // TODO(dnfield): This isn't safe if display_list contains any GPU
            // resources like an SkImage_gpu.
            result = MakeBitmapImage(display_list, image_info);
          })
          .SetIfFalse([&result, &image_info, &display_list,
                       surface = surface_.get(),
                       gpu_image_behavior = gpu_image_behavior_] {
            if (!surface ||
                gpu_image_behavior == MakeGpuImageBehavior::kBitmap) {
              // TODO(dnfield): This isn't safe if display_list contains any GPU
              // resources like an SkImage_gpu.
              result = MakeBitmapImage(display_list, image_info);
              return;
            }

            auto context_switch = surface->MakeRenderContextCurrent();
            if (!context_switch->GetResult()) {
              result = MakeBitmapImage(display_list, image_info);
              return;
            }

            auto* context = surface->GetContext();
            if (!context) {
              result = MakeBitmapImage(display_list, image_info);
              return;
            }

            GrBackendTexture texture = context->createBackendTexture(
                image_info.width(), image_info.height(), image_info.colorType(),
                GrMipmapped::kNo, GrRenderable::kYes);
            if (!texture.isValid()) {
              result = std::make_unique<SnapshotDelegate::GpuImageResult>(
                  GrBackendTexture(), nullptr, nullptr,
                  "unable to create texture render target at specified size " +
                      std::to_string(image_info.width()) + "x" +
                      std::to_string(image_info.height()));
              return;
            }

            sk_sp<SkSurface> sk_surface = SkSurfaces::WrapBackendTexture(
                context, texture, kTopLeft_GrSurfaceOrigin, /*sampleCnt=*/0,
                image_info.colorType(), image_info.refColorSpace(), nullptr);
            if (!sk_surface) {
              result = std::make_unique<SnapshotDelegate::GpuImageResult>(
                  GrBackendTexture(), nullptr, nullptr,
                  "unable to create rendering surface for image");
              return;
            }

            auto canvas = DlSkCanvasAdapter(sk_surface->getCanvas());
            canvas.Clear(DlColor::kTransparent());
            canvas.DrawDisplayList(display_list);

            result = std::make_unique<SnapshotDelegate::GpuImageResult>(
                texture, sk_ref_sp(context), nullptr, "");
          }));
  return result;
}

sk_sp<DlImage> Rasterizer::MakeRasterSnapshot(sk_sp<DisplayList> display_list,
                                              SkISize picture_size) {
  return snapshot_controller_->MakeRasterSnapshot(display_list, picture_size);
}

sk_sp<DlImage> Rasterizer::MakeRasterSnapshot(
    const std::shared_ptr<const impeller::Picture>& picture,
    SkISize picture_size) {
  return snapshot_controller_->MakeRasterSnapshot(picture, picture_size);
}

sk_sp<SkImage> Rasterizer::ConvertToRasterImage(sk_sp<SkImage> image) {
  TRACE_EVENT0("flutter", __FUNCTION__);
  return snapshot_controller_->ConvertToRasterImage(image);
}

fml::Milliseconds Rasterizer::GetFrameBudget() const {
  return delegate_.GetFrameBudget();
};

Rasterizer::DoDrawResult Rasterizer::DoDraw(
    std::unique_ptr<FrameTimingsRecorder> frame_timings_recorder,
    std::unique_ptr<flutter::LayerTree> layer_tree,
    float device_pixel_ratio) {
  TRACE_EVENT_WITH_FRAME_NUMBER(frame_timings_recorder, "flutter",
                                "Rasterizer::DoDraw", /*flow_id_count=*/0,
                                /*flow_ids=*/nullptr);
  FML_DCHECK(delegate_.GetTaskRunners()
                 .GetRasterTaskRunner()
                 ->RunsTasksOnCurrentThread());

  if (!layer_tree || !surface_) {
    return DoDrawResult{
        .raster_status = RasterStatus::kFailed,
    };
  }

  PersistentCache* persistent_cache = PersistentCache::GetCacheForProcess();
  persistent_cache->ResetStoredNewShaders();

  RasterStatus raster_status =
      DrawToSurface(*frame_timings_recorder, *layer_tree, device_pixel_ratio);
  if (raster_status == RasterStatus::kSuccess) {
    last_layer_tree_ = std::move(layer_tree);
    last_device_pixel_ratio_ = device_pixel_ratio;
  } else if (ShouldResubmitFrame(raster_status)) {
<<<<<<< HEAD
    // TODO(dkwingsmt): Properly record all tasks to resubmit when Rasterizer
    // supports multiple views.
    resubmitted_tasks_.emplace_back(kFlutterImplicitViewId,
                                    std::move(layer_tree), device_pixel_ratio);
    resubmitted_recorder_ = frame_timings_recorder->CloneUntil(
        FrameTimingsRecorder::State::kBuildEnd);
    return raster_status;
=======
    return DoDrawResult{
        .raster_status = raster_status,
        .resubmitted_layer_tree_item = std::make_unique<LayerTreeItem>(
            std::move(layer_tree),
            frame_timings_recorder->CloneUntil(
                FrameTimingsRecorder::State::kBuildEnd),
            device_pixel_ratio),
    };
>>>>>>> e88b21b6
  } else if (raster_status == RasterStatus::kDiscarded) {
    return DoDrawResult{
        .raster_status = raster_status,
    };
  }

  if (persistent_cache->IsDumpingSkp() &&
      persistent_cache->StoredNewShaders()) {
    auto screenshot =
        ScreenshotLastLayerTree(ScreenshotType::SkiaPicture, false);
    persistent_cache->DumpSkp(*screenshot.data);
  }

  // TODO(liyuqian): in Fuchsia, the rasterization doesn't finish when
  // Rasterizer::DoDraw finishes. Future work is needed to adapt the timestamp
  // for Fuchsia to capture SceneUpdateContext::ExecutePaintTasks.
  delegate_.OnFrameRasterized(frame_timings_recorder->GetRecordedTime());

// SceneDisplayLag events are disabled on Fuchsia.
// see: https://github.com/flutter/flutter/issues/56598
#if !defined(OS_FUCHSIA)
  const fml::TimePoint raster_finish_time =
      frame_timings_recorder->GetRasterEndTime();
  fml::TimePoint frame_target_time =
      frame_timings_recorder->GetVsyncTargetTime();
  if (raster_finish_time > frame_target_time) {
    fml::TimePoint latest_frame_target_time =
        delegate_.GetLatestFrameTargetTime();
    const auto frame_budget_millis = delegate_.GetFrameBudget().count();
    if (latest_frame_target_time < raster_finish_time) {
      latest_frame_target_time =
          latest_frame_target_time +
          fml::TimeDelta::FromMillisecondsF(frame_budget_millis);
    }
    const auto frame_lag =
        (latest_frame_target_time - frame_target_time).ToMillisecondsF();
    const int vsync_transitions_missed = round(frame_lag / frame_budget_millis);
    fml::tracing::TraceEventAsyncComplete(
        "flutter",                    // category
        "SceneDisplayLag",            // name
        raster_finish_time,           // begin_time
        latest_frame_target_time,     // end_time
        "frame_target_time",          // arg_key_1
        frame_target_time,            // arg_val_1
        "current_frame_target_time",  // arg_key_2
        latest_frame_target_time,     // arg_val_2
        "vsync_transitions_missed",   // arg_key_3
        vsync_transitions_missed      // arg_val_3
    );
  }
#endif

  // Pipeline pressure is applied from a couple of places:
  // rasterizer: When there are more items as of the time of Consume.
  // animator (via shell): Frame gets produces every vsync.
  // Enqueing here is to account for the following scenario:
  // T = 1
  //  - one item (A) in the pipeline
  //  - rasterizer starts (and merges the threads)
  //  - pipeline consume result says no items to process
  // T = 2
  //  - animator produces (B) to the pipeline
  //  - applies pipeline pressure via platform thread.
  // T = 3
  //   - rasterizes finished (and un-merges the threads)
  //   - |Draw| for B yields as its on the wrong thread.
  // This enqueue ensures that we attempt to consume from the right
  // thread one more time after un-merge.
  if (raster_thread_merger_) {
    if (raster_thread_merger_->DecrementLease() ==
        fml::RasterThreadStatus::kUnmergedNow) {
      return DoDrawResult{
          .raster_status = RasterStatus::kEnqueuePipeline,
      };
    }
  }

  return DoDrawResult{
      .raster_status = raster_status,
  };
}

RasterStatus Rasterizer::DrawToSurface(
    FrameTimingsRecorder& frame_timings_recorder,
    flutter::LayerTree& layer_tree,
    float device_pixel_ratio) {
  TRACE_EVENT0("flutter", "Rasterizer::DrawToSurface");
  FML_DCHECK(surface_);

  RasterStatus raster_status;
  if (surface_->AllowsDrawingWhenGpuDisabled()) {
    raster_status = DrawToSurfaceUnsafe(frame_timings_recorder, layer_tree,
                                        device_pixel_ratio);
  } else {
    delegate_.GetIsGpuDisabledSyncSwitch()->Execute(
        fml::SyncSwitch::Handlers()
            .SetIfTrue([&] { raster_status = RasterStatus::kDiscarded; })
            .SetIfFalse([&] {
              raster_status = DrawToSurfaceUnsafe(
                  frame_timings_recorder, layer_tree, device_pixel_ratio);
            }));
  }

  return raster_status;
}

/// Unsafe because it assumes we have access to the GPU which isn't the case
/// when iOS is backgrounded, for example.
/// \see Rasterizer::DrawToSurface
RasterStatus Rasterizer::DrawToSurfaceUnsafe(
    FrameTimingsRecorder& frame_timings_recorder,
    flutter::LayerTree& layer_tree,
    float device_pixel_ratio) {
  FML_DCHECK(surface_);

  compositor_context_->ui_time().SetLapTime(
      frame_timings_recorder.GetBuildDuration());

  DlCanvas* embedder_root_canvas = nullptr;
  if (external_view_embedder_) {
    FML_DCHECK(!external_view_embedder_->GetUsedThisFrame());
    external_view_embedder_->SetUsedThisFrame(true);
    external_view_embedder_->BeginFrame(
        layer_tree.frame_size(), surface_->GetContext(), device_pixel_ratio,
        raster_thread_merger_);
    embedder_root_canvas = external_view_embedder_->GetRootCanvas();
  }

  frame_timings_recorder.RecordRasterStart(fml::TimePoint::Now());

  // On Android, the external view embedder deletes surfaces in `BeginFrame`.
  //
  // Deleting a surface also clears the GL context. Therefore, acquire the
  // frame after calling `BeginFrame` as this operation resets the GL context.
  auto frame = surface_->AcquireFrame(layer_tree.frame_size());
  if (frame == nullptr) {
    frame_timings_recorder.RecordRasterEnd(
        &compositor_context_->raster_cache());
    return RasterStatus::kFailed;
  }

  // If the external view embedder has specified an optional root surface, the
  // root surface transformation is set by the embedder instead of
  // having to apply it here.
  SkMatrix root_surface_transformation =
      embedder_root_canvas ? SkMatrix{} : surface_->GetRootTransformation();

  auto root_surface_canvas =
      embedder_root_canvas ? embedder_root_canvas : frame->Canvas();
  auto compositor_frame = compositor_context_->AcquireFrame(
      surface_->GetContext(),         // skia GrContext
      root_surface_canvas,            // root surface canvas
      external_view_embedder_.get(),  // external view embedder
      root_surface_transformation,    // root surface transformation
      true,                           // instrumentation enabled
      frame->framebuffer_info()
          .supports_readback,           // surface supports pixel reads
      raster_thread_merger_,            // thread merger
      surface_->GetAiksContext().get()  // aiks context
  );
  if (compositor_frame) {
    compositor_context_->raster_cache().BeginFrame();

    std::unique_ptr<FrameDamage> damage;
    // when leaf layer tracing is enabled we wish to repaint the whole frame
    // for accurate performance metrics.
    if (frame->framebuffer_info().supports_partial_repaint &&
        !layer_tree.is_leaf_layer_tracing_enabled()) {
      // Disable partial repaint if external_view_embedder_ SubmitFrame is
      // involved - ExternalViewEmbedder unconditionally clears the entire
      // surface and also partial repaint with platform view present is
      // something that still need to be figured out.
      bool force_full_repaint =
          external_view_embedder_ &&
          (!raster_thread_merger_ || raster_thread_merger_->IsMerged());

      damage = std::make_unique<FrameDamage>();
      auto existing_damage = frame->framebuffer_info().existing_damage;
      if (existing_damage.has_value() && !force_full_repaint) {
        damage->SetPreviousLayerTree(last_layer_tree_.get());
        damage->AddAdditionalDamage(existing_damage.value());
        damage->SetClipAlignment(
            frame->framebuffer_info().horizontal_clip_alignment,
            frame->framebuffer_info().vertical_clip_alignment);
      }
    }

    bool ignore_raster_cache = true;
    if (surface_->EnableRasterCache() &&
        !layer_tree.is_leaf_layer_tracing_enabled()) {
      ignore_raster_cache = false;
    }

    RasterStatus raster_status =
        compositor_frame->Raster(layer_tree,           // layer tree
                                 ignore_raster_cache,  // ignore raster cache
                                 damage.get()          // frame damage
        );
    if (raster_status == RasterStatus::kFailed ||
        raster_status == RasterStatus::kSkipAndRetry) {
      return raster_status;
    }

    SurfaceFrame::SubmitInfo submit_info;
    // TODO (https://github.com/flutter/flutter/issues/105596): this can be in
    // the past and might need to get snapped to future as this frame could
    // have been resubmitted. `presentation_time` on `submit_info` is not set
    // in this case.
    const auto presentation_time = frame_timings_recorder.GetVsyncTargetTime();
    if (presentation_time > fml::TimePoint::Now()) {
      submit_info.presentation_time = presentation_time;
    }
    if (damage) {
      submit_info.frame_damage = damage->GetFrameDamage();
      submit_info.buffer_damage = damage->GetBufferDamage();
    }

    frame->set_submit_info(submit_info);

    if (external_view_embedder_ &&
        (!raster_thread_merger_ || raster_thread_merger_->IsMerged())) {
      FML_DCHECK(!frame->IsSubmitted());
      external_view_embedder_->SubmitFrame(
          surface_->GetContext(), surface_->GetAiksContext(), std::move(frame));
    } else {
      frame->Submit();
    }

    // Do not update raster cache metrics for kResubmit because that status
    // indicates that the frame was not actually painted.
    if (raster_status != RasterStatus::kResubmit) {
      compositor_context_->raster_cache().EndFrame();
    }

    frame_timings_recorder.RecordRasterEnd(
        &compositor_context_->raster_cache());
    FireNextFrameCallbackIfPresent();

    if (surface_->GetContext()) {
      surface_->GetContext()->performDeferredCleanup(kSkiaCleanupExpiration);
    }

    return raster_status;
  }

  return RasterStatus::kFailed;
}

static sk_sp<SkData> ScreenshotLayerTreeAsPicture(
    flutter::LayerTree* tree,
    flutter::CompositorContext& compositor_context) {
  FML_DCHECK(tree != nullptr);
  SkPictureRecorder recorder;
  recorder.beginRecording(
      SkRect::MakeWH(tree->frame_size().width(), tree->frame_size().height()));

  SkMatrix root_surface_transformation;
  root_surface_transformation.reset();
  DlSkCanvasAdapter canvas(recorder.getRecordingCanvas());

  // TODO(amirh): figure out how to take a screenshot with embedded UIView.
  // https://github.com/flutter/flutter/issues/23435
  auto frame = compositor_context.AcquireFrame(nullptr, &canvas, nullptr,
                                               root_surface_transformation,
                                               false, true, nullptr, nullptr);
  frame->Raster(*tree, true, nullptr);

#if defined(OS_FUCHSIA)
  SkSerialProcs procs = {0};
  procs.fImageProc = SerializeImageWithoutData;
  procs.fTypefaceProc = SerializeTypefaceWithoutData;
#else
  SkSerialProcs procs = {0};
  procs.fTypefaceProc = SerializeTypefaceWithData;
#endif

  return recorder.finishRecordingAsPicture()->serialize(&procs);
}

sk_sp<SkData> Rasterizer::ScreenshotLayerTreeAsImage(
    flutter::LayerTree* tree,
    flutter::CompositorContext& compositor_context,
    GrDirectContext* surface_context,
    bool compressed) {
  // Attempt to create a snapshot surface depending on whether we have access
  // to a valid GPU rendering context.
  std::unique_ptr<OffscreenSurface> snapshot_surface =
      std::make_unique<OffscreenSurface>(surface_context, tree->frame_size());

  if (!snapshot_surface->IsValid()) {
    FML_LOG(ERROR) << "Screenshot: unable to create snapshot surface";
    return nullptr;
  }

  // Draw the current layer tree into the snapshot surface.
  auto* canvas = snapshot_surface->GetCanvas();

  // There is no root surface transformation for the screenshot layer. Reset
  // the matrix to identity.
  SkMatrix root_surface_transformation;
  root_surface_transformation.reset();

  // snapshot_surface->makeImageSnapshot needs the GL context to be set if the
  // render context is GL. frame->Raster() pops the gl context in platforms
  // that gl context switching are used. (For example, older iOS that uses GL)
  // We reset the GL context using the context switch.
  auto context_switch = surface_->MakeRenderContextCurrent();
  if (!context_switch->GetResult()) {
    FML_LOG(ERROR) << "Screenshot: unable to make image screenshot";
    return nullptr;
  }

  auto frame = compositor_context.AcquireFrame(
      surface_context,              // skia context
      canvas,                       // canvas
      nullptr,                      // view embedder
      root_surface_transformation,  // root surface transformation
      false,                        // instrumentation enabled
      true,                         // render buffer readback supported
      nullptr,                      // thread merger
      nullptr                       // aiks context
  );
  canvas->Clear(DlColor::kTransparent());
  frame->Raster(*tree, true, nullptr);
  canvas->Flush();

  return snapshot_surface->GetRasterData(compressed);
}

Rasterizer::Screenshot Rasterizer::ScreenshotLastLayerTree(
    Rasterizer::ScreenshotType type,
    bool base64_encode) {
  auto* layer_tree = GetLastLayerTree();
  if (layer_tree == nullptr) {
    FML_LOG(ERROR) << "Last layer tree was null when screenshotting.";
    return {};
  }

  sk_sp<SkData> data = nullptr;
  std::string format;

  GrDirectContext* surface_context =
      surface_ ? surface_->GetContext() : nullptr;

  switch (type) {
    case ScreenshotType::SkiaPicture:
      format = "ScreenshotType::SkiaPicture";
      data = ScreenshotLayerTreeAsPicture(layer_tree, *compositor_context_);
      break;
    case ScreenshotType::UncompressedImage:
      format = "ScreenshotType::UncompressedImage";
      data = ScreenshotLayerTreeAsImage(layer_tree, *compositor_context_,
                                        surface_context, false);
      break;
    case ScreenshotType::CompressedImage:
      format = "ScreenshotType::CompressedImage";
      data = ScreenshotLayerTreeAsImage(layer_tree, *compositor_context_,
                                        surface_context, true);
      break;
    case ScreenshotType::SurfaceData: {
      Surface::SurfaceData surface_data = surface_->GetSurfaceData();
      format = surface_data.pixel_format;
      data = surface_data.data;
      break;
    }
  }

  if (data == nullptr) {
    FML_LOG(ERROR) << "Screenshot data was null.";
    return {};
  }

  if (base64_encode) {
    size_t b64_size = SkBase64::Encode(data->data(), data->size(), nullptr);
    auto b64_data = SkData::MakeUninitialized(b64_size);
    SkBase64::Encode(data->data(), data->size(), b64_data->writable_data());
    return Rasterizer::Screenshot{b64_data, layer_tree->frame_size(), format};
  }

  return Rasterizer::Screenshot{data, layer_tree->frame_size(), format};
}

void Rasterizer::SetNextFrameCallback(const fml::closure& callback) {
  next_frame_callback_ = callback;
}

void Rasterizer::SetExternalViewEmbedder(
    const std::shared_ptr<ExternalViewEmbedder>& view_embedder) {
  external_view_embedder_ = view_embedder;
}

void Rasterizer::SetSnapshotSurfaceProducer(
    std::unique_ptr<SnapshotSurfaceProducer> producer) {
  snapshot_surface_producer_ = std::move(producer);
}

fml::RefPtr<fml::RasterThreadMerger> Rasterizer::GetRasterThreadMerger() {
  return raster_thread_merger_;
}

void Rasterizer::FireNextFrameCallbackIfPresent() {
  if (!next_frame_callback_) {
    return;
  }
  // It is safe for the callback to set a new callback.
  auto callback = next_frame_callback_;
  next_frame_callback_ = nullptr;
  callback();
}

void Rasterizer::SetResourceCacheMaxBytes(size_t max_bytes, bool from_user) {
  user_override_resource_cache_bytes_ |= from_user;

  if (!from_user && user_override_resource_cache_bytes_) {
    // We should not update the setting here if a user has explicitly set a
    // value for this over the flutter/skia channel.
    return;
  }

  max_cache_bytes_ = max_bytes;
  if (!surface_) {
    return;
  }

  GrDirectContext* context = surface_->GetContext();
  if (context) {
    auto context_switch = surface_->MakeRenderContextCurrent();
    if (!context_switch->GetResult()) {
      return;
    }

    context->setResourceCacheLimit(max_bytes);
  }
}

std::optional<size_t> Rasterizer::GetResourceCacheMaxBytes() const {
  if (!surface_) {
    return std::nullopt;
  }
  GrDirectContext* context = surface_->GetContext();
  if (context) {
    return context->getResourceCacheLimit();
  }
  return std::nullopt;
}

Rasterizer::Screenshot::Screenshot() {}

Rasterizer::Screenshot::Screenshot(sk_sp<SkData> p_data,
                                   SkISize p_size,
                                   const std::string& p_format)
    : data(std::move(p_data)), frame_size(p_size), format(p_format) {}

Rasterizer::Screenshot::Screenshot(const Screenshot& other) = default;

Rasterizer::Screenshot::~Screenshot() = default;

}  // namespace flutter<|MERGE_RESOLUTION|>--- conflicted
+++ resolved
@@ -206,49 +206,30 @@
                  .GetRasterTaskRunner()
                  ->RunsTasksOnCurrentThread());
 
-<<<<<<< HEAD
-  RasterStatus raster_status = RasterStatus::kFailed;
-  LayerTreePipeline::Consumer consumer = [&](std::unique_ptr<FrameItem> item) {
-    // TODO(dkwingsmt): The rasterizer only supports rendering a single view
-    // and that view must be the implicit view. Properly support multi-view
-    // in the future.
-    FML_DCHECK(item->tasks.size() <= 1u);
-    if (item->tasks.empty()) {
-      return;
-    }
-    auto& task = item->tasks.front();
-    FML_DCHECK(task.view_id == kFlutterImplicitViewId);
-    std::unique_ptr<LayerTree> layer_tree = std::move(task.layer_tree);
-    std::unique_ptr<FrameTimingsRecorder> frame_timings_recorder =
-        std::move(item->frame_timings_recorder);
-    float device_pixel_ratio = task.device_pixel_ratio;
-    if (discard_callback(task.view_id, *layer_tree.get())) {
-      raster_status = RasterStatus::kDiscarded;
-    } else {
-      raster_status = DoDraw(std::move(frame_timings_recorder),
-                             std::move(layer_tree), device_pixel_ratio);
-    }
-  };
-=======
   DoDrawResult draw_result;
   LayerTreePipeline::Consumer consumer =
       [&draw_result, this,
-       &delegate = delegate_](std::unique_ptr<LayerTreeItem> item) {
-        // TODO(dkwingsmt): Use a proper view ID when Rasterizer supports
-        // multi-view.
-        int64_t view_id = kFlutterImplicitViewId;
-        std::unique_ptr<LayerTree> layer_tree = std::move(item->layer_tree);
+       &delegate = delegate_](std::unique_ptr<FrameItem> item) {
+        // TODO(dkwingsmt): The rasterizer only supports rendering a single view
+        // and that view must be the implicit view. Properly support multi-view
+        // in the future.
+        FML_DCHECK(item->tasks.size() <= 1u);
+        if (item->tasks.empty()) {
+          return;
+        }
+        auto& task = item->tasks.front();
+        FML_DCHECK(task.view_id == kFlutterImplicitViewId);
+        std::unique_ptr<LayerTree> layer_tree = std::move(task.layer_tree);
         std::unique_ptr<FrameTimingsRecorder> frame_timings_recorder =
             std::move(item->frame_timings_recorder);
-        float device_pixel_ratio = item->device_pixel_ratio;
-        if (delegate.ShouldDiscardLayerTree(view_id, *layer_tree.get())) {
+        float device_pixel_ratio = task.device_pixel_ratio;
+        if (delegate.ShouldDiscardLayerTree(task.view_id, *layer_tree.get())) {
           draw_result.raster_status = RasterStatus::kDiscarded;
         } else {
           draw_result = DoDraw(std::move(frame_timings_recorder),
                                std::move(layer_tree), device_pixel_ratio);
         }
       };
->>>>>>> e88b21b6
 
   PipelineConsumeResult consume_result = pipeline->Consume(consumer);
   if (consume_result == PipelineConsumeResult::NoneAvailable) {
@@ -259,14 +240,9 @@
 
   bool should_resubmit_frame = ShouldResubmitFrame(draw_result.raster_status);
   if (should_resubmit_frame) {
-<<<<<<< HEAD
-    auto resubmitted_layer_tree_item = std::make_unique<FrameItem>(
-        std::move(resubmitted_tasks_), std::move(resubmitted_recorder_));
-=======
->>>>>>> e88b21b6
     auto front_continuation = pipeline->ProduceIfEmpty();
-    PipelineProduceResult pipeline_result = front_continuation.Complete(
-        std::move(draw_result.resubmitted_layer_tree_item));
+    PipelineProduceResult pipeline_result =
+        front_continuation.Complete(std::move(draw_result.resubmitted_item));
     if (pipeline_result.success) {
       consume_result = PipelineConsumeResult::MoreAvailable;
     }
@@ -450,24 +426,16 @@
     last_layer_tree_ = std::move(layer_tree);
     last_device_pixel_ratio_ = device_pixel_ratio;
   } else if (ShouldResubmitFrame(raster_status)) {
-<<<<<<< HEAD
-    // TODO(dkwingsmt): Properly record all tasks to resubmit when Rasterizer
-    // supports multiple views.
-    resubmitted_tasks_.emplace_back(kFlutterImplicitViewId,
-                                    std::move(layer_tree), device_pixel_ratio);
-    resubmitted_recorder_ = frame_timings_recorder->CloneUntil(
-        FrameTimingsRecorder::State::kBuildEnd);
-    return raster_status;
-=======
+    std::list<LayerTreeTask> resubmitted_tasks;
+    resubmitted_tasks.emplace_back(kFlutterImplicitViewId,
+                                   std::move(layer_tree), device_pixel_ratio);
     return DoDrawResult{
         .raster_status = raster_status,
-        .resubmitted_layer_tree_item = std::make_unique<LayerTreeItem>(
-            std::move(layer_tree),
+        .resubmitted_item = std::make_unique<FrameItem>(
+            std::move(resubmitted_tasks),
             frame_timings_recorder->CloneUntil(
-                FrameTimingsRecorder::State::kBuildEnd),
-            device_pixel_ratio),
+                FrameTimingsRecorder::State::kBuildEnd)),
     };
->>>>>>> e88b21b6
   } else if (raster_status == RasterStatus::kDiscarded) {
     return DoDrawResult{
         .raster_status = raster_status,
