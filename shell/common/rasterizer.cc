--- conflicted
+++ resolved
@@ -217,13 +217,8 @@
         std::unique_ptr<FrameTimingsRecorder> frame_timings_recorder =
             std::move(item->frame_timings_recorder);
         float device_pixel_ratio = item->device_pixel_ratio;
-<<<<<<< HEAD
-        if (discard_callback(*layer_tree.get())) {
+        if (discard_callback(view_id, *layer_tree.get())) {
           do_draw_status = DoDrawStatus::kDiscarded;
-=======
-        if (discard_callback(view_id, *layer_tree.get())) {
-          raster_status = RasterStatus::kDiscarded;
->>>>>>> d259a526
         } else {
           do_draw_status = DoDraw(std::move(frame_timings_recorder),
                                   std::move(layer_tree), device_pixel_ratio);
