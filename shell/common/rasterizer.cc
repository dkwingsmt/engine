// Copyright 2013 The Flutter Authors. All rights reserved.
// Use of this source code is governed by a BSD-style license that can be
// found in the LICENSE file.

#include "flutter/shell/common/rasterizer.h"

#include <algorithm>
#include <memory>
#include <utility>

#include "flow/frame_timings.h"
#include "flutter/common/graphics/persistent_cache.h"
#include "flutter/flow/layers/offscreen_surface.h"
#include "flutter/fml/time/time_delta.h"
#include "flutter/fml/time/time_point.h"
#include "flutter/shell/common/serialization_callbacks.h"
#include "fml/make_copyable.h"
#include "third_party/skia/include/core/SkImageInfo.h"
#include "third_party/skia/include/core/SkMatrix.h"
#include "third_party/skia/include/core/SkPictureRecorder.h"
#include "third_party/skia/include/core/SkSerialProcs.h"
#include "third_party/skia/include/core/SkSize.h"
#include "third_party/skia/include/core/SkSurface.h"
#include "third_party/skia/include/core/SkSurfaceCharacterization.h"
#include "third_party/skia/include/utils/SkBase64.h"

namespace flutter {

// The rasterizer will tell Skia to purge cached resources that have not been
// used within this interval.
static constexpr std::chrono::milliseconds kSkiaCleanupExpiration(15000);

Rasterizer::Rasterizer(Delegate& delegate,
                       MakeGpuImageBehavior gpu_image_behavior)
    : delegate_(delegate),
      gpu_image_behavior_(gpu_image_behavior),
      compositor_context_(std::make_unique<flutter::CompositorContext>(*this)),
      user_override_resource_cache_bytes_(false),
      snapshot_controller_(
          SnapshotController::Make(*this, delegate.GetSettings())),
      weak_factory_(this) {
  FML_DCHECK(compositor_context_);
}

Rasterizer::~Rasterizer() = default;

fml::TaskRunnerAffineWeakPtr<Rasterizer> Rasterizer::GetWeakPtr() const {
  return weak_factory_.GetWeakPtr();
}

fml::TaskRunnerAffineWeakPtr<SnapshotDelegate> Rasterizer::GetSnapshotDelegate()
    const {
  return weak_factory_.GetWeakPtr();
}

void Rasterizer::SetImpellerContext(
    std::weak_ptr<impeller::Context> impeller_context) {
  impeller_context_ = std::move(impeller_context);
}

void Rasterizer::Setup(std::unique_ptr<Studio> studio) {
  studio_ = std::move(studio);

  if (max_cache_bytes_.has_value()) {
    SetResourceCacheMaxBytes(max_cache_bytes_.value(),
                             user_override_resource_cache_bytes_);
  }

  auto context_switch = studio_->MakeRenderContextCurrent();
  if (context_switch->GetResult()) {
    compositor_context_->OnGrContextCreated();
  }

  if (external_view_embedder_ &&
      external_view_embedder_->SupportsDynamicThreadMerging() &&
      !raster_thread_merger_) {
    const auto platform_id =
        delegate_.GetTaskRunners().GetPlatformTaskRunner()->GetTaskQueueId();
    const auto gpu_id =
        delegate_.GetTaskRunners().GetRasterTaskRunner()->GetTaskQueueId();
    raster_thread_merger_ = fml::RasterThreadMerger::CreateOrShareThreadMerger(
        delegate_.GetParentRasterThreadMerger(), platform_id, gpu_id);
  }
  if (raster_thread_merger_) {
    raster_thread_merger_->SetMergeUnmergeCallback([=]() {
      // Clear the GL context after the thread configuration has changed.
      if (studio_) {
        studio_->ClearRenderContext();
      }
    });
  }
}

void Rasterizer::TeardownExternalViewEmbedder() {
  if (external_view_embedder_) {
    external_view_embedder_->Teardown();
  }
}

void Rasterizer::Teardown() {
  if (studio_) {
    auto context_switch = studio_->MakeRenderContextCurrent();
    if (context_switch->GetResult()) {
      compositor_context_->OnGrContextDestroyed();
      if (auto* context = studio_->GetContext()) {
        context->purgeUnlockedResources(/*scratchResourcesOnly=*/false);
      }
    }
    studio_.reset();
  }
  surfaces_.clear();

  if (raster_thread_merger_.get() != nullptr &&
      raster_thread_merger_.get()->IsMerged()) {
    FML_DCHECK(raster_thread_merger_->IsEnabled());
    raster_thread_merger_->UnMergeNowIfLastOne();
    raster_thread_merger_->SetMergeUnmergeCallback(nullptr);
  }
}

void Rasterizer::EnableThreadMergerIfNeeded() {
  if (raster_thread_merger_) {
    raster_thread_merger_->Enable();
  }
}

void Rasterizer::DisableThreadMergerIfNeeded() {
  if (raster_thread_merger_) {
    raster_thread_merger_->Disable();
  }
}

void Rasterizer::NotifyLowMemoryWarning() const {
  if (!studio_) {
    FML_DLOG(INFO)
        << "Rasterizer::NotifyLowMemoryWarning called with no surface.";
    return;
  }
  auto context = studio_->GetContext();
  if (!context) {
    FML_DLOG(INFO)
        << "Rasterizer::NotifyLowMemoryWarning called with no GrContext.";
    return;
  }
  auto context_switch = studio_->MakeRenderContextCurrent();
  if (!context_switch->GetResult()) {
    return;
  }
  context->performDeferredCleanup(std::chrono::milliseconds(0));
}

void Rasterizer::AddSurface(int64_t view_id, std::unique_ptr<Surface> surface) {
  bool insertion_happened =
      surfaces_
          .try_emplace(/* map key=*/view_id, /*constructor args:*/ view_id,
                       std::move(surface))
          .second;
  if (!insertion_happened) {
    FML_DLOG(INFO) << "Rasterizer::AddSurface called with an existing view ID "
                   << view_id << ".";
  }
}

void Rasterizer::RemoveSurface(int64_t view_id) {
  surfaces_.erase(view_id);
}

std::shared_ptr<flutter::TextureRegistry> Rasterizer::GetTextureRegistry() {
  return compositor_context_->texture_registry();
}

GrDirectContext* Rasterizer::GetGrContext() {
  return studio_ ? studio_->GetContext() : nullptr;
}

bool Rasterizer::HasLastLayerTree() const {
  // TODO(dkwingsmt): This method is only available in unittests now
  for (auto& record_pair : surfaces_) {
    auto& layer_tree = record_pair.second.last_tree;
    if (layer_tree) {
      return true;
    }
  }
  return false;
}

int Rasterizer::DrawLastLayerTree(
    std::unique_ptr<FrameTimingsRecorder> frame_timings_recorder,
    bool enable_leaf_layer_tracing) {
  if (!studio_) {
    return 0;
  }
  int success_count = 0;
  bool should_resubmit_frame = false;
  for (auto& record_pair : surfaces_) {
    Surface* surface = record_pair.second.surface.get();
    flutter::LayerTree* layer_tree = record_pair.second.last_tree.get();
    if (!surface || !layer_tree) {
      continue;
    }
    if (enable_leaf_layer_tracing) {
      layer_tree->enable_leaf_layer_tracing(true);
    }
    RasterStatus raster_status =
        DrawToSurface(*frame_timings_recorder, layer_tree, &record_pair.second);
    if (enable_leaf_layer_tracing) {
      layer_tree->enable_leaf_layer_tracing(false);
    }
    should_resubmit_frame =
        should_resubmit_frame || ShouldResubmitFrame(raster_status);
    success_count += 1;
  }
<<<<<<< HEAD
=======
  RasterStatus raster_status = DrawToSurface(
      *frame_timings_recorder, *last_layer_tree_, last_device_pixel_ratio_);
>>>>>>> 8d3a8162

  // EndFrame should perform cleanups for the external_view_embedder.
  if (external_view_embedder_ && external_view_embedder_->GetUsedThisFrame()) {
    external_view_embedder_->SetUsedThisFrame(false);
    external_view_embedder_->EndFrame(should_resubmit_frame,
                                      raster_thread_merger_);
  }
  return success_count;
}

RasterStatus Rasterizer::Draw(
    const std::shared_ptr<LayerTreePipeline>& pipeline,
    LayerTreeDiscardCallback discard_callback) {
  TRACE_EVENT0("flutter", "GPURasterizer::Draw");
  if (raster_thread_merger_ &&
      !raster_thread_merger_->IsOnRasterizingThread()) {
    // we yield and let this frame be serviced on the right thread.
    return RasterStatus::kYielded;
  }
  FML_DCHECK(delegate_.GetTaskRunners()
                 .GetRasterTaskRunner()
                 ->RunsTasksOnCurrentThread());

  DoDrawResult draw_result;
  LayerTreePipeline::Consumer consumer =
<<<<<<< HEAD
      [this, &draw_result,
       &discard_callback](std::unique_ptr<LayerTreeItem> item) {
        std::unique_ptr<LayerTree> layer_tree = std::move(item->layer_tree);
        std::unique_ptr<FrameTimingsRecorder> frame_timings_recorder =
            std::move(item->frame_timings_recorder);
        int64_t view_id = item->view_id;
        if (discard_callback(view_id, *layer_tree.get())) {
          draw_result.raster_status = RasterStatus::kDiscarded;
        } else {
          draw_result = DoDraw(view_id, std::move(frame_timings_recorder),
                               std::move(layer_tree));
=======
      [&](std::unique_ptr<LayerTreeItem> item) {
        std::unique_ptr<LayerTree> layer_tree = std::move(item->layer_tree);
        std::unique_ptr<FrameTimingsRecorder> frame_timings_recorder =
            std::move(item->frame_timings_recorder);
        float device_pixel_ratio = item->device_pixel_ratio;
        if (discard_callback(*layer_tree.get())) {
          raster_status = RasterStatus::kDiscarded;
        } else {
          raster_status = DoDraw(std::move(frame_timings_recorder),
                                 std::move(layer_tree), device_pixel_ratio);
>>>>>>> 8d3a8162
        }
      };

  PipelineConsumeResult consume_result = pipeline->Consume(consumer);
  if (consume_result == PipelineConsumeResult::NoneAvailable) {
    return RasterStatus::kFailed;
  }
  // if the raster status is to resubmit the frame, we push the frame to the
  // front of the queue and also change the consume status to more available.

  bool should_resubmit_frame = ShouldResubmitFrame(draw_result.raster_status);
  if (should_resubmit_frame) {
    auto resubmitted_layer_tree_item = std::make_unique<LayerTreeItem>(
<<<<<<< HEAD
        draw_result.resubmitted_view_id,
        std::move(draw_result.resubmitted_layer_tree),
        std::move(draw_result.resubmitted_recorder));
=======
        std::move(resubmitted_layer_tree_), std::move(resubmitted_recorder_),
        resubmitted_pixel_ratio_);
>>>>>>> 8d3a8162
    auto front_continuation = pipeline->ProduceIfEmpty();
    PipelineProduceResult pipeline_result =
        front_continuation.Complete(std::move(resubmitted_layer_tree_item));
    if (pipeline_result.success) {
      consume_result = PipelineConsumeResult::MoreAvailable;
    }
  } else if (draw_result.raster_status == RasterStatus::kEnqueuePipeline) {
    consume_result = PipelineConsumeResult::MoreAvailable;
  }

  // EndFrame should perform cleanups for the external_view_embedder.
  if (external_view_embedder_ && external_view_embedder_->GetUsedThisFrame()) {
    external_view_embedder_->SetUsedThisFrame(false);
    external_view_embedder_->EndFrame(should_resubmit_frame,
                                      raster_thread_merger_);
  }

  // Consume as many pipeline items as possible. But yield the event loop
  // between successive tries.
  switch (consume_result) {
    case PipelineConsumeResult::MoreAvailable: {
      delegate_.GetTaskRunners().GetRasterTaskRunner()->PostTask(
          fml::MakeCopyable(
              [weak_this = weak_factory_.GetWeakPtr(), pipeline,
               discard_callback = std::move(discard_callback)]() mutable {
                if (weak_this) {
                  weak_this->Draw(pipeline, std::move(discard_callback));
                }
              }));
      break;
    }
    default:
      break;
  }

  return draw_result.raster_status;
}

bool Rasterizer::ShouldResubmitFrame(const RasterStatus& raster_status) {
  return raster_status == RasterStatus::kResubmit ||
         raster_status == RasterStatus::kSkipAndRetry;
}

namespace {
std::unique_ptr<SnapshotDelegate::GpuImageResult> MakeBitmapImage(
    const sk_sp<DisplayList>& display_list,
    const SkImageInfo& image_info) {
  FML_DCHECK(display_list);
  // Use 16384 as a proxy for the maximum texture size for a GPU image.
  // This is meant to be large enough to avoid false positives in test contexts,
  // but not so artificially large to be completely unrealistic on any platform.
  // This limit is taken from the Metal specification. D3D, Vulkan, and GL
  // generally have lower limits.
  if (image_info.width() > 16384 || image_info.height() > 16384) {
    return std::make_unique<SnapshotDelegate::GpuImageResult>(
        GrBackendTexture(), nullptr, nullptr,
        "unable to create bitmap render target at specified size " +
            std::to_string(image_info.width()) + "x" +
            std::to_string(image_info.height()));
  };

  sk_sp<SkSurface> surface = SkSurface::MakeRaster(image_info);
  auto canvas = DlSkCanvasAdapter(surface->getCanvas());
  canvas.Clear(DlColor::kTransparent());
  canvas.DrawDisplayList(display_list);

  sk_sp<SkImage> image = surface->makeImageSnapshot();
  return std::make_unique<SnapshotDelegate::GpuImageResult>(
      GrBackendTexture(), nullptr, image,
      image ? "" : "Unable to create image");
}
}  // namespace

std::unique_ptr<Rasterizer::GpuImageResult> Rasterizer::MakeSkiaGpuImage(
    sk_sp<DisplayList> display_list,
    const SkImageInfo& image_info) {
  TRACE_EVENT0("flutter", "Rasterizer::MakeGpuImage");
  FML_DCHECK(display_list);

  std::unique_ptr<SnapshotDelegate::GpuImageResult> result;
  delegate_.GetIsGpuDisabledSyncSwitch()->Execute(
      fml::SyncSwitch::Handlers()
          .SetIfTrue([&result, &image_info, &display_list] {
            // TODO(dnfield): This isn't safe if display_list contains any GPU
            // resources like an SkImage_gpu.
            result = MakeBitmapImage(display_list, image_info);
          })
          .SetIfFalse([&result, &image_info, &display_list,
                       studio = studio_.get(),
                       gpu_image_behavior = gpu_image_behavior_] {
            if (!studio ||
                gpu_image_behavior == MakeGpuImageBehavior::kBitmap) {
              // TODO(dnfield): This isn't safe if display_list contains any GPU
              // resources like an SkImage_gpu.
              result = MakeBitmapImage(display_list, image_info);
              return;
            }

            auto context_switch = studio->MakeRenderContextCurrent();
            if (!context_switch->GetResult()) {
              result = MakeBitmapImage(display_list, image_info);
              return;
            }

            auto* context = studio->GetContext();
            if (!context) {
              result = MakeBitmapImage(display_list, image_info);
              return;
            }

            GrBackendTexture texture = context->createBackendTexture(
                image_info.width(), image_info.height(), image_info.colorType(),
                GrMipmapped::kNo, GrRenderable::kYes);
            if (!texture.isValid()) {
              result = std::make_unique<SnapshotDelegate::GpuImageResult>(
                  GrBackendTexture(), nullptr, nullptr,
                  "unable to create texture render target at specified size " +
                      std::to_string(image_info.width()) + "x" +
                      std::to_string(image_info.height()));
              return;
            }

            sk_sp<SkSurface> sk_surface = SkSurface::MakeFromBackendTexture(
                context, texture, kTopLeft_GrSurfaceOrigin, /*sampleCnt=*/0,
                image_info.colorType(), image_info.refColorSpace(), nullptr);
            if (!sk_surface) {
              result = std::make_unique<SnapshotDelegate::GpuImageResult>(
                  GrBackendTexture(), nullptr, nullptr,
                  "unable to create rendering surface for image");
              return;
            }

            auto canvas = DlSkCanvasAdapter(sk_surface->getCanvas());
            canvas.Clear(DlColor::kTransparent());
            canvas.DrawDisplayList(display_list);

            result = std::make_unique<SnapshotDelegate::GpuImageResult>(
                texture, sk_ref_sp(context), nullptr, "");
          }));
  return result;
}

sk_sp<DlImage> Rasterizer::MakeRasterSnapshot(sk_sp<DisplayList> display_list,
                                              SkISize picture_size) {
  return snapshot_controller_->MakeRasterSnapshot(display_list, picture_size);
}

sk_sp<SkImage> Rasterizer::ConvertToRasterImage(sk_sp<SkImage> image) {
  TRACE_EVENT0("flutter", __FUNCTION__);
  return snapshot_controller_->ConvertToRasterImage(image);
}

fml::Milliseconds Rasterizer::GetFrameBudget() const {
  return delegate_.GetFrameBudget();
};

Rasterizer::DoDrawResult Rasterizer::DoDraw(
    int64_t view_id,
    std::unique_ptr<FrameTimingsRecorder> frame_timings_recorder,
<<<<<<< HEAD
    std::unique_ptr<flutter::LayerTree> layer_tree) {
=======
    std::unique_ptr<flutter::LayerTree> layer_tree,
    float device_pixel_ratio) {
>>>>>>> 8d3a8162
  TRACE_EVENT_WITH_FRAME_NUMBER(frame_timings_recorder, "flutter",
                                "Rasterizer::DoDraw");
  FML_DCHECK(delegate_.GetTaskRunners()
                 .GetRasterTaskRunner()
                 ->RunsTasksOnCurrentThread());
  SurfaceRecord* surface_record = GetSurface(view_id);

  if (!layer_tree || !surface_record) {
    return DoDrawResult{
        .raster_status = RasterStatus::kFailed,
    };
  }

  PersistentCache* persistent_cache = PersistentCache::GetCacheForProcess();
  persistent_cache->ResetStoredNewShaders();

  RasterStatus raster_status =
<<<<<<< HEAD
      DrawToSurface(*frame_timings_recorder, layer_tree.get(), surface_record);
  if (raster_status == RasterStatus::kSuccess) {
    surface_record->last_tree = std::move(layer_tree);
  } else if (ShouldResubmitFrame(raster_status)) {
    return DoDrawResult{
        .raster_status = raster_status,
        .resubmitted_view_id = view_id,
        .resubmitted_layer_tree = std::move(layer_tree),
        .resubmitted_recorder = frame_timings_recorder->CloneUntil(
            FrameTimingsRecorder::State::kBuildEnd),
    };
=======
      DrawToSurface(*frame_timings_recorder, *layer_tree, device_pixel_ratio);
  if (raster_status == RasterStatus::kSuccess) {
    last_layer_tree_ = std::move(layer_tree);
    last_device_pixel_ratio_ = device_pixel_ratio;
  } else if (ShouldResubmitFrame(raster_status)) {
    resubmitted_pixel_ratio_ = device_pixel_ratio;
    resubmitted_layer_tree_ = std::move(layer_tree);
    resubmitted_recorder_ = frame_timings_recorder->CloneUntil(
        FrameTimingsRecorder::State::kBuildEnd);
    return raster_status;
>>>>>>> 8d3a8162
  } else if (raster_status == RasterStatus::kDiscarded) {
    return DoDrawResult{
        .raster_status = raster_status,
    };
  }

  if (persistent_cache->IsDumpingSkp() &&
      persistent_cache->StoredNewShaders()) {
    auto screenshot = ScreenshotLayerTree(ScreenshotType::SkiaPicture, false,
                                          *surface_record);
    persistent_cache->DumpSkp(*screenshot.data);
  }

  // TODO(liyuqian): in Fuchsia, the rasterization doesn't finish when
  // Rasterizer::DoDraw finishes. Future work is needed to adapt the timestamp
  // for Fuchsia to capture SceneUpdateContext::ExecutePaintTasks.
  delegate_.OnFrameRasterized(frame_timings_recorder->GetRecordedTime());

// SceneDisplayLag events are disabled on Fuchsia.
// see: https://github.com/flutter/flutter/issues/56598
#if !defined(OS_FUCHSIA)
  const fml::TimePoint raster_finish_time =
      frame_timings_recorder->GetRasterEndTime();
  fml::TimePoint frame_target_time =
      frame_timings_recorder->GetVsyncTargetTime();
  if (raster_finish_time > frame_target_time) {
    fml::TimePoint latest_frame_target_time =
        delegate_.GetLatestFrameTargetTime();
    const auto frame_budget_millis = delegate_.GetFrameBudget().count();
    if (latest_frame_target_time < raster_finish_time) {
      latest_frame_target_time =
          latest_frame_target_time +
          fml::TimeDelta::FromMillisecondsF(frame_budget_millis);
    }
    const auto frame_lag =
        (latest_frame_target_time - frame_target_time).ToMillisecondsF();
    const int vsync_transitions_missed = round(frame_lag / frame_budget_millis);
    fml::tracing::TraceEventAsyncComplete(
        "flutter",                    // category
        "SceneDisplayLag",            // name
        raster_finish_time,           // begin_time
        latest_frame_target_time,     // end_time
        "frame_target_time",          // arg_key_1
        frame_target_time,            // arg_val_1
        "current_frame_target_time",  // arg_key_2
        latest_frame_target_time,     // arg_val_2
        "vsync_transitions_missed",   // arg_key_3
        vsync_transitions_missed      // arg_val_3
    );
  }
#endif

  // Pipeline pressure is applied from a couple of places:
  // rasterizer: When there are more items as of the time of Consume.
  // animator (via shell): Frame gets produces every vsync.
  // Enqueing here is to account for the following scenario:
  // T = 1
  //  - one item (A) in the pipeline
  //  - rasterizer starts (and merges the threads)
  //  - pipeline consume result says no items to process
  // T = 2
  //  - animator produces (B) to the pipeline
  //  - applies pipeline pressure via platform thread.
  // T = 3
  //   - rasterizes finished (and un-merges the threads)
  //   - |Draw| for B yields as its on the wrong thread.
  // This enqueue ensures that we attempt to consume from the right
  // thread one more time after un-merge.
  if (raster_thread_merger_) {
    if (raster_thread_merger_->DecrementLease() ==
        fml::RasterThreadStatus::kUnmergedNow) {
      return DoDrawResult{
          .raster_status = RasterStatus::kEnqueuePipeline,
      };
    }
  }

  return DoDrawResult{
      .raster_status = raster_status,
  };
}

RasterStatus Rasterizer::DrawToSurface(
    FrameTimingsRecorder& frame_timings_recorder,
<<<<<<< HEAD
    flutter::LayerTree* layer_tree,
    SurfaceRecord* surface_record) {
=======
    flutter::LayerTree& layer_tree,
    float device_pixel_ratio) {
>>>>>>> 8d3a8162
  TRACE_EVENT0("flutter", "Rasterizer::DrawToSurface");
  FML_DCHECK(surface_record);

  RasterStatus raster_status;
<<<<<<< HEAD
  if (studio_->AllowsDrawingWhenGpuDisabled()) {
    raster_status =
        DrawToSurfaceUnsafe(frame_timings_recorder, layer_tree, surface_record);
=======
  if (surface_->AllowsDrawingWhenGpuDisabled()) {
    raster_status = DrawToSurfaceUnsafe(frame_timings_recorder, layer_tree,
                                        device_pixel_ratio);
>>>>>>> 8d3a8162
  } else {
    delegate_.GetIsGpuDisabledSyncSwitch()->Execute(
        fml::SyncSwitch::Handlers()
            .SetIfTrue([&] { raster_status = RasterStatus::kDiscarded; })
            .SetIfFalse([&] {
<<<<<<< HEAD
              raster_status = DrawToSurfaceUnsafe(frame_timings_recorder,
                                                  layer_tree, surface_record);
=======
              raster_status = DrawToSurfaceUnsafe(
                  frame_timings_recorder, layer_tree, device_pixel_ratio);
>>>>>>> 8d3a8162
            }));
  }

  return raster_status;
}

/// Unsafe because it assumes we have access to the GPU which isn't the case
/// when iOS is backgrounded, for example.
/// \see Rasterizer::DrawToSurface
RasterStatus Rasterizer::DrawToSurfaceUnsafe(
    FrameTimingsRecorder& frame_timings_recorder,
<<<<<<< HEAD
    flutter::LayerTree* layer_tree,
    SurfaceRecord* surface_record) {
  Surface* surface = surface_record->surface.get();
  FML_DCHECK(surface);
=======
    flutter::LayerTree& layer_tree,
    float device_pixel_ratio) {
  FML_DCHECK(surface_);
>>>>>>> 8d3a8162

  compositor_context_->ui_time().SetLapTime(
      frame_timings_recorder.GetBuildDuration());

  DlCanvas* embedder_root_canvas = nullptr;
  if (external_view_embedder_) {
    FML_DCHECK(!external_view_embedder_->GetUsedThisFrame());
    external_view_embedder_->SetUsedThisFrame(true);
    external_view_embedder_->BeginFrame(
<<<<<<< HEAD
        layer_tree->frame_size(), studio_->GetContext(),
        layer_tree->device_pixel_ratio(), raster_thread_merger_);
=======
        layer_tree.frame_size(), surface_->GetContext(), device_pixel_ratio,
        raster_thread_merger_);
>>>>>>> 8d3a8162
    embedder_root_canvas = external_view_embedder_->GetRootCanvas();
  }

  frame_timings_recorder.RecordRasterStart(fml::TimePoint::Now());

  // On Android, the external view embedder deletes surfaces in `BeginFrame`.
  //
  // Deleting a surface also clears the GL context. Therefore, acquire the
  // frame after calling `BeginFrame` as this operation resets the GL context.
  auto frame =
      surface->AcquireFrame(surface_record->view_id, layer_tree->frame_size());
  if (frame == nullptr) {
    frame_timings_recorder.RecordRasterEnd(
        &compositor_context_->raster_cache());
    return RasterStatus::kFailed;
  }

  // If the external view embedder has specified an optional root surface, the
  // root surface transformation is set by the embedder instead of
  // having to apply it here.
  SkMatrix root_surface_transformation =
      embedder_root_canvas ? SkMatrix{} : surface->GetRootTransformation();

  auto root_surface_canvas =
      embedder_root_canvas ? embedder_root_canvas : frame->Canvas();

  auto compositor_frame = compositor_context_->AcquireFrame(
      studio_->GetContext(),          // skia GrContext
      root_surface_canvas,            // root surface canvas
      external_view_embedder_.get(),  // external view embedder
      root_surface_transformation,    // root surface transformation
      true,                           // instrumentation enabled
      frame->framebuffer_info()
          .supports_readback,                // surface supports pixel reads
      raster_thread_merger_,                 // thread merger
      frame->GetDisplayListBuilder().get(),  // display list builder
      studio_->GetAiksContext().get()        // aiks context
  );
  if (compositor_frame) {
    compositor_context_->raster_cache().BeginFrame();

    std::unique_ptr<FrameDamage> damage;
    // when leaf layer tracing is enabled we wish to repaint the whole frame
    // for accurate performance metrics.
    if (frame->framebuffer_info().supports_partial_repaint &&
        !layer_tree->is_leaf_layer_tracing_enabled()) {
      // Disable partial repaint if external_view_embedder_ SubmitFrame is
      // involved - ExternalViewEmbedder unconditionally clears the entire
      // surface and also partial repaint with platform view present is
      // something that still need to be figured out.
      bool force_full_repaint =
          external_view_embedder_ &&
          (!raster_thread_merger_ || raster_thread_merger_->IsMerged());

      damage = std::make_unique<FrameDamage>();
      if (frame->framebuffer_info().existing_damage && !force_full_repaint) {
        damage->SetPreviousLayerTree(surface_record->last_tree.get());
        damage->AddAdditionalDamage(*frame->framebuffer_info().existing_damage);
        damage->SetClipAlignment(
            frame->framebuffer_info().horizontal_clip_alignment,
            frame->framebuffer_info().vertical_clip_alignment);
      }
    }

    bool ignore_raster_cache = true;
    if (studio_->EnableRasterCache() &&
        !layer_tree->is_leaf_layer_tracing_enabled()) {
      ignore_raster_cache = false;
    }

    RasterStatus raster_status =
        compositor_frame->Raster(*layer_tree,          // layer tree
                                 ignore_raster_cache,  // ignore raster cache
                                 damage.get()          // frame damage
        );
    if (raster_status == RasterStatus::kFailed ||
        raster_status == RasterStatus::kSkipAndRetry) {
      return raster_status;
    }

    SurfaceFrame::SubmitInfo submit_info;
    // TODO (https://github.com/flutter/flutter/issues/105596): this can be in
    // the past and might need to get snapped to future as this frame could
    // have been resubmitted. `presentation_time` on `submit_info` is not set
    // in this case.
    const auto presentation_time = frame_timings_recorder.GetVsyncTargetTime();
    if (presentation_time > fml::TimePoint::Now()) {
      submit_info.presentation_time = presentation_time;
    }
    if (damage) {
      submit_info.frame_damage = damage->GetFrameDamage();
      submit_info.buffer_damage = damage->GetBufferDamage();
    }

    frame->set_submit_info(submit_info);

    if (external_view_embedder_ &&
        (!raster_thread_merger_ || raster_thread_merger_->IsMerged())) {
      FML_DCHECK(!frame->IsSubmitted());
      external_view_embedder_->SubmitFrame(
          studio_->GetContext(), std::move(frame), surface_record->view_id);
    } else {
      frame->Submit();
    }

    // Do not update raster cache metrics for kResubmit because that status
    // indicates that the frame was not actually painted.
    if (raster_status != RasterStatus::kResubmit) {
      compositor_context_->raster_cache().EndFrame();
    }

    frame_timings_recorder.RecordRasterEnd(
        &compositor_context_->raster_cache());
    FireNextFrameCallbackIfPresent();

    if (studio_->GetContext()) {
      studio_->GetContext()->performDeferredCleanup(kSkiaCleanupExpiration);
    }

    return raster_status;
  }

  return RasterStatus::kFailed;
}

static sk_sp<SkData> ScreenshotLayerTreeAsPicture(
    flutter::LayerTree* tree,
    flutter::CompositorContext& compositor_context) {
  FML_DCHECK(tree != nullptr);
  SkPictureRecorder recorder;
  recorder.beginRecording(
      SkRect::MakeWH(tree->frame_size().width(), tree->frame_size().height()));

  SkMatrix root_surface_transformation;
  root_surface_transformation.reset();
  DlSkCanvasAdapter canvas(recorder.getRecordingCanvas());

  // TODO(amirh): figure out how to take a screenshot with embedded UIView.
  // https://github.com/flutter/flutter/issues/23435
  auto frame = compositor_context.AcquireFrame(
      nullptr, &canvas, nullptr, root_surface_transformation, false, true,
      nullptr, nullptr, nullptr);
  frame->Raster(*tree, true, nullptr);

#if defined(OS_FUCHSIA)
  SkSerialProcs procs = {0};
  procs.fImageProc = SerializeImageWithoutData;
  procs.fTypefaceProc = SerializeTypefaceWithoutData;
#else
  SkSerialProcs procs = {0};
  procs.fTypefaceProc = SerializeTypefaceWithData;
#endif

  return recorder.finishRecordingAsPicture()->serialize(&procs);
}

sk_sp<SkData> Rasterizer::ScreenshotLayerTreeAsImage(
    flutter::LayerTree* tree,
    flutter::CompositorContext& compositor_context,
    GrDirectContext* surface_context,
    bool compressed) {
  // Attempt to create a snapshot surface depending on whether we have access
  // to a valid GPU rendering context.
  std::unique_ptr<OffscreenSurface> snapshot_surface =
      std::make_unique<OffscreenSurface>(surface_context, tree->frame_size());

  if (!snapshot_surface->IsValid()) {
    FML_LOG(ERROR) << "Screenshot: unable to create snapshot surface";
    return nullptr;
  }

  // Draw the current layer tree into the snapshot surface.
  auto* canvas = snapshot_surface->GetCanvas();

  // There is no root surface transformation for the screenshot layer. Reset
  // the matrix to identity.
  SkMatrix root_surface_transformation;
  root_surface_transformation.reset();

  // snapshot_surface->makeImageSnapshot needs the GL context to be set if the
  // render context is GL. frame->Raster() pops the gl context in platforms
  // that gl context switching are used. (For example, older iOS that uses GL)
  // We reset the GL context using the context switch.
  auto context_switch = studio_->MakeRenderContextCurrent();
  if (!context_switch->GetResult()) {
    FML_LOG(ERROR) << "Screenshot: unable to make image screenshot";
    return nullptr;
  }

  auto frame = compositor_context.AcquireFrame(
      surface_context,              // skia context
      canvas,                       // canvas
      nullptr,                      // view embedder
      root_surface_transformation,  // root surface transformation
      false,                        // instrumentation enabled
      true,                         // render buffer readback supported
      nullptr,                      // thread merger
      nullptr,                      // display list builder
      nullptr                       // aiks context
  );
  canvas->Clear(DlColor::kTransparent());
  frame->Raster(*tree, true, nullptr);
  canvas->Flush();

  return snapshot_surface->GetRasterData(compressed);
}

Rasterizer::Screenshot Rasterizer::ScreenshotLastLayerTree(
    Rasterizer::ScreenshotType type,
    bool base64_encode) {
  // TODO(dkwingsmt): Probably screenshot all layer trees and put them together
  // instead of just the first one.
  SurfaceRecord* surface_record = GetFirstSurface();
  if (surface_record == nullptr || surface_record->last_tree == nullptr) {
    FML_LOG(ERROR) << "Last layer tree was null when screenshotting.";
    return {};
  }
  return ScreenshotLayerTree(type, base64_encode, *surface_record);
}

Rasterizer::Screenshot Rasterizer::ScreenshotLayerTree(
    ScreenshotType type,
    bool base64_encode,
    SurfaceRecord& surface_record) {
  auto& surface = surface_record.surface;
  auto* layer_tree = surface_record.last_tree.get();

  sk_sp<SkData> data = nullptr;
  std::string format;

  GrDirectContext* surface_context = studio_ ? studio_->GetContext() : nullptr;

  switch (type) {
    case ScreenshotType::SkiaPicture:
      format = "ScreenshotType::SkiaPicture";
      data = ScreenshotLayerTreeAsPicture(layer_tree, *compositor_context_);
      break;
    case ScreenshotType::UncompressedImage:
      format = "ScreenshotType::UncompressedImage";
      data = ScreenshotLayerTreeAsImage(layer_tree, *compositor_context_,
                                        surface_context, false);
      break;
    case ScreenshotType::CompressedImage:
      format = "ScreenshotType::CompressedImage";
      data = ScreenshotLayerTreeAsImage(layer_tree, *compositor_context_,
                                        surface_context, true);
      break;
    case ScreenshotType::SurfaceData: {
      Surface::SurfaceData surface_data = surface->GetSurfaceData();
      format = surface_data.pixel_format;
      data = surface_data.data;
      break;
    }
  }

  if (data == nullptr) {
    FML_LOG(ERROR) << "Screenshot data was null.";
    return {};
  }

  if (base64_encode) {
    size_t b64_size = SkBase64::Encode(data->data(), data->size(), nullptr);
    auto b64_data = SkData::MakeUninitialized(b64_size);
    SkBase64::Encode(data->data(), data->size(), b64_data->writable_data());
    return Rasterizer::Screenshot{b64_data, layer_tree->frame_size(), format};
  }

  return Rasterizer::Screenshot{data, layer_tree->frame_size(), format};
}

void Rasterizer::SetNextFrameCallback(const fml::closure& callback) {
  next_frame_callback_ = callback;
}

void Rasterizer::SetExternalViewEmbedder(
    const std::shared_ptr<ExternalViewEmbedder>& view_embedder) {
  external_view_embedder_ = view_embedder;
}

void Rasterizer::SetSnapshotSurfaceProducer(
    std::unique_ptr<SnapshotSurfaceProducer> producer) {
  snapshot_surface_producer_ = std::move(producer);
}

fml::RefPtr<fml::RasterThreadMerger> Rasterizer::GetRasterThreadMerger() {
  return raster_thread_merger_;
}

void Rasterizer::FireNextFrameCallbackIfPresent() {
  if (!next_frame_callback_) {
    return;
  }
  // It is safe for the callback to set a new callback.
  auto callback = next_frame_callback_;
  next_frame_callback_ = nullptr;
  callback();
}

void Rasterizer::SetResourceCacheMaxBytes(size_t max_bytes, bool from_user) {
  user_override_resource_cache_bytes_ |= from_user;

  if (!from_user && user_override_resource_cache_bytes_) {
    // We should not update the setting here if a user has explicitly set a
    // value for this over the flutter/skia channel.
    return;
  }

  max_cache_bytes_ = max_bytes;
  if (!studio_) {
    return;
  }

  GrDirectContext* context = studio_->GetContext();
  if (context) {
    auto context_switch = studio_->MakeRenderContextCurrent();
    if (!context_switch->GetResult()) {
      return;
    }

    context->setResourceCacheLimit(max_bytes);
  }
}

std::optional<size_t> Rasterizer::GetResourceCacheMaxBytes() const {
  if (!studio_) {
    return std::nullopt;
  }
  GrDirectContext* context = studio_->GetContext();
  if (context) {
    return context->getResourceCacheLimit();
  }
  return std::nullopt;
}

Rasterizer::Screenshot::Screenshot() {}

Rasterizer::Screenshot::Screenshot(sk_sp<SkData> p_data,
                                   SkISize p_size,
                                   const std::string& p_format)
    : data(std::move(p_data)), frame_size(p_size), format(p_format) {}

Rasterizer::Screenshot::Screenshot(const Screenshot& other) = default;

Rasterizer::Screenshot::~Screenshot() = default;

}  // namespace flutter<|MERGE_RESOLUTION|>--- conflicted
+++ resolved
@@ -195,6 +195,7 @@
   for (auto& record_pair : surfaces_) {
     Surface* surface = record_pair.second.surface.get();
     flutter::LayerTree* layer_tree = record_pair.second.last_tree.get();
+    float device_pixel_ratio = record_pair.second.last_pixel_ratio;
     if (!surface || !layer_tree) {
       continue;
     }
@@ -202,7 +203,8 @@
       layer_tree->enable_leaf_layer_tracing(true);
     }
     RasterStatus raster_status =
-        DrawToSurface(*frame_timings_recorder, layer_tree, &record_pair.second);
+        DrawToSurface(*frame_timings_recorder, layer_tree, device_pixel_ratio,
+                      &record_pair.second);
     if (enable_leaf_layer_tracing) {
       layer_tree->enable_leaf_layer_tracing(false);
     }
@@ -210,11 +212,6 @@
         should_resubmit_frame || ShouldResubmitFrame(raster_status);
     success_count += 1;
   }
-<<<<<<< HEAD
-=======
-  RasterStatus raster_status = DrawToSurface(
-      *frame_timings_recorder, *last_layer_tree_, last_device_pixel_ratio_);
->>>>>>> 8d3a8162
 
   // EndFrame should perform cleanups for the external_view_embedder.
   if (external_view_embedder_ && external_view_embedder_->GetUsedThisFrame()) {
@@ -240,30 +237,18 @@
 
   DoDrawResult draw_result;
   LayerTreePipeline::Consumer consumer =
-<<<<<<< HEAD
       [this, &draw_result,
        &discard_callback](std::unique_ptr<LayerTreeItem> item) {
         std::unique_ptr<LayerTree> layer_tree = std::move(item->layer_tree);
         std::unique_ptr<FrameTimingsRecorder> frame_timings_recorder =
             std::move(item->frame_timings_recorder);
+        float device_pixel_ratio = item->device_pixel_ratio;
         int64_t view_id = item->view_id;
         if (discard_callback(view_id, *layer_tree.get())) {
           draw_result.raster_status = RasterStatus::kDiscarded;
         } else {
           draw_result = DoDraw(view_id, std::move(frame_timings_recorder),
-                               std::move(layer_tree));
-=======
-      [&](std::unique_ptr<LayerTreeItem> item) {
-        std::unique_ptr<LayerTree> layer_tree = std::move(item->layer_tree);
-        std::unique_ptr<FrameTimingsRecorder> frame_timings_recorder =
-            std::move(item->frame_timings_recorder);
-        float device_pixel_ratio = item->device_pixel_ratio;
-        if (discard_callback(*layer_tree.get())) {
-          raster_status = RasterStatus::kDiscarded;
-        } else {
-          raster_status = DoDraw(std::move(frame_timings_recorder),
-                                 std::move(layer_tree), device_pixel_ratio);
->>>>>>> 8d3a8162
+                               std::move(layer_tree), device_pixel_ratio);
         }
       };
 
@@ -277,14 +262,10 @@
   bool should_resubmit_frame = ShouldResubmitFrame(draw_result.raster_status);
   if (should_resubmit_frame) {
     auto resubmitted_layer_tree_item = std::make_unique<LayerTreeItem>(
-<<<<<<< HEAD
         draw_result.resubmitted_view_id,
         std::move(draw_result.resubmitted_layer_tree),
-        std::move(draw_result.resubmitted_recorder));
-=======
-        std::move(resubmitted_layer_tree_), std::move(resubmitted_recorder_),
-        resubmitted_pixel_ratio_);
->>>>>>> 8d3a8162
+        std::move(draw_result.resubmitted_recorder),
+        draw_result.resubmitted_pixel_ratio);
     auto front_continuation = pipeline->ProduceIfEmpty();
     PipelineProduceResult pipeline_result =
         front_continuation.Complete(std::move(resubmitted_layer_tree_item));
@@ -444,12 +425,8 @@
 Rasterizer::DoDrawResult Rasterizer::DoDraw(
     int64_t view_id,
     std::unique_ptr<FrameTimingsRecorder> frame_timings_recorder,
-<<<<<<< HEAD
-    std::unique_ptr<flutter::LayerTree> layer_tree) {
-=======
     std::unique_ptr<flutter::LayerTree> layer_tree,
     float device_pixel_ratio) {
->>>>>>> 8d3a8162
   TRACE_EVENT_WITH_FRAME_NUMBER(frame_timings_recorder, "flutter",
                                 "Rasterizer::DoDraw");
   FML_DCHECK(delegate_.GetTaskRunners()
@@ -467,10 +444,11 @@
   persistent_cache->ResetStoredNewShaders();
 
   RasterStatus raster_status =
-<<<<<<< HEAD
-      DrawToSurface(*frame_timings_recorder, layer_tree.get(), surface_record);
+      DrawToSurface(*frame_timings_recorder, layer_tree.get(),
+                    device_pixel_ratio, surface_record);
   if (raster_status == RasterStatus::kSuccess) {
     surface_record->last_tree = std::move(layer_tree);
+    surface_record->last_pixel_ratio = device_pixel_ratio;
   } else if (ShouldResubmitFrame(raster_status)) {
     return DoDrawResult{
         .raster_status = raster_status,
@@ -478,19 +456,8 @@
         .resubmitted_layer_tree = std::move(layer_tree),
         .resubmitted_recorder = frame_timings_recorder->CloneUntil(
             FrameTimingsRecorder::State::kBuildEnd),
+        .resubmitted_pixel_ratio = device_pixel_ratio,
     };
-=======
-      DrawToSurface(*frame_timings_recorder, *layer_tree, device_pixel_ratio);
-  if (raster_status == RasterStatus::kSuccess) {
-    last_layer_tree_ = std::move(layer_tree);
-    last_device_pixel_ratio_ = device_pixel_ratio;
-  } else if (ShouldResubmitFrame(raster_status)) {
-    resubmitted_pixel_ratio_ = device_pixel_ratio;
-    resubmitted_layer_tree_ = std::move(layer_tree);
-    resubmitted_recorder_ = frame_timings_recorder->CloneUntil(
-        FrameTimingsRecorder::State::kBuildEnd);
-    return raster_status;
->>>>>>> 8d3a8162
   } else if (raster_status == RasterStatus::kDiscarded) {
     return DoDrawResult{
         .raster_status = raster_status,
@@ -575,38 +542,24 @@
 
 RasterStatus Rasterizer::DrawToSurface(
     FrameTimingsRecorder& frame_timings_recorder,
-<<<<<<< HEAD
     flutter::LayerTree* layer_tree,
+    float device_pixel_ratio,
     SurfaceRecord* surface_record) {
-=======
-    flutter::LayerTree& layer_tree,
-    float device_pixel_ratio) {
->>>>>>> 8d3a8162
   TRACE_EVENT0("flutter", "Rasterizer::DrawToSurface");
   FML_DCHECK(surface_record);
 
   RasterStatus raster_status;
-<<<<<<< HEAD
   if (studio_->AllowsDrawingWhenGpuDisabled()) {
-    raster_status =
-        DrawToSurfaceUnsafe(frame_timings_recorder, layer_tree, surface_record);
-=======
-  if (surface_->AllowsDrawingWhenGpuDisabled()) {
     raster_status = DrawToSurfaceUnsafe(frame_timings_recorder, layer_tree,
-                                        device_pixel_ratio);
->>>>>>> 8d3a8162
+                                        device_pixel_ratio, surface_record);
   } else {
     delegate_.GetIsGpuDisabledSyncSwitch()->Execute(
         fml::SyncSwitch::Handlers()
             .SetIfTrue([&] { raster_status = RasterStatus::kDiscarded; })
             .SetIfFalse([&] {
-<<<<<<< HEAD
-              raster_status = DrawToSurfaceUnsafe(frame_timings_recorder,
-                                                  layer_tree, surface_record);
-=======
-              raster_status = DrawToSurfaceUnsafe(
-                  frame_timings_recorder, layer_tree, device_pixel_ratio);
->>>>>>> 8d3a8162
+              raster_status =
+                  DrawToSurfaceUnsafe(frame_timings_recorder, layer_tree,
+                                      device_pixel_ratio, surface_record);
             }));
   }
 
@@ -618,16 +571,11 @@
 /// \see Rasterizer::DrawToSurface
 RasterStatus Rasterizer::DrawToSurfaceUnsafe(
     FrameTimingsRecorder& frame_timings_recorder,
-<<<<<<< HEAD
     flutter::LayerTree* layer_tree,
+    float device_pixel_ratio,
     SurfaceRecord* surface_record) {
   Surface* surface = surface_record->surface.get();
   FML_DCHECK(surface);
-=======
-    flutter::LayerTree& layer_tree,
-    float device_pixel_ratio) {
-  FML_DCHECK(surface_);
->>>>>>> 8d3a8162
 
   compositor_context_->ui_time().SetLapTime(
       frame_timings_recorder.GetBuildDuration());
@@ -637,13 +585,8 @@
     FML_DCHECK(!external_view_embedder_->GetUsedThisFrame());
     external_view_embedder_->SetUsedThisFrame(true);
     external_view_embedder_->BeginFrame(
-<<<<<<< HEAD
-        layer_tree->frame_size(), studio_->GetContext(),
-        layer_tree->device_pixel_ratio(), raster_thread_merger_);
-=======
-        layer_tree.frame_size(), surface_->GetContext(), device_pixel_ratio,
+        layer_tree->frame_size(), studio_->GetContext(), device_pixel_ratio,
         raster_thread_merger_);
->>>>>>> 8d3a8162
     embedder_root_canvas = external_view_embedder_->GetRootCanvas();
   }
 
