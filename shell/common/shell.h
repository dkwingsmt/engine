// Copyright 2013 The Flutter Authors. All rights reserved.
// Use of this source code is governed by a BSD-style license that can be
// found in the LICENSE file.

#ifndef SHELL_COMMON_SHELL_H_
#define SHELL_COMMON_SHELL_H_

#include <functional>
#include <mutex>
#include <string_view>
#include <unordered_map>

#include "flutter/assets/directory_asset_bundle.h"
#include "flutter/common/graphics/texture.h"
#include "flutter/common/settings.h"
#include "flutter/common/task_runners.h"
#include "flutter/flow/surface.h"
#include "flutter/fml/closure.h"
#include "flutter/fml/macros.h"
#include "flutter/fml/memory/ref_ptr.h"
#include "flutter/fml/memory/thread_checker.h"
#include "flutter/fml/memory/weak_ptr.h"
#include "flutter/fml/status.h"
#include "flutter/fml/synchronization/sync_switch.h"
#include "flutter/fml/synchronization/waitable_event.h"
#include "flutter/fml/thread.h"
#include "flutter/fml/time/time_point.h"
#include "flutter/lib/ui/painting/image_generator_registry.h"
#include "flutter/lib/ui/semantics/custom_accessibility_action.h"
#include "flutter/lib/ui/semantics/semantics_node.h"
#include "flutter/lib/ui/volatile_path_tracker.h"
#include "flutter/lib/ui/window/platform_message.h"
#include "flutter/runtime/dart_vm_lifecycle.h"
#include "flutter/runtime/platform_data.h"
#include "flutter/runtime/service_protocol.h"
#include "flutter/shell/common/animator.h"
#include "flutter/shell/common/display_manager.h"
#include "flutter/shell/common/engine.h"
#include "flutter/shell/common/platform_view.h"
#include "flutter/shell/common/rasterizer.h"
#include "flutter/shell/common/resource_cache_limit_calculator.h"
#include "flutter/shell/common/shell_io_manager.h"

namespace flutter {

/// Error exit codes for the Dart isolate.
enum class DartErrorCode {
  /// No error has occurred.
  NoError = 0,
  /// The Dart error code for an API error.
  ApiError = 253,
  /// The Dart error code for a compilation error.
  CompilationError = 254,
  /// The Dart error code for an unknown error.
  UnknownError = 255
};

/// Values for |Shell::SetGpuAvailability|.
enum class GpuAvailability {
  /// Indicates that GPU operations should be permitted.
  kAvailable = 0,
  /// Indicates that the GPU is about to become unavailable, and to attempt to
  /// flush any GPU related resources now.
  kFlushAndMakeUnavailable = 1,
  /// Indicates that the GPU is unavailable, and that no attempt should be made
  /// to even flush GPU objects until it is available again.
  kUnavailable = 2
};

//------------------------------------------------------------------------------
/// Perhaps the single most important class in the Flutter engine repository.
/// When embedders create a Flutter application, they are referring to the
/// creation of an instance of a shell. Creation and destruction of the shell is
/// synchronous and the embedder only holds a unique pointer to the shell. The
/// shell does not create the threads its primary components run on. Instead, it
/// is the embedder's responsibility to create threads and give the shell task
/// runners for those threads. Due to deterministic destruction of the shell,
/// the embedder can terminate all threads immediately after collecting the
/// shell. The shell must be created and destroyed on the same thread, but,
/// different shells (i.e. a separate instances of a Flutter application) may be
/// run on different threads simultaneously. The task runners themselves do not
/// have to be unique. If all task runner references given to the shell during
/// shell creation point to the same task runner, the Flutter application is
/// effectively single threaded.
///
/// The shell is the central nervous system of the Flutter application. None of
/// the shell components are thread safe and must be created, accessed and
/// destroyed on the same thread. To interact with one another, the various
/// components delegate to the shell for communication. Instead of using back
/// pointers to the shell, a delegation pattern is used by all components that
/// want to communicate with one another. Because of this, the shell implements
/// the delegate interface for all these components.
///
/// All shell methods accessed by the embedder may only be called on the
/// platform task runner. In case the embedder wants to directly access a shell
/// subcomponent, it is the embedder's responsibility to acquire a weak pointer
/// to that component and post a task to the task runner used by the component
/// to access its methods. The shell must also be destroyed on the platform
/// task runner.
///
/// There is no explicit API to bootstrap and shutdown the Dart VM. The first
/// instance of the shell in the process bootstraps the Dart VM and the
/// destruction of the last shell instance destroys the same. Since different
/// shells may be created and destroyed on different threads. VM bootstrap may
/// happen on one thread but its collection on another. This behavior is thread
/// safe.
///
class Shell final : public PlatformView::Delegate,
                    public Animator::Delegate,
                    public Engine::Delegate,
                    public Rasterizer::Delegate,
                    public ServiceProtocol::Handler,
                    public ResourceCacheLimitItem {
 public:
  template <class T>
  using CreateCallback = std::function<std::unique_ptr<T>(Shell&)>;
  typedef std::function<std::unique_ptr<Engine>(
      Engine::Delegate& delegate,
      const PointerDataDispatcherMaker& dispatcher_maker,
      DartVM& vm,
      fml::RefPtr<const DartSnapshot> isolate_snapshot,
      TaskRunners task_runners,
      const PlatformData& platform_data,
      Settings settings,
      std::unique_ptr<Animator> animator,
      fml::WeakPtr<IOManager> io_manager,
      fml::RefPtr<SkiaUnrefQueue> unref_queue,
      fml::TaskRunnerAffineWeakPtr<SnapshotDelegate> snapshot_delegate,
      std::shared_ptr<VolatilePathTracker> volatile_path_tracker,
      const std::shared_ptr<fml::SyncSwitch>& gpu_disabled_switch)>
      EngineCreateCallback;

  //----------------------------------------------------------------------------
  /// @brief      Creates a shell instance using the provided settings. The
  ///             callbacks to create the various shell subcomponents will be
  ///             called on the appropriate threads before this method returns.
  ///             If this is the first instance of a shell in the process, this
  ///             call also bootstraps the Dart VM.
  /// @note       The root isolate which will run this Shell's Dart code takes
  ///             its instructions from the passed in settings.  This allows
  ///             embedders to host multiple Shells with different Dart code.
  ///
  /// @param[in]  task_runners             The task runners
  /// @param[in]  settings                 The settings
  /// @param[in]  on_create_platform_view  The callback that must return a
  ///                                      platform view. This will be called on
  ///                                      the platform task runner before this
  ///                                      method returns.
  /// @param[in]  on_create_rasterizer     That callback that must provide a
  ///                                      valid rasterizer. This will be called
  ///                                      on the render task runner before this
  ///                                      method returns.
  /// @param[in]  is_gpu_disabled          The default value for the switch that
  ///                                      turns off the GPU.
  ///
  /// @return     A full initialized shell if the settings and callbacks are
  ///             valid. The root isolate has been created but not yet launched.
  ///             It may be launched by obtaining the engine weak pointer and
  ///             posting a task onto the UI task runner with a valid run
  ///             configuration to run the isolate. The embedder must always
  ///             check the validity of the shell (using the IsSetup call)
  ///             immediately after getting a pointer to it.
  ///
  static std::unique_ptr<Shell> Create(
      const PlatformData& platform_data,
      const TaskRunners& task_runners,
      Settings settings,
      const CreateCallback<PlatformView>& on_create_platform_view,
      const CreateCallback<Rasterizer>& on_create_rasterizer,
      bool is_gpu_disabled = false);

  //----------------------------------------------------------------------------
  /// @brief      Destroys the shell. This is a synchronous operation and
  ///             synchronous barrier blocks are introduced on the various
  ///             threads to ensure shutdown of all shell sub-components before
  ///             this method returns.
  ///
  ~Shell();

  //----------------------------------------------------------------------------
  /// @brief      Creates one Shell from another Shell where the created Shell
  ///             takes the opportunity to share any internal components it can.
  ///             This results is a Shell that has a smaller startup time cost
  ///             and a smaller memory footprint than an Shell created with the
  ///             Create function.
  ///
  ///             The new Shell is returned in a running state so RunEngine
  ///             shouldn't be called again on the Shell. Once running, the
  ///             second Shell is mostly independent from the original Shell
  ///             and the original Shell doesn't need to keep running for the
  ///             spawned Shell to keep functioning.
  /// @param[in]  run_configuration  A RunConfiguration used to run the Isolate
  ///             associated with this new Shell. It doesn't have to be the same
  ///             configuration as the current Shell but it needs to be in the
  ///             same snapshot or AOT.
  ///
  /// @see        http://flutter.dev/go/multiple-engines
  std::unique_ptr<Shell> Spawn(
      RunConfiguration run_configuration,
      const std::string& initial_route,
      const CreateCallback<PlatformView>& on_create_platform_view,
      const CreateCallback<Rasterizer>& on_create_rasterizer) const;

  //----------------------------------------------------------------------------
  /// @brief      Starts an isolate for the given RunConfiguration.
  ///
  void RunEngine(RunConfiguration run_configuration);

  //----------------------------------------------------------------------------
  /// @brief      Starts an isolate for the given RunConfiguration. The
  ///             result_callback will be called with the status of the
  ///             operation.
  ///
  void RunEngine(RunConfiguration run_configuration,
                 const std::function<void(Engine::RunStatus)>& result_callback);

  //------------------------------------------------------------------------------
  /// @return     The settings used to launch this shell.
  ///
  const Settings& GetSettings() const override;

  //------------------------------------------------------------------------------
  /// @brief      If callers wish to interact directly with any shell
  ///             subcomponents, they must (on the platform thread) obtain a
  ///             task runner that the component is designed to run on and a
  ///             weak pointer to that component. They may then post a task to
  ///             that task runner, do the validity check on that task runner
  ///             before performing any operation on that component. This
  ///             accessor allows callers to access the task runners for this
  ///             shell.
  ///
  /// @return     The task runners current in use by the shell.
  ///
  const TaskRunners& GetTaskRunners() const override;

  //------------------------------------------------------------------------------
  /// @brief      Getting the raster thread merger from parent shell, it can be
  ///             a null RefPtr when it's a root Shell or the
  ///             embedder_->SupportsDynamicThreadMerging() returns false.
  ///
  /// @return     The raster thread merger used by the parent shell.
  ///
  const fml::RefPtr<fml::RasterThreadMerger> GetParentRasterThreadMerger()
      const override;

  //----------------------------------------------------------------------------
  /// @brief      Rasterizers may only be accessed on the raster task runner.
  ///
  /// @return     A weak pointer to the rasterizer.
  ///
  fml::TaskRunnerAffineWeakPtr<Rasterizer> GetRasterizer() const;

  //------------------------------------------------------------------------------
  /// @brief      Engines may only be accessed on the UI thread. This method is
  ///             deprecated, and implementers should instead use other API
  ///             available on the Shell or the PlatformView.
  ///
  /// @return     A weak pointer to the engine.
  ///
  fml::WeakPtr<Engine> GetEngine();

  //----------------------------------------------------------------------------
  /// @brief      Platform views may only be accessed on the platform task
  ///             runner.
  ///
  /// @return     A weak pointer to the platform view.
  ///
  fml::WeakPtr<PlatformView> GetPlatformView();

  //----------------------------------------------------------------------------
  /// @brief      The IO Manager may only be accessed on the IO task runner.
  ///
  /// @return     A weak pointer to the IO manager.
  ///
  fml::WeakPtr<ShellIOManager> GetIOManager();

  // Embedders should call this under low memory conditions to free up
  // internal caches used.
  //
  // This method posts a task to the raster threads to signal the Rasterizer to
  // free resources.

  //----------------------------------------------------------------------------
  /// @brief      Used by embedders to notify that there is a low memory
  ///             warning. The shell will attempt to purge caches. Current, only
  ///             the rasterizer cache is purged.
  void NotifyLowMemoryWarning() const;

  //----------------------------------------------------------------------------
  /// @brief      Used by embedders to check if all shell subcomponents are
  ///             initialized. It is the embedder's responsibility to make this
  ///             call before accessing any other shell method. A shell that is
  ///             not set up must be discarded and another one created with
  ///             updated settings.
  ///
  /// @return     Returns if the shell has been set up. Once set up, this does
  ///             not change for the life-cycle of the shell.
  ///
  bool IsSetup() const;

  /// @brief  Allocates resources for a new non-implicit view.
  ///
  ///         This method returns immediately and does not wait for the task on
  ///         the UI thread to finish. This is safe because operations are
  ///         either initiated from the UI thread (such as rendering), or are
  ///         sent as posted tasks that are queued. In either case, it's ok for
  ///         the engine to have views that the Dart VM doesn't.
  ///
  ///         The implicit view should never be added with this function.
<<<<<<< HEAD
  ///         Instead, it is added internally on Shell initialization depending
  ///         on `Settings.enable_implicit_view`. Trying to add
  ///         `kFlutterImplicitViewId` triggers an assertion.
=======
  ///         Instead, it is added internally on Shell initialization. Trying to
  ///         add `kFlutterImplicitViewId` triggers an assertion.
>>>>>>> e88b21b6
  ///
  /// @param[in]  view_id           The view ID of the new view.
  /// @param[in]  viewport_metrics  The initial viewport metrics for the view.
  ///
  void AddView(int64_t view_id, const ViewportMetrics& viewport_metrics);

  /// @brief  Deallocates resources for a non-implicit view.
  ///
  ///         This method returns immediately and does not wait for the task on
  ///         the UI thread to finish. This means that the Dart VM might still
  ///         send messages regarding this view ID for a short while, even
  ///         though this view ID is already invalid.
  ///
  ///         The implicit view should never be removed. Trying to remove
  ///         `kFlutterImplicitViewId` triggers an assertion.
  ///
  /// @param[in]  view_id     The view ID of the view to be removed.
  ///
  void RemoveView(int64_t view_id);

  //----------------------------------------------------------------------------
  /// @brief      Captures a screenshot and optionally Base64 encodes the data
  ///             of the last layer tree rendered by the rasterizer in this
  ///             shell.
  ///
  /// @param[in]  type           The type of screenshot to capture.
  /// @param[in]  base64_encode  If the screenshot data should be base64
  ///                            encoded.
  ///
  /// @return     The screenshot result.
  ///
  Rasterizer::Screenshot Screenshot(Rasterizer::ScreenshotType type,
                                    bool base64_encode);

  //----------------------------------------------------------------------------
  /// @brief      Pauses the calling thread until the first frame is presented.
  ///
  /// @param[in]  timeout  The duration to wait before timing out. If this
  ///                      duration would cause an overflow when added to
  ///                      std::chrono::steady_clock::now(), this method will
  ///                      wait indefinitely for the first frame.
  ///
  /// @return     'kOk' when the first frame has been presented before the
  ///             timeout successfully, 'kFailedPrecondition' if called from the
  ///             GPU or UI thread, 'kDeadlineExceeded' if there is a timeout.
  ///
  fml::Status WaitForFirstFrame(fml::TimeDelta timeout);

  //----------------------------------------------------------------------------
  /// @brief      Used by embedders to reload the system fonts in
  ///             FontCollection.
  ///             It also clears the cached font families and send system
  ///             channel message to framework to rebuild affected widgets.
  ///
  /// @return     Returns if shell reloads system fonts successfully.
  ///
  bool ReloadSystemFonts();

  //----------------------------------------------------------------------------
  /// @brief      Used by embedders to get the last error from the Dart UI
  ///             Isolate, if one exists.
  ///
  /// @return     Returns the last error code from the UI Isolate.
  ///
  std::optional<DartErrorCode> GetUIIsolateLastError() const;

  //----------------------------------------------------------------------------
  /// @brief      Used by embedders to check if the Engine is running and has
  ///             any live ports remaining. For example, the Flutter tester uses
  ///             this method to check whether it should continue to wait for
  ///             a running test or not.
  ///
  /// @return     Returns if the shell has an engine and the engine has any live
  ///             Dart ports.
  ///
  bool EngineHasLivePorts() const;

  //----------------------------------------------------------------------------
  /// @brief     Accessor for the disable GPU SyncSwitch.
  // |Rasterizer::Delegate|
  std::shared_ptr<const fml::SyncSwitch> GetIsGpuDisabledSyncSwitch()
      const override;

  //----------------------------------------------------------------------------
  /// @brief     Marks the GPU as available or unavailable.
  void SetGpuAvailability(GpuAvailability availability);

  //----------------------------------------------------------------------------
  /// @brief      Get a pointer to the Dart VM used by this running shell
  ///             instance.
  ///
  /// @return     The Dart VM pointer.
  ///
  DartVM* GetDartVM();

  //----------------------------------------------------------------------------
  /// @brief      Notifies the display manager of the updates.
  ///
  void OnDisplayUpdates(std::vector<std::unique_ptr<Display>> displays);

  //----------------------------------------------------------------------------
  /// @brief Queries the `DisplayManager` for the main display refresh rate.
  ///
  double GetMainDisplayRefreshRate();

  //----------------------------------------------------------------------------
  /// @brief      Install a new factory that can match against and decode image
  ///             data.
  /// @param[in]  factory   Callback that produces `ImageGenerator`s for
  ///                       compatible input data.
  /// @param[in]  priority  The priority used to determine the order in which
  ///                       factories are tried. Higher values mean higher
  ///                       priority. The built-in Skia decoders are installed
  ///                       at priority 0, and so a priority > 0 takes precedent
  ///                       over the builtin decoders. When multiple decoders
  ///                       are added with the same priority, those which are
  ///                       added earlier take precedent.
  /// @see        `CreateCompatibleGenerator`
  void RegisterImageDecoder(ImageGeneratorFactory factory, int32_t priority);

  // |Engine::Delegate|
  const std::shared_ptr<PlatformMessageHandler>& GetPlatformMessageHandler()
      const override;

  const std::weak_ptr<VsyncWaiter> GetVsyncWaiter() const;

  const std::shared_ptr<fml::ConcurrentTaskRunner>
  GetConcurrentWorkerTaskRunner() const;

 private:
  using ServiceProtocolHandler =
      std::function<bool(const ServiceProtocol::Handler::ServiceProtocolMap&,
                         rapidjson::Document*)>;

  /// A collection of message channels (by name) that have sent at least one
  /// message from a non-platform thread. Used to prevent printing the error log
  /// more than once per channel, as a badly behaving plugin may send multiple
  /// messages per second indefinitely.
  std::mutex misbehaving_message_channels_mutex_;
  std::set<std::string> misbehaving_message_channels_;
  const TaskRunners task_runners_;
  const fml::RefPtr<fml::RasterThreadMerger> parent_raster_thread_merger_;
  std::shared_ptr<ResourceCacheLimitCalculator>
      resource_cache_limit_calculator_;
  size_t resource_cache_limit_;
  const Settings settings_;
  DartVMRef vm_;
  mutable std::mutex time_recorder_mutex_;
  std::optional<fml::TimePoint> latest_frame_target_time_;
  std::unique_ptr<PlatformView> platform_view_;  // on platform task runner
  std::unique_ptr<Engine> engine_;               // on UI task runner
  std::unique_ptr<Rasterizer> rasterizer_;       // on raster task runner
  std::shared_ptr<ShellIOManager> io_manager_;   // on IO task runner
  std::shared_ptr<fml::SyncSwitch> is_gpu_disabled_sync_switch_;
  std::shared_ptr<VolatilePathTracker> volatile_path_tracker_;
  std::shared_ptr<PlatformMessageHandler> platform_message_handler_;
  std::atomic<bool> route_messages_through_platform_thread_ = false;

  fml::WeakPtr<Engine> weak_engine_;  // to be shared across threads
  fml::TaskRunnerAffineWeakPtr<Rasterizer>
      weak_rasterizer_;  // to be shared across threads
  fml::WeakPtr<PlatformView>
      weak_platform_view_;  // to be shared across threads

  std::unordered_map<std::string_view,  // method
                     std::pair<fml::RefPtr<fml::TaskRunner>,
                               ServiceProtocolHandler>  // task-runner/function
                                                        // pair
                     >
      service_protocol_handlers_;
  bool is_set_up_ = false;
  bool is_added_to_service_protocol_ = false;
  uint64_t next_pointer_flow_id_ = 0;

  bool first_frame_rasterized_ = false;
  std::atomic<bool> waiting_for_first_frame_ = true;
  std::mutex waiting_for_first_frame_mutex_;
  std::condition_variable waiting_for_first_frame_condition_;

  // Written in the UI thread and read from the raster thread. Hence make it
  // atomic.
  std::atomic<bool> needs_report_timings_{false};

  // Whether there's a task scheduled to report the timings to Dart through
  // ui.PlatformDispatcher.onReportTimings.
  bool frame_timings_report_scheduled_ = false;

  // Vector of FrameTiming::kCount * n timestamps for n frames whose timings
  // have not been reported yet. Vector of ints instead of FrameTiming is stored
  // here for easier conversions to Dart objects.
  std::vector<int64_t> unreported_timings_;

  /// Manages the displays. This class is thread safe, can be accessed from any
  /// of the threads.
  std::unique_ptr<DisplayManager> display_manager_;

  // protects expected_frame_size_ which is set on platform thread and read on
  // raster thread
  std::mutex resize_mutex_;

  // used to discard wrong size layer tree produced during interactive resizing
  std::unordered_map<int64_t, SkISize> expected_frame_sizes_;

  // Used to communicate the right frame bounds via service protocol.
  double device_pixel_ratio_ = 0.0;

  // How many frames have been timed since last report.
  size_t UnreportedFramesCount() const;

  Shell(DartVMRef vm,
        const TaskRunners& task_runners,
        fml::RefPtr<fml::RasterThreadMerger> parent_merger,
        const std::shared_ptr<ResourceCacheLimitCalculator>&
            resource_cache_limit_calculator,
        const Settings& settings,
        std::shared_ptr<VolatilePathTracker> volatile_path_tracker,
        bool is_gpu_disabled);

  static std::unique_ptr<Shell> CreateShellOnPlatformThread(
      DartVMRef vm,
      fml::RefPtr<fml::RasterThreadMerger> parent_merger,
      std::shared_ptr<ShellIOManager> parent_io_manager,
      const std::shared_ptr<ResourceCacheLimitCalculator>&
          resource_cache_limit_calculator,
      const TaskRunners& task_runners,
      const PlatformData& platform_data,
      const Settings& settings,
      fml::RefPtr<const DartSnapshot> isolate_snapshot,
      const Shell::CreateCallback<PlatformView>& on_create_platform_view,
      const Shell::CreateCallback<Rasterizer>& on_create_rasterizer,
      const EngineCreateCallback& on_create_engine,
      bool is_gpu_disabled);

  static std::unique_ptr<Shell> CreateWithSnapshot(
      const PlatformData& platform_data,
      const TaskRunners& task_runners,
      const fml::RefPtr<fml::RasterThreadMerger>& parent_thread_merger,
      const std::shared_ptr<ShellIOManager>& parent_io_manager,
      const std::shared_ptr<ResourceCacheLimitCalculator>&
          resource_cache_limit_calculator,
      Settings settings,
      DartVMRef vm,
      fml::RefPtr<const DartSnapshot> isolate_snapshot,
      const CreateCallback<PlatformView>& on_create_platform_view,
      const CreateCallback<Rasterizer>& on_create_rasterizer,
      const EngineCreateCallback& on_create_engine,
      bool is_gpu_disabled);

  bool Setup(std::unique_ptr<PlatformView> platform_view,
             std::unique_ptr<Engine> engine,
             std::unique_ptr<Rasterizer> rasterizer,
             const std::shared_ptr<ShellIOManager>& io_manager);

  void ReportTimings();

  // |PlatformView::Delegate|
  void OnPlatformViewCreated(std::unique_ptr<Surface> surface) override;

  // |PlatformView::Delegate|
  void OnPlatformViewDestroyed() override;

  // |PlatformView::Delegate|
  void OnPlatformViewScheduleFrame() override;

  // |PlatformView::Delegate|
  void OnPlatformViewSetViewportMetrics(
      int64_t view_id,
      const ViewportMetrics& metrics) override;

  // |PlatformView::Delegate|
  void OnPlatformViewDispatchPlatformMessage(
      std::unique_ptr<PlatformMessage> message) override;

  // |PlatformView::Delegate|
  void OnPlatformViewDispatchPointerDataPacket(
      std::unique_ptr<PointerDataPacket> packet) override;

  // |PlatformView::Delegate|
  void OnPlatformViewDispatchSemanticsAction(int32_t node_id,
                                             SemanticsAction action,
                                             fml::MallocMapping args) override;

  // |PlatformView::Delegate|
  void OnPlatformViewSetSemanticsEnabled(bool enabled) override;

  // |shell:PlatformView::Delegate|
  void OnPlatformViewSetAccessibilityFeatures(int32_t flags) override;

  // |PlatformView::Delegate|
  void OnPlatformViewRegisterTexture(
      std::shared_ptr<flutter::Texture> texture) override;

  // |PlatformView::Delegate|
  void OnPlatformViewUnregisterTexture(int64_t texture_id) override;

  // |PlatformView::Delegate|
  void OnPlatformViewMarkTextureFrameAvailable(int64_t texture_id) override;

  // |PlatformView::Delegate|
  void OnPlatformViewSetNextFrameCallback(const fml::closure& closure) override;

  // |PlatformView::Delegate|
  const Settings& OnPlatformViewGetSettings() const override;

  // |PlatformView::Delegate|
  void LoadDartDeferredLibrary(
      intptr_t loading_unit_id,
      std::unique_ptr<const fml::Mapping> snapshot_data,
      std::unique_ptr<const fml::Mapping> snapshot_instructions) override;

  void LoadDartDeferredLibraryError(intptr_t loading_unit_id,
                                    const std::string error_message,
                                    bool transient) override;

  // |PlatformView::Delegate|
  void UpdateAssetResolverByType(
      std::unique_ptr<AssetResolver> updated_asset_resolver,
      AssetResolver::AssetResolverType type) override;

  // |Animator::Delegate|
  void OnAnimatorBeginFrame(fml::TimePoint frame_target_time,
                            uint64_t frame_number) override;

  // |Animator::Delegate|
  void OnAnimatorNotifyIdle(fml::TimeDelta deadline) override;

  // |Animator::Delegate|
  void OnAnimatorUpdateLatestFrameTargetTime(
      fml::TimePoint frame_target_time) override;

  // |Animator::Delegate|
  void OnAnimatorDraw(std::shared_ptr<LayerTreePipeline> pipeline) override;

  // |Animator::Delegate|
  void OnAnimatorDrawLastLayerTree(
      std::unique_ptr<FrameTimingsRecorder> frame_timings_recorder) override;

  // |Engine::Delegate|
  void OnEngineUpdateSemantics(
      SemanticsNodeUpdates update,
      CustomAccessibilityActionUpdates actions) override;

  // |Engine::Delegate|
  void OnEngineHandlePlatformMessage(
      std::unique_ptr<PlatformMessage> message) override;

  void HandleEngineSkiaMessage(std::unique_ptr<PlatformMessage> message);

  // |Engine::Delegate|
  void OnPreEngineRestart() override;

  // |Engine::Delegate|
  void OnRootIsolateCreated() override;

  // |Engine::Delegate|
  void UpdateIsolateDescription(const std::string isolate_name,
                                int64_t isolate_port) override;

  // |Engine::Delegate|
  void SetNeedsReportTimings(bool value) override;

  // |Engine::Delegate|
  std::unique_ptr<std::vector<std::string>> ComputePlatformResolvedLocale(
      const std::vector<std::string>& supported_locale_data) override;

  // |Engine::Delegate|
  void RequestDartDeferredLibrary(intptr_t loading_unit_id) override;

  // |Engine::Delegate|
  fml::TimePoint GetCurrentTimePoint() override;

  // |Engine::Delegate|
  void OnEngineChannelUpdate(std::string name, bool listening) override;

  // |Engine::Delegate|
  double GetScaledFontSize(double unscaled_font_size,
                           int configuration_id) const override;

  // |Rasterizer::Delegate|
  void OnFrameRasterized(const FrameTiming&) override;

  // |Rasterizer::Delegate|
  fml::Milliseconds GetFrameBudget() override;

  // |Rasterizer::Delegate|
  fml::TimePoint GetLatestFrameTargetTime() const override;

  // |Rasterizer::Delegate|
  bool ShouldDiscardLayerTree(int64_t view_id,
                              const flutter::LayerTree& tree) override;

  // |ServiceProtocol::Handler|
  fml::RefPtr<fml::TaskRunner> GetServiceProtocolHandlerTaskRunner(
      std::string_view method) const override;

  // |ServiceProtocol::Handler|
  bool HandleServiceProtocolMessage(
      std::string_view method,  // one if the extension names specified above.
      const ServiceProtocolMap& params,
      rapidjson::Document* response) override;

  // |ServiceProtocol::Handler|
  ServiceProtocol::Handler::Description GetServiceProtocolDescription()
      const override;

  // Service protocol handler
  bool OnServiceProtocolScreenshot(
      const ServiceProtocol::Handler::ServiceProtocolMap& params,
      rapidjson::Document* response);

  // Service protocol handler
  bool OnServiceProtocolScreenshotSKP(
      const ServiceProtocol::Handler::ServiceProtocolMap& params,
      rapidjson::Document* response);

  // Service protocol handler
  bool OnServiceProtocolRunInView(
      const ServiceProtocol::Handler::ServiceProtocolMap& params,
      rapidjson::Document* response);

  // Service protocol handler
  bool OnServiceProtocolFlushUIThreadTasks(
      const ServiceProtocol::Handler::ServiceProtocolMap& params,
      rapidjson::Document* response);

  // Service protocol handler
  bool OnServiceProtocolSetAssetBundlePath(
      const ServiceProtocol::Handler::ServiceProtocolMap& params,
      rapidjson::Document* response);

  // Service protocol handler
  bool OnServiceProtocolGetDisplayRefreshRate(
      const ServiceProtocol::Handler::ServiceProtocolMap& params,
      rapidjson::Document* response);

  // Service protocol handler
  //
  // The returned SkSLs are base64 encoded. Decode before storing them to files.
  bool OnServiceProtocolGetSkSLs(
      const ServiceProtocol::Handler::ServiceProtocolMap& params,
      rapidjson::Document* response);

  // Service protocol handler
  bool OnServiceProtocolEstimateRasterCacheMemory(
      const ServiceProtocol::Handler::ServiceProtocolMap& params,
      rapidjson::Document* response);

  // Service protocol handler
  //
  // Renders a frame and responds with various statistics pertaining to the
  // raster call. These include time taken to raster every leaf layer and also
  // leaf layer snapshots.
  bool OnServiceProtocolRenderFrameWithRasterStats(
      const ServiceProtocol::Handler::ServiceProtocolMap& params,
      rapidjson::Document* response);

  // Service protocol handler
  //
  // Forces the FontCollection to reload the font manifest. Used to support hot
  // reload for fonts.
  bool OnServiceProtocolReloadAssetFonts(
      const ServiceProtocol::Handler::ServiceProtocolMap& params,
      rapidjson::Document* response);

  // Send a system font change notification.
  void SendFontChangeNotification();

  // |ResourceCacheLimitItem|
  size_t GetResourceCacheLimit() override { return resource_cache_limit_; };

  // Creates an asset bundle from the original settings asset path or
  // directory.
  std::unique_ptr<DirectoryAssetBundle> RestoreOriginalAssetResolver();

  SkISize ExpectedFrameSize(int64_t view_id);

  // For accessing the Shell via the raster thread, necessary for various
  // rasterizer callbacks.
  std::unique_ptr<fml::TaskRunnerAffineWeakPtrFactory<Shell>> weak_factory_gpu_;

  fml::WeakPtrFactory<Shell> weak_factory_;
  friend class testing::ShellTest;

  FML_DISALLOW_COPY_AND_ASSIGN(Shell);
};

}  // namespace flutter

#endif  // SHELL_COMMON_SHELL_H_<|MERGE_RESOLUTION|>--- conflicted
+++ resolved
@@ -307,14 +307,8 @@
   ///         the engine to have views that the Dart VM doesn't.
   ///
   ///         The implicit view should never be added with this function.
-<<<<<<< HEAD
-  ///         Instead, it is added internally on Shell initialization depending
-  ///         on `Settings.enable_implicit_view`. Trying to add
-  ///         `kFlutterImplicitViewId` triggers an assertion.
-=======
   ///         Instead, it is added internally on Shell initialization. Trying to
   ///         add `kFlutterImplicitViewId` triggers an assertion.
->>>>>>> e88b21b6
   ///
   /// @param[in]  view_id           The view ID of the new view.
   /// @param[in]  viewport_metrics  The initial viewport metrics for the view.
