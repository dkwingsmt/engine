--- conflicted
+++ resolved
@@ -300,11 +300,7 @@
 
   /// @brief  Allocates resources for a new non-implicit view.
   ///
-<<<<<<< HEAD
-  ///         This method returns immediately and does not wait for the tasks on
-=======
   ///         This method returns immediately and does not wait for the task on
->>>>>>> 7c24ab8f
   ///         the UI thread to finish. This is safe because operations are
   ///         either initiated from the UI thread (such as rendering), or are
   ///         sent as posted tasks that are queued. In either case, it's ok for
@@ -322,15 +318,10 @@
 
   /// @brief  Deallocates resources for a non-implicit view.
   ///
-<<<<<<< HEAD
-  ///         This method waits for the tasks on the UI thread to finish before
-  ///         returning.
-=======
   ///         This method returns immediately and does not wait for the task on
   ///         the UI thread to finish. This means that the Dart VM might still
   ///         send messages regarding this view ID for a short while, even
   ///         though this view ID is already invalid.
->>>>>>> 7c24ab8f
   ///
   ///         The implicit view should never be removed. Trying to remove
   ///         `kFlutterImplicitViewId` triggers an assertion.
