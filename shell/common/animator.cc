// Copyright 2013 The Flutter Authors. All rights reserved.
// Use of this source code is governed by a BSD-style license that can be
// found in the LICENSE file.

#include "flutter/shell/common/animator.h"

#include "flutter/flow/frame_timings.h"
#include "flutter/fml/time/time_point.h"
#include "flutter/fml/trace_event.h"
#include "third_party/dart/runtime/include/dart_tools_api.h"

namespace flutter {

namespace {

// Wait 51 milliseconds (which is 1 more milliseconds than 3 frames at 60hz)
// before notifying the engine that we are idle.  See comments in |BeginFrame|
// for further discussion on why this is necessary.
constexpr fml::TimeDelta kNotifyIdleTaskWaitTime =
    fml::TimeDelta::FromMilliseconds(51);

}  // namespace

Animator::Animator(Delegate& delegate,
                   const TaskRunners& task_runners,
                   std::unique_ptr<VsyncWaiter> waiter)
    : delegate_(delegate),
      task_runners_(task_runners),
      waiter_(std::move(waiter)),
#if SHELL_ENABLE_METAL
      layer_tree_pipeline_(std::make_shared<LayerTreePipeline>(2)),
#else   // SHELL_ENABLE_METAL
      // TODO(dnfield): We should remove this logic and set the pipeline depth
      // back to 2 in this case. See
      // https://github.com/flutter/engine/pull/9132 for discussion.
      layer_tree_pipeline_(std::make_shared<LayerTreePipeline>(
          task_runners.GetPlatformTaskRunner() ==
                  task_runners.GetRasterTaskRunner()
              ? 1
              : 2)),
#endif  // SHELL_ENABLE_METAL
      pending_frame_semaphore_(1),
      weak_factory_(this) {
}

Animator::~Animator() = default;

void Animator::EnqueueTraceFlowId(uint64_t trace_flow_id) {
  fml::TaskRunner::RunNowOrPostTask(
      task_runners_.GetUITaskRunner(),
      [self = weak_factory_.GetWeakPtr(), trace_flow_id] {
        if (!self) {
          return;
        }
        self->trace_flow_ids_.push_back(trace_flow_id);
        self->ScheduleMaybeClearTraceFlowIds();
      });
}

void Animator::BeginFrame(
    std::unique_ptr<FrameTimingsRecorder> frame_timings_recorder) {
  TRACE_EVENT_ASYNC_END0("flutter", "Frame Request Pending",
                         frame_request_number_);
  frame_request_number_++;

  frame_timings_recorder_ = std::move(frame_timings_recorder);
  frame_timings_recorder_->RecordBuildStart(fml::TimePoint::Now());

  TRACE_EVENT_WITH_FRAME_NUMBER(frame_timings_recorder_, "flutter",
                                "Animator::BeginFrame");
  while (!trace_flow_ids_.empty()) {
    uint64_t trace_flow_id = trace_flow_ids_.front();
    TRACE_FLOW_END("flutter", "PointerEvent", trace_flow_id);
    trace_flow_ids_.pop_front();
  }

  frame_scheduled_ = false;
  regenerate_layer_tree_ = false;
  pending_frame_semaphore_.Signal();

  if (!producer_continuation_) {
    // We may already have a valid pipeline continuation in case a previous
    // begin frame did not result in an Animator::Render. Simply reuse that
    // instead of asking the pipeline for a fresh continuation.
    producer_continuation_ = layer_tree_pipeline_->Produce();

    if (!producer_continuation_) {
      // If we still don't have valid continuation, the pipeline is currently
      // full because the consumer is being too slow. Try again at the next
      // frame interval.
      TRACE_EVENT0("flutter", "PipelineFull");
      RequestFrame();
      return;
    }
  }

  // We have acquired a valid continuation from the pipeline and are ready
  // to service potential frame.
  FML_DCHECK(producer_continuation_);
  const fml::TimePoint frame_target_time =
      frame_timings_recorder_->GetVsyncTargetTime();
  dart_frame_deadline_ = frame_target_time.ToEpochDelta();
  uint64_t frame_number = frame_timings_recorder_->GetFrameNumber();
  delegate_.OnAnimatorBeginFrame(frame_target_time, frame_number);

  if (!frame_scheduled_ && has_rendered_) {
    // Wait a tad more than 3 60hz frames before reporting a big idle period.
    // This is a heuristic that is meant to avoid giving false positives to the
    // VM when we are about to schedule a frame in the next vsync, the idea
    // being that if there have been three vsyncs with no frames it's a good
    // time to start doing GC work.
    task_runners_.GetUITaskRunner()->PostDelayedTask(
        [self = weak_factory_.GetWeakPtr()]() {
          if (!self) {
            return;
          }
          auto now = fml::TimeDelta::FromMicroseconds(Dart_TimelineGetMicros());
          // If there's a frame scheduled, bail.
          // If there's no frame scheduled, but we're not yet past the last
          // vsync deadline, bail.
          if (!self->frame_scheduled_ && now > self->dart_frame_deadline_) {
            TRACE_EVENT0("flutter", "BeginFrame idle callback");
            self->delegate_.OnAnimatorNotifyIdle(
                now + fml::TimeDelta::FromMilliseconds(100));
          }
        },
        kNotifyIdleTaskWaitTime);
  }
}

<<<<<<< HEAD
void Animator::Render(int64_t view_id,
                      std::shared_ptr<flutter::LayerTree> layer_tree) {
=======
void Animator::Render(std::unique_ptr<flutter::LayerTree> layer_tree) {
>>>>>>> c829f37c
  has_rendered_ = true;
  last_layer_tree_size_ = layer_tree->frame_size();

  if (!frame_timings_recorder_) {
    // Framework can directly call render with a built scene.
    frame_timings_recorder_ = std::make_unique<FrameTimingsRecorder>();
    const fml::TimePoint placeholder_time = fml::TimePoint::Now();
    frame_timings_recorder_->RecordVsync(placeholder_time, placeholder_time);
    frame_timings_recorder_->RecordBuildStart(placeholder_time);
  }

  TRACE_EVENT_WITH_FRAME_NUMBER(frame_timings_recorder_, "flutter",
                                "Animator::Render");
  frame_timings_recorder_->RecordBuildEnd(fml::TimePoint::Now());

  delegate_.OnAnimatorUpdateLatestFrameTargetTime(
      frame_timings_recorder_->GetVsyncTargetTime());

  auto layer_tree_item = std::make_unique<LayerTreeItem>(
      view_id, std::move(layer_tree), std::move(frame_timings_recorder_));
  // Commit the pending continuation.
  PipelineProduceResult result =
      producer_continuation_.Complete(std::move(layer_tree_item));

  if (!result.success) {
    FML_DLOG(INFO) << "No pending continuation to commit";
    return;
  }

  if (!result.is_first_item) {
    // It has been successfully pushed to the pipeline but not as the first
    // item. Eventually the 'Rasterizer' will consume it, so we don't need to
    // notify the delegate.
    return;
  }

  delegate_.OnAnimatorDraw(layer_tree_pipeline_);
}

const std::weak_ptr<VsyncWaiter> Animator::GetVsyncWaiter() const {
  std::weak_ptr<VsyncWaiter> weak = waiter_;
  return weak;
}

bool Animator::CanReuseLastLayerTree() {
  return !regenerate_layer_tree_;
}

void Animator::DrawLastLayerTree(
    std::unique_ptr<FrameTimingsRecorder> frame_timings_recorder) {
  // This method is very cheap, but this makes it explicitly clear in trace
  // files.
  TRACE_EVENT0("flutter", "Animator::DrawLastLayerTree");

  pending_frame_semaphore_.Signal();
  // In this case BeginFrame doesn't get called, we need to
  // adjust frame timings to update build start and end times,
  // given that the frame doesn't get built in this case, we
  // will use Now() for both start and end times as an indication.
  const auto now = fml::TimePoint::Now();
  frame_timings_recorder->RecordBuildStart(now);
  frame_timings_recorder->RecordBuildEnd(now);
  delegate_.OnAnimatorDrawLastLayerTree(std::move(frame_timings_recorder));
}

void Animator::RequestFrame(bool regenerate_layer_tree) {
  if (regenerate_layer_tree) {
    // This event will be closed by BeginFrame. BeginFrame will only be called
    // if regenerating the layer tree. If a frame has been requested to update
    // an external texture, this will be false and no BeginFrame call will
    // happen.
    TRACE_EVENT_ASYNC_BEGIN0("flutter", "Frame Request Pending",
                             frame_request_number_);
    regenerate_layer_tree_ = true;
  }

  if (!pending_frame_semaphore_.TryWait()) {
    // Multiple calls to Animator::RequestFrame will still result in a
    // single request to the VsyncWaiter.
    return;
  }

  // The AwaitVSync is going to call us back at the next VSync. However, we want
  // to be reasonably certain that the UI thread is not in the middle of a
  // particularly expensive callout. We post the AwaitVSync to run right after
  // an idle. This does NOT provide a guarantee that the UI thread has not
  // started an expensive operation right after posting this message however.
  // To support that, we need edge triggered wakes on VSync.

  task_runners_.GetUITaskRunner()->PostTask(
      [self = weak_factory_.GetWeakPtr()]() {
        if (!self) {
          return;
        }
        self->AwaitVSync();
      });
  frame_scheduled_ = true;
}

void Animator::AwaitVSync() {
  waiter_->AsyncWaitForVsync(
      [self = weak_factory_.GetWeakPtr()](
          std::unique_ptr<FrameTimingsRecorder> frame_timings_recorder) {
        if (self) {
          if (self->CanReuseLastLayerTree()) {
            self->DrawLastLayerTree(std::move(frame_timings_recorder));
          } else {
            self->BeginFrame(std::move(frame_timings_recorder));
          }
        }
      });
  if (has_rendered_) {
    delegate_.OnAnimatorNotifyIdle(dart_frame_deadline_);
  }
}

void Animator::ScheduleSecondaryVsyncCallback(uintptr_t id,
                                              const fml::closure& callback) {
  waiter_->ScheduleSecondaryCallback(id, callback);
}

void Animator::ScheduleMaybeClearTraceFlowIds() {
  waiter_->ScheduleSecondaryCallback(
      reinterpret_cast<uintptr_t>(this), [self = weak_factory_.GetWeakPtr()] {
        if (!self) {
          return;
        }
        if (!self->frame_scheduled_ && !self->trace_flow_ids_.empty()) {
          TRACE_EVENT0("flutter",
                       "Animator::ScheduleMaybeClearTraceFlowIds - callback");
          while (!self->trace_flow_ids_.empty()) {
            auto flow_id = self->trace_flow_ids_.front();
            TRACE_FLOW_END("flutter", "PointerEvent", flow_id);
            self->trace_flow_ids_.pop_front();
          }
        }
      });
}

}  // namespace flutter<|MERGE_RESOLUTION|>--- conflicted
+++ resolved
@@ -128,12 +128,8 @@
   }
 }
 
-<<<<<<< HEAD
 void Animator::Render(int64_t view_id,
-                      std::shared_ptr<flutter::LayerTree> layer_tree) {
-=======
-void Animator::Render(std::unique_ptr<flutter::LayerTree> layer_tree) {
->>>>>>> c829f37c
+                      std::unique_ptr<flutter::LayerTree> layer_tree) {
   has_rendered_ = true;
   last_layer_tree_size_ = layer_tree->frame_size();
 
