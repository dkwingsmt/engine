// Copyright 2013 The Flutter Authors. All rights reserved.
// Use of this source code is governed by a BSD-style license that can be
// found in the LICENSE file.

#include "flutter/shell/common/animator.h"

#include "flutter/flow/frame_timings.h"
#include "flutter/fml/time/time_point.h"
#include "flutter/fml/trace_event.h"
#include "third_party/dart/runtime/include/dart_tools_api.h"

namespace flutter {

namespace {

// Wait 51 milliseconds (which is 1 more milliseconds than 3 frames at 60hz)
// before notifying the engine that we are idle.  See comments in |BeginFrame|
// for further discussion on why this is necessary.
constexpr fml::TimeDelta kNotifyIdleTaskWaitTime =
    fml::TimeDelta::FromMilliseconds(51);

}  // namespace

Animator::Animator(Delegate& delegate,
                   const TaskRunners& task_runners,
                   std::unique_ptr<VsyncWaiter> waiter)
    : delegate_(delegate),
      task_runners_(task_runners),
      waiter_(std::move(waiter)),
#if SHELL_ENABLE_METAL
      layer_tree_pipeline_(std::make_shared<LayerTreePipeline>(2)),
#else   // SHELL_ENABLE_METAL
      // TODO(dnfield): We should remove this logic and set the pipeline depth
      // back to 2 in this case. See
      // https://github.com/flutter/engine/pull/9132 for discussion.
      layer_tree_pipeline_(std::make_shared<LayerTreePipeline>(
          task_runners.GetPlatformTaskRunner() ==
                  task_runners.GetRasterTaskRunner()
              ? 1
              : 2)),
#endif  // SHELL_ENABLE_METAL
      pending_frame_semaphore_(1),
      weak_factory_(this) {
}

Animator::~Animator() = default;

void Animator::EnqueueTraceFlowId(uint64_t trace_flow_id) {
  fml::TaskRunner::RunNowOrPostTask(
      task_runners_.GetUITaskRunner(),
      [self = weak_factory_.GetWeakPtr(), trace_flow_id] {
        if (!self) {
          return;
        }
        self->trace_flow_ids_.push_back(trace_flow_id);
        self->ScheduleMaybeClearTraceFlowIds();
      });
}

void Animator::BeginFrame(
    std::unique_ptr<FrameTimingsRecorder> frame_timings_recorder) {
  TRACE_EVENT_ASYNC_END0("flutter", "Frame Request Pending",
                         frame_request_number_);
  frame_request_number_++;

  frame_timings_recorder_ = std::move(frame_timings_recorder);
  frame_timings_recorder_->RecordBuildStart(fml::TimePoint::Now());

  TRACE_EVENT_WITH_FRAME_NUMBER(frame_timings_recorder_, "flutter",
                                "Animator::BeginFrame");
  while (!trace_flow_ids_.empty()) {
    uint64_t trace_flow_id = trace_flow_ids_.front();
    TRACE_FLOW_END("flutter", "PointerEvent", trace_flow_id);
    trace_flow_ids_.pop_front();
  }

  frame_scheduled_ = false;
  regenerate_layer_tree_ = false;
  pending_frame_semaphore_.Signal();

  if (!producer_continuation_) {
    // We may already have a valid pipeline continuation in case a previous
    // begin frame did not result in an Animator::Render. Simply reuse that
    // instead of asking the pipeline for a fresh continuation.
    producer_continuation_ = layer_tree_pipeline_->Produce();

    if (!producer_continuation_) {
      // If we still don't have valid continuation, the pipeline is currently
      // full because the consumer is being too slow. Try again at the next
      // frame interval.
      TRACE_EVENT0("flutter", "PipelineFull");
      RequestFrame();
      return;
    }
  }

  // We have acquired a valid continuation from the pipeline and are ready
  // to service potential frame.
  FML_DCHECK(producer_continuation_);
  const fml::TimePoint frame_target_time =
      frame_timings_recorder_->GetVsyncTargetTime();
  dart_frame_deadline_ = frame_target_time.ToEpochDelta();
  uint64_t frame_number = frame_timings_recorder_->GetFrameNumber();
  delegate_.OnAnimatorBeginFrame(frame_target_time, frame_number);

  if (!frame_scheduled_ && has_rendered_) {
    // Wait a tad more than 3 60hz frames before reporting a big idle period.
    // This is a heuristic that is meant to avoid giving false positives to the
    // VM when we are about to schedule a frame in the next vsync, the idea
    // being that if there have been three vsyncs with no frames it's a good
    // time to start doing GC work.
    task_runners_.GetUITaskRunner()->PostDelayedTask(
        [self = weak_factory_.GetWeakPtr()]() {
          if (!self) {
            return;
          }
          auto now = fml::TimeDelta::FromMicroseconds(Dart_TimelineGetMicros());
          // If there's a frame scheduled, bail.
          // If there's no frame scheduled, but we're not yet past the last
          // vsync deadline, bail.
          if (!self->frame_scheduled_ && now > self->dart_frame_deadline_) {
            TRACE_EVENT0("flutter", "BeginFrame idle callback");
            self->delegate_.OnAnimatorNotifyIdle(
                now + fml::TimeDelta::FromMilliseconds(100));
          }
        },
        kNotifyIdleTaskWaitTime);
  }
}

<<<<<<< HEAD
void Animator::Render(int64_t view_id,
                      std::unique_ptr<flutter::LayerTree> layer_tree) {
=======
void Animator::Render(std::unique_ptr<flutter::LayerTree> layer_tree,
                      float device_pixel_ratio) {
>>>>>>> 8d3a8162
  has_rendered_ = true;
  last_layer_tree_size_ = layer_tree->frame_size();

  if (!frame_timings_recorder_) {
    // Framework can directly call render with a built scene.
    frame_timings_recorder_ = std::make_unique<FrameTimingsRecorder>();
    const fml::TimePoint placeholder_time = fml::TimePoint::Now();
    frame_timings_recorder_->RecordVsync(placeholder_time, placeholder_time);
    frame_timings_recorder_->RecordBuildStart(placeholder_time);
  }

  TRACE_EVENT_WITH_FRAME_NUMBER(frame_timings_recorder_, "flutter",
                                "Animator::Render");
  frame_timings_recorder_->RecordBuildEnd(fml::TimePoint::Now());

  delegate_.OnAnimatorUpdateLatestFrameTargetTime(
      frame_timings_recorder_->GetVsyncTargetTime());

  auto layer_tree_item = std::make_unique<LayerTreeItem>(
<<<<<<< HEAD
      view_id, std::move(layer_tree), std::move(frame_timings_recorder_));
=======
      std::move(layer_tree), std::move(frame_timings_recorder_),
      device_pixel_ratio);
>>>>>>> 8d3a8162
  // Commit the pending continuation.
  PipelineProduceResult result =
      producer_continuation_.Complete(std::move(layer_tree_item));

  if (!result.success) {
    FML_DLOG(INFO) << "No pending continuation to commit";
    return;
  }

  if (!result.is_first_item) {
    // It has been successfully pushed to the pipeline but not as the first
    // item. Eventually the 'Rasterizer' will consume it, so we don't need to
    // notify the delegate.
    return;
  }

  delegate_.OnAnimatorDraw(layer_tree_pipeline_);
}

const std::weak_ptr<VsyncWaiter> Animator::GetVsyncWaiter() const {
  std::weak_ptr<VsyncWaiter> weak = waiter_;
  return weak;
}

bool Animator::CanReuseLastLayerTree() {
  return !regenerate_layer_tree_;
}

void Animator::DrawLastLayerTree(
    std::unique_ptr<FrameTimingsRecorder> frame_timings_recorder) {
  // This method is very cheap, but this makes it explicitly clear in trace
  // files.
  TRACE_EVENT0("flutter", "Animator::DrawLastLayerTree");

  pending_frame_semaphore_.Signal();
  // In this case BeginFrame doesn't get called, we need to
  // adjust frame timings to update build start and end times,
  // given that the frame doesn't get built in this case, we
  // will use Now() for both start and end times as an indication.
  const auto now = fml::TimePoint::Now();
  frame_timings_recorder->RecordBuildStart(now);
  frame_timings_recorder->RecordBuildEnd(now);
  delegate_.OnAnimatorDrawLastLayerTree(std::move(frame_timings_recorder));
}

void Animator::RequestFrame(bool regenerate_layer_tree) {
  if (regenerate_layer_tree) {
    // This event will be closed by BeginFrame. BeginFrame will only be called
    // if regenerating the layer tree. If a frame has been requested to update
    // an external texture, this will be false and no BeginFrame call will
    // happen.
    TRACE_EVENT_ASYNC_BEGIN0("flutter", "Frame Request Pending",
                             frame_request_number_);
    regenerate_layer_tree_ = true;
  }

  if (!pending_frame_semaphore_.TryWait()) {
    // Multiple calls to Animator::RequestFrame will still result in a
    // single request to the VsyncWaiter.
    return;
  }

  // The AwaitVSync is going to call us back at the next VSync. However, we want
  // to be reasonably certain that the UI thread is not in the middle of a
  // particularly expensive callout. We post the AwaitVSync to run right after
  // an idle. This does NOT provide a guarantee that the UI thread has not
  // started an expensive operation right after posting this message however.
  // To support that, we need edge triggered wakes on VSync.

  task_runners_.GetUITaskRunner()->PostTask(
      [self = weak_factory_.GetWeakPtr()]() {
        if (!self) {
          return;
        }
        self->AwaitVSync();
      });
  frame_scheduled_ = true;
}

void Animator::AwaitVSync() {
  waiter_->AsyncWaitForVsync(
      [self = weak_factory_.GetWeakPtr()](
          std::unique_ptr<FrameTimingsRecorder> frame_timings_recorder) {
        if (self) {
          if (self->CanReuseLastLayerTree()) {
            self->DrawLastLayerTree(std::move(frame_timings_recorder));
          } else {
            self->BeginFrame(std::move(frame_timings_recorder));
          }
        }
      });
  if (has_rendered_) {
    delegate_.OnAnimatorNotifyIdle(dart_frame_deadline_);
  }
}

void Animator::ScheduleSecondaryVsyncCallback(uintptr_t id,
                                              const fml::closure& callback) {
  waiter_->ScheduleSecondaryCallback(id, callback);
}

void Animator::ScheduleMaybeClearTraceFlowIds() {
  waiter_->ScheduleSecondaryCallback(
      reinterpret_cast<uintptr_t>(this), [self = weak_factory_.GetWeakPtr()] {
        if (!self) {
          return;
        }
        if (!self->frame_scheduled_ && !self->trace_flow_ids_.empty()) {
          TRACE_EVENT0("flutter",
                       "Animator::ScheduleMaybeClearTraceFlowIds - callback");
          while (!self->trace_flow_ids_.empty()) {
            auto flow_id = self->trace_flow_ids_.front();
            TRACE_FLOW_END("flutter", "PointerEvent", flow_id);
            self->trace_flow_ids_.pop_front();
          }
        }
      });
}

}  // namespace flutter<|MERGE_RESOLUTION|>--- conflicted
+++ resolved
@@ -128,13 +128,9 @@
   }
 }
 
-<<<<<<< HEAD
 void Animator::Render(int64_t view_id,
-                      std::unique_ptr<flutter::LayerTree> layer_tree) {
-=======
-void Animator::Render(std::unique_ptr<flutter::LayerTree> layer_tree,
+                      std::unique_ptr<flutter::LayerTree> layer_tree,
                       float device_pixel_ratio) {
->>>>>>> 8d3a8162
   has_rendered_ = true;
   last_layer_tree_size_ = layer_tree->frame_size();
 
@@ -154,12 +150,8 @@
       frame_timings_recorder_->GetVsyncTargetTime());
 
   auto layer_tree_item = std::make_unique<LayerTreeItem>(
-<<<<<<< HEAD
-      view_id, std::move(layer_tree), std::move(frame_timings_recorder_));
-=======
-      std::move(layer_tree), std::move(frame_timings_recorder_),
+      view_id, std::move(layer_tree), std::move(frame_timings_recorder_),
       device_pixel_ratio);
->>>>>>> 8d3a8162
   // Commit the pending continuation.
   PipelineProduceResult result =
       producer_continuation_.Complete(std::move(layer_tree_item));
