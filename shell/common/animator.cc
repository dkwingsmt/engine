--- conflicted
+++ resolved
@@ -119,13 +119,9 @@
 }
 
 void Animator::EndFrame() {
-<<<<<<< HEAD
-  FML_CHECK(frame_timings_recorder_ != nullptr);
-=======
   if (frame_timings_recorder_ == nullptr) {
     return;
   }
->>>>>>> d8afe9d0
   if (!layer_trees_tasks_.empty()) {
     // The build is completed in OnAnimatorBeginFrame.
     frame_timings_recorder_->RecordBuildEnd(fml::TimePoint::Now());
@@ -185,9 +181,15 @@
 void Animator::Render(int64_t view_id,
                       std::unique_ptr<flutter::LayerTree> layer_tree,
                       float device_pixel_ratio) {
-  FML_CHECK(frame_timings_recorder_ != nullptr);
-
   has_rendered_ = true;
+
+  if (!frame_timings_recorder_) {
+    // Framework can directly call render with a built scene.
+    frame_timings_recorder_ = std::make_unique<FrameTimingsRecorder>();
+    const fml::TimePoint placeholder_time = fml::TimePoint::Now();
+    frame_timings_recorder_->RecordVsync(placeholder_time, placeholder_time);
+    frame_timings_recorder_->RecordBuildStart(placeholder_time);
+  }
 
   TRACE_EVENT_WITH_FRAME_NUMBER(frame_timings_recorder_, "flutter",
                                 "Animator::Render", /*flow_id_count=*/0,
