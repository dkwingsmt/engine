// Copyright 2013 The Flutter Authors. All rights reserved.
// Use of this source code is governed by a BSD-style license that can be
// found in the LICENSE file.

#define FML_USED_ON_EMBEDDER

#include "flutter/shell/common/animator.h"

#include <functional>
#include <future>
#include <memory>

#include "flutter/shell/common/shell_test.h"
#include "flutter/shell/common/shell_test_platform_view.h"
#include "flutter/testing/post_task_sync.h"
#include "flutter/testing/testing.h"
#include "gmock/gmock.h"
#include "gtest/gtest.h"

// CREATE_NATIVE_ENTRY is leaky by design
// NOLINTBEGIN(clang-analyzer-core.StackAddressEscape)

namespace flutter {
namespace testing {

constexpr int64_t kDefaultViewId = 0;

class FakeAnimatorDelegate : public Animator::Delegate {
 public:
  MOCK_METHOD2(OnAnimatorBeginFrame,
               void(fml::TimePoint frame_target_time, uint64_t frame_number));

  void OnAnimatorNotifyIdle(fml::TimeDelta deadline) override {
    notify_idle_called_ = true;
  }

  MOCK_METHOD1(OnAnimatorUpdateLatestFrameTargetTime,
               void(fml::TimePoint frame_target_time));

  MOCK_METHOD1(OnAnimatorDraw,
               void(std::shared_ptr<LayerTreePipeline> pipeline));

  void OnAnimatorDrawLastLayerTree(
      std::unique_ptr<FrameTimingsRecorder> frame_timings_recorder) override {}

  bool notify_idle_called_ = false;
};

TEST_F(ShellTest, VSyncTargetTime) {
  // Add native callbacks to listen for window.onBeginFrame
  int64_t target_time;
  fml::AutoResetWaitableEvent on_target_time_latch;
  auto nativeOnBeginFrame = [&on_target_time_latch,
                             &target_time](Dart_NativeArguments args) {
    Dart_Handle exception = nullptr;
    target_time =
        tonic::DartConverter<int64_t>::FromArguments(args, 0, exception);
    on_target_time_latch.Signal();
  };
  AddNativeCallback("NativeOnBeginFrame",
                    CREATE_NATIVE_ENTRY(nativeOnBeginFrame));

  // Create all te prerequisites for a shell.
  ASSERT_FALSE(DartVMRef::IsInstanceRunning());
  auto settings = CreateSettingsForFixture();

  std::unique_ptr<Shell> shell;

  TaskRunners task_runners = GetTaskRunnersForFixture();
  // this is not used as we are not using simulated events.
  const auto vsync_clock = std::make_shared<ShellTestVsyncClock>();
  CreateVsyncWaiter create_vsync_waiter = [&]() {
    return static_cast<std::unique_ptr<VsyncWaiter>>(
        std::make_unique<ConstantFiringVsyncWaiter>(task_runners));
  };

  // create a shell with a constant firing vsync waiter.
  auto platform_task = std::async(std::launch::async, [&]() {
    fml::MessageLoop::EnsureInitializedForCurrentThread();

    shell = Shell::Create(
        flutter::PlatformData(), task_runners, settings,
        [vsync_clock, &create_vsync_waiter](Shell& shell) {
          return ShellTestPlatformView::Create(
              shell, shell.GetTaskRunners(), vsync_clock, create_vsync_waiter,
              ShellTestPlatformView::BackendType::kDefaultBackend, nullptr);
        },
        [](Shell& shell) { return std::make_unique<Rasterizer>(shell); });
    ASSERT_TRUE(DartVMRef::IsInstanceRunning());

    auto configuration = RunConfiguration::InferFromSettings(settings);
    ASSERT_TRUE(configuration.IsValid());
    configuration.SetEntrypoint("onBeginFrameMain");

    RunEngine(shell.get(), std::move(configuration));
  });
  platform_task.wait();
  on_target_time_latch.Wait();
  const auto vsync_waiter_target_time =
      ConstantFiringVsyncWaiter::frame_target_time;
  ASSERT_EQ(vsync_waiter_target_time.ToEpochDelta().ToMicroseconds(),
            target_time);

  // validate that the latest target time has also been updated.
  ASSERT_EQ(GetLatestFrameTargetTime(shell.get()), vsync_waiter_target_time);

  // teardown.
  DestroyShell(std::move(shell), task_runners);
  ASSERT_FALSE(DartVMRef::IsInstanceRunning());
}

TEST_F(ShellTest, AnimatorDoesNotNotifyIdleBeforeRender) {
  FakeAnimatorDelegate delegate;
  TaskRunners task_runners = {
      "test",
      CreateNewThread(),  // platform
      CreateNewThread(),  // raster
      CreateNewThread(),  // ui
      CreateNewThread()   // io
  };

  auto clock = std::make_shared<ShellTestVsyncClock>();
  fml::AutoResetWaitableEvent latch;
  std::shared_ptr<Animator> animator;

  auto flush_vsync_task = [&] {
    fml::AutoResetWaitableEvent ui_latch;
    task_runners.GetUITaskRunner()->PostTask([&] { ui_latch.Signal(); });
    do {
      clock->SimulateVSync();
    } while (ui_latch.WaitWithTimeout(fml::TimeDelta::FromMilliseconds(1)));
    latch.Signal();
  };

  // Create the animator on the UI task runner.
  task_runners.GetUITaskRunner()->PostTask([&] {
    auto vsync_waiter = static_cast<std::unique_ptr<VsyncWaiter>>(
        std::make_unique<ShellTestVsyncWaiter>(task_runners, clock));
    animator = std::make_unique<Animator>(delegate, task_runners,
                                          std::move(vsync_waiter));
    latch.Signal();
  });
  latch.Wait();

  // Validate it has not notified idle and start it. This will request a frame.
  task_runners.GetUITaskRunner()->PostTask([&] {
    ASSERT_FALSE(delegate.notify_idle_called_);
    // Immediately request a frame saying it can reuse the last layer tree to
    // avoid more calls to BeginFrame by the animator.
    animator->RequestFrame(false);
    task_runners.GetPlatformTaskRunner()->PostTask(flush_vsync_task);
  });
  latch.Wait();
  ASSERT_FALSE(delegate.notify_idle_called_);

  // Validate it has not notified idle and try to render.
  task_runners.GetUITaskRunner()->PostDelayedTask(
      [&] {
        ASSERT_FALSE(delegate.notify_idle_called_);
<<<<<<< HEAD
        auto layer_tree = std::make_unique<LayerTree>(
            LayerTree::Config(), SkISize::Make(600, 800), 1.0);
        animator->Render(kDefaultViewId, std::move(layer_tree));
=======
        auto layer_tree = std::make_unique<LayerTree>(LayerTree::Config(),
                                                      SkISize::Make(600, 800));
        animator->Render(std::move(layer_tree), 1.0);
>>>>>>> 8d3a8162
        task_runners.GetPlatformTaskRunner()->PostTask(flush_vsync_task);
      },
      // See kNotifyIdleTaskWaitTime in animator.cc.
      fml::TimeDelta::FromMilliseconds(60));
  latch.Wait();

  // Still hasn't notified idle because there has been no frame request.
  task_runners.GetUITaskRunner()->PostTask([&] {
    ASSERT_FALSE(delegate.notify_idle_called_);
    // False to avoid getting cals to BeginFrame that will request more frames
    // before we are ready.
    animator->RequestFrame(false);
    task_runners.GetPlatformTaskRunner()->PostTask(flush_vsync_task);
  });
  latch.Wait();

  // Now it should notify idle. Make sure it is destroyed on the UI thread.
  ASSERT_TRUE(delegate.notify_idle_called_);

  task_runners.GetPlatformTaskRunner()->PostTask(flush_vsync_task);
  latch.Wait();

  task_runners.GetUITaskRunner()->PostTask([&] {
    animator.reset();
    latch.Signal();
  });
  latch.Wait();
}

TEST_F(ShellTest, AnimatorDoesNotNotifyDelegateIfPipelineIsNotEmpty) {
  FakeAnimatorDelegate delegate;
  TaskRunners task_runners = {
      "test",
      CreateNewThread(),  // platform
      CreateNewThread(),  // raster
      CreateNewThread(),  // ui
      CreateNewThread()   // io
  };

  auto clock = std::make_shared<ShellTestVsyncClock>();
  std::shared_ptr<Animator> animator;

  auto flush_vsync_task = [&] {
    fml::AutoResetWaitableEvent ui_latch;
    task_runners.GetUITaskRunner()->PostTask([&] { ui_latch.Signal(); });
    do {
      clock->SimulateVSync();
    } while (ui_latch.WaitWithTimeout(fml::TimeDelta::FromMilliseconds(1)));
  };

  // Create the animator on the UI task runner.
  PostTaskSync(task_runners.GetUITaskRunner(), [&] {
    auto vsync_waiter = static_cast<std::unique_ptr<VsyncWaiter>>(
        std::make_unique<ShellTestVsyncWaiter>(task_runners, clock));
    animator = std::make_unique<Animator>(delegate, task_runners,
                                          std::move(vsync_waiter));
  });

  fml::AutoResetWaitableEvent begin_frame_latch;
  EXPECT_CALL(delegate, OnAnimatorBeginFrame)
      .WillRepeatedly(
          [&](fml::TimePoint frame_target_time, uint64_t frame_number) {
            begin_frame_latch.Signal();
          });
  // It must always be called when the method 'Animator::Render' is called,
  // regardless of whether the pipeline is empty or not.
  EXPECT_CALL(delegate, OnAnimatorUpdateLatestFrameTargetTime).Times(2);
  // It will only be called once even though we call the method
  // 'Animator::Render' twice. because it will only be called when the pipeline
  // is empty.
  EXPECT_CALL(delegate, OnAnimatorDraw).Times(1);

  for (int i = 0; i < 2; i++) {
    task_runners.GetUITaskRunner()->PostTask([&] {
      animator->RequestFrame();
      task_runners.GetPlatformTaskRunner()->PostTask(flush_vsync_task);
    });
    begin_frame_latch.Wait();

    PostTaskSync(task_runners.GetUITaskRunner(), [&] {
<<<<<<< HEAD
      auto layer_tree = std::make_unique<LayerTree>(
          LayerTree::Config(), SkISize::Make(600, 800), 1.0);
      animator->Render(kDefaultViewId, std::move(layer_tree));
=======
      auto layer_tree = std::make_unique<LayerTree>(LayerTree::Config(),
                                                    SkISize::Make(600, 800));
      animator->Render(std::move(layer_tree), 1.0);
>>>>>>> 8d3a8162
    });
  }

  PostTaskSync(task_runners.GetUITaskRunner(), [&] { animator.reset(); });
}

}  // namespace testing
}  // namespace flutter

// NOLINTEND(clang-analyzer-core.StackAddressEscape)<|MERGE_RESOLUTION|>--- conflicted
+++ resolved
@@ -157,15 +157,9 @@
   task_runners.GetUITaskRunner()->PostDelayedTask(
       [&] {
         ASSERT_FALSE(delegate.notify_idle_called_);
-<<<<<<< HEAD
-        auto layer_tree = std::make_unique<LayerTree>(
-            LayerTree::Config(), SkISize::Make(600, 800), 1.0);
-        animator->Render(kDefaultViewId, std::move(layer_tree));
-=======
         auto layer_tree = std::make_unique<LayerTree>(LayerTree::Config(),
                                                       SkISize::Make(600, 800));
-        animator->Render(std::move(layer_tree), 1.0);
->>>>>>> 8d3a8162
+        animator->Render(kDefaultViewId, std::move(layer_tree), 1.0);
         task_runners.GetPlatformTaskRunner()->PostTask(flush_vsync_task);
       },
       // See kNotifyIdleTaskWaitTime in animator.cc.
@@ -246,15 +240,9 @@
     begin_frame_latch.Wait();
 
     PostTaskSync(task_runners.GetUITaskRunner(), [&] {
-<<<<<<< HEAD
-      auto layer_tree = std::make_unique<LayerTree>(
-          LayerTree::Config(), SkISize::Make(600, 800), 1.0);
-      animator->Render(kDefaultViewId, std::move(layer_tree));
-=======
       auto layer_tree = std::make_unique<LayerTree>(LayerTree::Config(),
                                                     SkISize::Make(600, 800));
-      animator->Render(std::move(layer_tree), 1.0);
->>>>>>> 8d3a8162
+      animator->Render(kDefaultViewId, std::move(layer_tree), 1.0);
     });
   }
 
