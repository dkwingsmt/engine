// Copyright 2013 The Flutter Authors. All rights reserved.
// Use of this source code is governed by a BSD-style license that can be
// found in the LICENSE file.

#define FML_USED_ON_EMBEDDER

#include "flutter/shell/common/animator.h"

#include <functional>
#include <future>
#include <memory>

#include "flutter/shell/common/shell_test.h"
#include "flutter/shell/common/shell_test_platform_view.h"
#include "flutter/testing/post_task_sync.h"
#include "flutter/testing/testing.h"
#include "gmock/gmock.h"
#include "gtest/gtest.h"

// CREATE_NATIVE_ENTRY is leaky by design
// NOLINTBEGIN(clang-analyzer-core.StackAddressEscape)

namespace flutter {
namespace testing {

constexpr int64_t kImplicitViewId = 0;

<<<<<<< HEAD
=======
std::list<LayerTreeTask> SingleLayerTreeMap(
    int64_t view_id,
    std::unique_ptr<LayerTree> layer_tree,
    float pixel_ratio) {
  std::list<LayerTreeTask> tasks;
  tasks.emplace_back(view_id, std::move(layer_tree), pixel_ratio);
  return tasks;
}

>>>>>>> eb02629e
class FakeAnimatorDelegate : public Animator::Delegate {
 public:
  MOCK_METHOD2(OnAnimatorBeginFrame,
               void(fml::TimePoint frame_target_time, uint64_t frame_number));

  void OnAnimatorNotifyIdle(fml::TimeDelta deadline) override {
    notify_idle_called_ = true;
  }

  MOCK_METHOD1(OnAnimatorUpdateLatestFrameTargetTime,
               void(fml::TimePoint frame_target_time));

  MOCK_METHOD1(OnAnimatorDraw,
               void(std::shared_ptr<LayerTreePipeline> pipeline));

  void OnAnimatorDrawLastLayerTree(
      std::unique_ptr<FrameTimingsRecorder> frame_timings_recorder) override {}

  bool notify_idle_called_ = false;
};

TEST_F(ShellTest, VSyncTargetTime) {
  // Add native callbacks to listen for window.onBeginFrame
  int64_t target_time;
  fml::AutoResetWaitableEvent on_target_time_latch;
  auto nativeOnBeginFrame = [&on_target_time_latch,
                             &target_time](Dart_NativeArguments args) {
    Dart_Handle exception = nullptr;
    target_time =
        tonic::DartConverter<int64_t>::FromArguments(args, 0, exception);
    on_target_time_latch.Signal();
  };
  AddNativeCallback("NativeOnBeginFrame",
                    CREATE_NATIVE_ENTRY(nativeOnBeginFrame));

  // Create all te prerequisites for a shell.
  ASSERT_FALSE(DartVMRef::IsInstanceRunning());
  auto settings = CreateSettingsForFixture();

  std::unique_ptr<Shell> shell;

  TaskRunners task_runners = GetTaskRunnersForFixture();
  // this is not used as we are not using simulated events.
  const auto vsync_clock = std::make_shared<ShellTestVsyncClock>();
  CreateVsyncWaiter create_vsync_waiter = [&]() {
    return static_cast<std::unique_ptr<VsyncWaiter>>(
        std::make_unique<ConstantFiringVsyncWaiter>(task_runners));
  };

  // create a shell with a constant firing vsync waiter.
  auto platform_task = std::async(std::launch::async, [&]() {
    fml::MessageLoop::EnsureInitializedForCurrentThread();

    shell = Shell::Create(
        flutter::PlatformData(), task_runners, settings,
        [vsync_clock, &create_vsync_waiter](Shell& shell) {
          return ShellTestPlatformView::Create(
              shell, shell.GetTaskRunners(), vsync_clock, create_vsync_waiter,
              ShellTestPlatformView::BackendType::kDefaultBackend, nullptr,
              shell.GetIsGpuDisabledSyncSwitch());
        },
        [](Shell& shell) { return std::make_unique<Rasterizer>(shell); });
    ASSERT_TRUE(DartVMRef::IsInstanceRunning());

    auto configuration = RunConfiguration::InferFromSettings(settings);
    ASSERT_TRUE(configuration.IsValid());
    configuration.SetEntrypoint("onBeginFrameMain");

    RunEngine(shell.get(), std::move(configuration));
  });
  platform_task.wait();
  on_target_time_latch.Wait();
  const auto vsync_waiter_target_time =
      ConstantFiringVsyncWaiter::frame_target_time;
  ASSERT_EQ(vsync_waiter_target_time.ToEpochDelta().ToMicroseconds(),
            target_time);

  // validate that the latest target time has also been updated.
  ASSERT_EQ(GetLatestFrameTargetTime(shell.get()), vsync_waiter_target_time);

  // teardown.
  DestroyShell(std::move(shell), task_runners);
  ASSERT_FALSE(DartVMRef::IsInstanceRunning());
}

TEST_F(ShellTest, AnimatorDoesNotNotifyIdleBeforeRender) {
  FakeAnimatorDelegate delegate;
  TaskRunners task_runners = {
      "test",
      CreateNewThread(),  // platform
      CreateNewThread(),  // raster
      CreateNewThread(),  // ui
      CreateNewThread()   // io
  };

  auto clock = std::make_shared<ShellTestVsyncClock>();
  fml::AutoResetWaitableEvent latch;
  std::shared_ptr<Animator> animator;

  auto flush_vsync_task = [&] {
    fml::AutoResetWaitableEvent ui_latch;
    task_runners.GetUITaskRunner()->PostTask([&] { ui_latch.Signal(); });
    do {
      clock->SimulateVSync();
    } while (ui_latch.WaitWithTimeout(fml::TimeDelta::FromMilliseconds(1)));
    latch.Signal();
  };

  // Create the animator on the UI task runner.
  task_runners.GetUITaskRunner()->PostTask([&] {
    auto vsync_waiter = static_cast<std::unique_ptr<VsyncWaiter>>(
        std::make_unique<ShellTestVsyncWaiter>(task_runners, clock));
    animator = std::make_unique<Animator>(delegate, task_runners,
                                          std::move(vsync_waiter));
    latch.Signal();
  });
  latch.Wait();

  // Validate it has not notified idle and start it. This will request a frame.
  task_runners.GetUITaskRunner()->PostTask([&] {
    ASSERT_FALSE(delegate.notify_idle_called_);
    // Immediately request a frame saying it can reuse the last layer tree to
    // avoid more calls to BeginFrame by the animator.
    animator->RequestFrame(false);
    task_runners.GetPlatformTaskRunner()->PostTask(flush_vsync_task);
  });
  latch.Wait();
  ASSERT_FALSE(delegate.notify_idle_called_);

  // Validate it has not notified idle and try to render.
  task_runners.GetUITaskRunner()->PostDelayedTask(
      [&] {
        ASSERT_FALSE(delegate.notify_idle_called_);
        auto layer_tree = std::make_unique<LayerTree>(LayerTree::Config(),
                                                      SkISize::Make(600, 800));
<<<<<<< HEAD
        std::vector<LayerTreeTask> tasks;
        tasks.emplace_back(kImplicitViewId, std::move(layer_tree), 1.0);
        animator->Render(std::move(tasks));
=======

        animator->Render(
            SingleLayerTreeMap(kImplicitViewId, std::move(layer_tree), 1.0));
>>>>>>> eb02629e
        task_runners.GetPlatformTaskRunner()->PostTask(flush_vsync_task);
      },
      // See kNotifyIdleTaskWaitTime in animator.cc.
      fml::TimeDelta::FromMilliseconds(60));
  latch.Wait();

  // Still hasn't notified idle because there has been no frame request.
  task_runners.GetUITaskRunner()->PostTask([&] {
    ASSERT_FALSE(delegate.notify_idle_called_);
    // False to avoid getting cals to BeginFrame that will request more frames
    // before we are ready.
    animator->RequestFrame(false);
    task_runners.GetPlatformTaskRunner()->PostTask(flush_vsync_task);
  });
  latch.Wait();

  // Now it should notify idle. Make sure it is destroyed on the UI thread.
  ASSERT_TRUE(delegate.notify_idle_called_);

  task_runners.GetPlatformTaskRunner()->PostTask(flush_vsync_task);
  latch.Wait();

  task_runners.GetUITaskRunner()->PostTask([&] {
    animator.reset();
    latch.Signal();
  });
  latch.Wait();
}

TEST_F(ShellTest, AnimatorDoesNotNotifyDelegateIfPipelineIsNotEmpty) {
  FakeAnimatorDelegate delegate;
  TaskRunners task_runners = {
      "test",
      CreateNewThread(),  // platform
      CreateNewThread(),  // raster
      CreateNewThread(),  // ui
      CreateNewThread()   // io
  };

  auto clock = std::make_shared<ShellTestVsyncClock>();
  std::shared_ptr<Animator> animator;

  auto flush_vsync_task = [&] {
    fml::AutoResetWaitableEvent ui_latch;
    task_runners.GetUITaskRunner()->PostTask([&] { ui_latch.Signal(); });
    do {
      clock->SimulateVSync();
    } while (ui_latch.WaitWithTimeout(fml::TimeDelta::FromMilliseconds(1)));
  };

  // Create the animator on the UI task runner.
  PostTaskSync(task_runners.GetUITaskRunner(), [&] {
    auto vsync_waiter = static_cast<std::unique_ptr<VsyncWaiter>>(
        std::make_unique<ShellTestVsyncWaiter>(task_runners, clock));
    animator = std::make_unique<Animator>(delegate, task_runners,
                                          std::move(vsync_waiter));
  });

  fml::AutoResetWaitableEvent begin_frame_latch;
  EXPECT_CALL(delegate, OnAnimatorBeginFrame)
      .WillRepeatedly(
          [&](fml::TimePoint frame_target_time, uint64_t frame_number) {
            begin_frame_latch.Signal();
          });
  // It must always be called when the method 'Animator::Render' is called,
  // regardless of whether the pipeline is empty or not.
  EXPECT_CALL(delegate, OnAnimatorUpdateLatestFrameTargetTime).Times(2);
  // It will only be called once even though we call the method
  // 'Animator::Render' twice. because it will only be called when the pipeline
  // is empty.
  EXPECT_CALL(delegate, OnAnimatorDraw).Times(1);

  for (int i = 0; i < 2; i++) {
    task_runners.GetUITaskRunner()->PostTask([&] {
      animator->RequestFrame();
      task_runners.GetPlatformTaskRunner()->PostTask(flush_vsync_task);
    });
    begin_frame_latch.Wait();

    PostTaskSync(task_runners.GetUITaskRunner(), [&] {
      auto layer_tree = std::make_unique<LayerTree>(LayerTree::Config(),
                                                    SkISize::Make(600, 800));
<<<<<<< HEAD
      std::vector<LayerTreeTask> tasks;
      tasks.emplace_back(kImplicitViewId, std::move(layer_tree), 1.0);
      animator->Render(std::move(tasks));
=======
      animator->Render(
          SingleLayerTreeMap(kImplicitViewId, std::move(layer_tree), 1.0));
>>>>>>> eb02629e
    });
  }

  PostTaskSync(task_runners.GetUITaskRunner(), [&] { animator.reset(); });
}

}  // namespace testing
}  // namespace flutter

// NOLINTEND(clang-analyzer-core.StackAddressEscape)<|MERGE_RESOLUTION|>--- conflicted
+++ resolved
@@ -25,8 +25,6 @@
 
 constexpr int64_t kImplicitViewId = 0;
 
-<<<<<<< HEAD
-=======
 std::list<LayerTreeTask> SingleLayerTreeMap(
     int64_t view_id,
     std::unique_ptr<LayerTree> layer_tree,
@@ -36,7 +34,6 @@
   return tasks;
 }
 
->>>>>>> eb02629e
 class FakeAnimatorDelegate : public Animator::Delegate {
  public:
   MOCK_METHOD2(OnAnimatorBeginFrame,
@@ -172,15 +169,9 @@
         ASSERT_FALSE(delegate.notify_idle_called_);
         auto layer_tree = std::make_unique<LayerTree>(LayerTree::Config(),
                                                       SkISize::Make(600, 800));
-<<<<<<< HEAD
-        std::vector<LayerTreeTask> tasks;
-        tasks.emplace_back(kImplicitViewId, std::move(layer_tree), 1.0);
-        animator->Render(std::move(tasks));
-=======
 
         animator->Render(
             SingleLayerTreeMap(kImplicitViewId, std::move(layer_tree), 1.0));
->>>>>>> eb02629e
         task_runners.GetPlatformTaskRunner()->PostTask(flush_vsync_task);
       },
       // See kNotifyIdleTaskWaitTime in animator.cc.
@@ -263,14 +254,8 @@
     PostTaskSync(task_runners.GetUITaskRunner(), [&] {
       auto layer_tree = std::make_unique<LayerTree>(LayerTree::Config(),
                                                     SkISize::Make(600, 800));
-<<<<<<< HEAD
-      std::vector<LayerTreeTask> tasks;
-      tasks.emplace_back(kImplicitViewId, std::move(layer_tree), 1.0);
-      animator->Render(std::move(tasks));
-=======
       animator->Render(
           SingleLayerTreeMap(kImplicitViewId, std::move(layer_tree), 1.0));
->>>>>>> eb02629e
     });
   }
 
