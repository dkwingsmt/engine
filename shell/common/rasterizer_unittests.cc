--- conflicted
+++ resolved
@@ -27,12 +27,9 @@
 
 namespace flutter {
 namespace {
-<<<<<<< HEAD
 
 constexpr int64_t kDefaultViewId = 0;
-=======
 constexpr float kDevicePixelRatio = 2.0f;
->>>>>>> 8d3a8162
 
 class MockDelegate : public Rasterizer::Delegate {
  public:
@@ -208,17 +205,10 @@
     auto pipeline = std::make_shared<LayerTreePipeline>(/*depth=*/10);
     auto layer_tree =
         std::make_unique<LayerTree>(/*config=*/LayerTree::Config(),
-<<<<<<< HEAD
-                                    /*frame_size=*/SkISize(),
-                                    /*device_pixel_ratio=*/2.0f);
-    auto layer_tree_item = std::make_unique<LayerTreeItem>(
-        kDefaultViewId, std::move(layer_tree), CreateFinishedBuildRecorder());
-=======
                                     /*frame_size=*/SkISize());
     auto layer_tree_item = std::make_unique<LayerTreeItem>(
-        std::move(layer_tree), CreateFinishedBuildRecorder(),
+        kDefaultViewId, std::move(layer_tree), CreateFinishedBuildRecorder(),
         kDevicePixelRatio);
->>>>>>> 8d3a8162
     PipelineProduceResult result =
         pipeline->Produce().Complete(std::move(layer_tree_item));
     EXPECT_TRUE(result.success);
@@ -283,17 +273,10 @@
   thread_host.raster_thread->GetTaskRunner()->PostTask([&] {
     auto pipeline = std::make_shared<LayerTreePipeline>(/*depth=*/10);
     auto layer_tree = std::make_unique<LayerTree>(
-<<<<<<< HEAD
-        /*config=*/LayerTree::Config(), /*frame_size=*/SkISize(),
-        /*device_pixel_ratio=*/2.0f);
-    auto layer_tree_item = std::make_unique<LayerTreeItem>(
-        kDefaultViewId, std::move(layer_tree), CreateFinishedBuildRecorder());
-=======
         /*config=*/LayerTree::Config(), /*frame_size=*/SkISize());
     auto layer_tree_item = std::make_unique<LayerTreeItem>(
-        std::move(layer_tree), CreateFinishedBuildRecorder(),
+        kDefaultViewId, std::move(layer_tree), CreateFinishedBuildRecorder(),
         kDevicePixelRatio);
->>>>>>> 8d3a8162
     PipelineProduceResult result =
         pipeline->Produce().Complete(std::move(layer_tree_item));
     EXPECT_TRUE(result.success);
@@ -364,16 +347,10 @@
 
   auto pipeline = std::make_shared<LayerTreePipeline>(/*depth=*/10);
   auto layer_tree = std::make_unique<LayerTree>(/*config=*/LayerTree::Config(),
-<<<<<<< HEAD
-                                                /*frame_size=*/SkISize(),
-                                                /*device_pixel_ratio=*/2.0f);
-  auto layer_tree_item = std::make_unique<LayerTreeItem>(
-      kDefaultViewId, std::move(layer_tree), CreateFinishedBuildRecorder());
-=======
                                                 /*frame_size=*/SkISize());
   auto layer_tree_item = std::make_unique<LayerTreeItem>(
-      std::move(layer_tree), CreateFinishedBuildRecorder(), kDevicePixelRatio);
->>>>>>> 8d3a8162
+      kDefaultViewId, std::move(layer_tree), CreateFinishedBuildRecorder(),
+      kDevicePixelRatio);
   PipelineProduceResult result =
       pipeline->Produce().Complete(std::move(layer_tree_item));
   EXPECT_TRUE(result.success);
@@ -447,16 +424,10 @@
 
   auto pipeline = std::make_shared<LayerTreePipeline>(/*depth=*/10);
   auto layer_tree = std::make_unique<LayerTree>(/*config=*/LayerTree::Config(),
-<<<<<<< HEAD
-                                                /*frame_size=*/SkISize(),
-                                                /*device_pixel_ratio=*/2.0f);
-  auto layer_tree_item = std::make_unique<LayerTreeItem>(
-      kDefaultViewId, std::move(layer_tree), CreateFinishedBuildRecorder());
-=======
                                                 /*frame_size=*/SkISize());
   auto layer_tree_item = std::make_unique<LayerTreeItem>(
-      std::move(layer_tree), CreateFinishedBuildRecorder(), kDevicePixelRatio);
->>>>>>> 8d3a8162
+      kDefaultViewId, std::move(layer_tree), CreateFinishedBuildRecorder(),
+      kDevicePixelRatio);
   PipelineProduceResult result =
       pipeline->Produce().Complete(std::move(layer_tree_item));
   EXPECT_TRUE(result.success);
@@ -503,17 +474,10 @@
   thread_host.raster_thread->GetTaskRunner()->PostTask([&] {
     auto pipeline = std::make_shared<LayerTreePipeline>(/*depth=*/10);
     auto layer_tree = std::make_unique<LayerTree>(
-<<<<<<< HEAD
-        /*config=*/LayerTree::Config(), /*frame_size=*/SkISize(),
-        /*device_pixel_ratio=*/2.0f);
-    auto layer_tree_item = std::make_unique<LayerTreeItem>(
-        kDefaultViewId, std::move(layer_tree), CreateFinishedBuildRecorder());
-=======
         /*config=*/LayerTree::Config(), /*frame_size=*/SkISize());
     auto layer_tree_item = std::make_unique<LayerTreeItem>(
-        std::move(layer_tree), CreateFinishedBuildRecorder(),
+        kDefaultViewId, std::move(layer_tree), CreateFinishedBuildRecorder(),
         kDevicePixelRatio);
->>>>>>> 8d3a8162
     PipelineProduceResult result =
         pipeline->Produce().Complete(std::move(layer_tree_item));
     EXPECT_TRUE(result.success);
@@ -568,17 +532,10 @@
   thread_host.raster_thread->GetTaskRunner()->PostTask([&] {
     auto pipeline = std::make_shared<LayerTreePipeline>(/*depth=*/10);
     auto layer_tree = std::make_unique<LayerTree>(
-<<<<<<< HEAD
-        /*config=*/LayerTree::Config(), /*frame_size=*/SkISize(),
-        /*device_pixel_ratio=*/2.0f);
-    auto layer_tree_item = std::make_unique<LayerTreeItem>(
-        kDefaultViewId, std::move(layer_tree), CreateFinishedBuildRecorder());
-=======
         /*config=*/LayerTree::Config(), /*frame_size=*/SkISize());
     auto layer_tree_item = std::make_unique<LayerTreeItem>(
-        std::move(layer_tree), CreateFinishedBuildRecorder(),
+        kDefaultViewId, std::move(layer_tree), CreateFinishedBuildRecorder(),
         kDevicePixelRatio);
->>>>>>> 8d3a8162
     PipelineProduceResult result =
         pipeline->Produce().Complete(std::move(layer_tree_item));
     EXPECT_TRUE(result.success);
@@ -682,17 +639,10 @@
   thread_host.raster_thread->GetTaskRunner()->PostTask([&] {
     auto pipeline = std::make_shared<LayerTreePipeline>(/*depth=*/10);
     auto layer_tree = std::make_unique<LayerTree>(
-<<<<<<< HEAD
-        /*config=*/LayerTree::Config(), /*frame_size=*/SkISize(),
-        /*device_pixel_ratio=*/2.0f);
-    auto layer_tree_item = std::make_unique<LayerTreeItem>(
-        kDefaultViewId, std::move(layer_tree), CreateFinishedBuildRecorder());
-=======
         /*config=*/LayerTree::Config(), /*frame_size=*/SkISize());
     auto layer_tree_item = std::make_unique<LayerTreeItem>(
-        std::move(layer_tree), CreateFinishedBuildRecorder(),
+        kDefaultViewId, std::move(layer_tree), CreateFinishedBuildRecorder(),
         kDevicePixelRatio);
->>>>>>> 8d3a8162
     PipelineProduceResult result =
         pipeline->Produce().Complete(std::move(layer_tree_item));
     EXPECT_TRUE(result.success);
@@ -749,17 +699,10 @@
   thread_host.raster_thread->GetTaskRunner()->PostTask([&] {
     auto pipeline = std::make_shared<LayerTreePipeline>(/*depth=*/10);
     auto layer_tree = std::make_unique<LayerTree>(
-<<<<<<< HEAD
-        /*config=*/LayerTree::Config(), /*frame_size=*/SkISize(),
-        /*device_pixel_ratio=*/2.0f);
-    auto layer_tree_item = std::make_unique<LayerTreeItem>(
-        kDefaultViewId, std::move(layer_tree), CreateFinishedBuildRecorder());
-=======
         /*config=*/LayerTree::Config(), /*frame_size=*/SkISize());
     auto layer_tree_item = std::make_unique<LayerTreeItem>(
-        std::move(layer_tree), CreateFinishedBuildRecorder(),
+        kDefaultViewId, std::move(layer_tree), CreateFinishedBuildRecorder(),
         kDevicePixelRatio);
->>>>>>> 8d3a8162
     PipelineProduceResult result =
         pipeline->Produce().Complete(std::move(layer_tree_item));
     EXPECT_TRUE(result.success);
@@ -816,17 +759,10 @@
   thread_host.raster_thread->GetTaskRunner()->PostTask([&] {
     auto pipeline = std::make_shared<LayerTreePipeline>(/*depth=*/10);
     auto layer_tree = std::make_unique<LayerTree>(
-<<<<<<< HEAD
-        /*config=*/LayerTree::Config(), /*frame_size=*/SkISize(),
-        /*device_pixel_ratio=*/2.0f);
-    auto layer_tree_item = std::make_unique<LayerTreeItem>(
-        kDefaultViewId, std::move(layer_tree), CreateFinishedBuildRecorder());
-=======
         /*config=*/LayerTree::Config(), /*frame_size=*/SkISize());
     auto layer_tree_item = std::make_unique<LayerTreeItem>(
-        std::move(layer_tree), CreateFinishedBuildRecorder(),
+        kDefaultViewId, std::move(layer_tree), CreateFinishedBuildRecorder(),
         kDevicePixelRatio);
->>>>>>> 8d3a8162
     PipelineProduceResult result =
         pipeline->Produce().Complete(std::move(layer_tree_item));
     EXPECT_TRUE(result.success);
@@ -882,17 +818,10 @@
   thread_host.raster_thread->GetTaskRunner()->PostTask([&] {
     auto pipeline = std::make_shared<LayerTreePipeline>(/*depth=*/10);
     auto layer_tree = std::make_unique<LayerTree>(
-<<<<<<< HEAD
-        /*config=*/LayerTree::Config(), /*frame_size=*/SkISize(),
-        /*device_pixel_ratio=*/2.0f);
-    auto layer_tree_item = std::make_unique<LayerTreeItem>(
-        kDefaultViewId, std::move(layer_tree), CreateFinishedBuildRecorder());
-=======
         /*config=*/LayerTree::Config(), /*frame_size=*/SkISize());
     auto layer_tree_item = std::make_unique<LayerTreeItem>(
-        std::move(layer_tree), CreateFinishedBuildRecorder(),
+        kDefaultViewId, std::move(layer_tree), CreateFinishedBuildRecorder(),
         kDevicePixelRatio);
->>>>>>> 8d3a8162
     PipelineProduceResult result =
         pipeline->Produce().Complete(std::move(layer_tree_item));
     EXPECT_TRUE(result.success);
@@ -947,17 +876,10 @@
   thread_host.raster_thread->GetTaskRunner()->PostTask([&] {
     auto pipeline = std::make_shared<LayerTreePipeline>(/*depth=*/10);
     auto layer_tree = std::make_unique<LayerTree>(
-<<<<<<< HEAD
-        /*config=*/LayerTree::Config(), /*frame_size=*/SkISize(),
-        /*device_pixel_ratio=*/2.0f);
-    auto layer_tree_item = std::make_unique<LayerTreeItem>(
-        kDefaultViewId, std::move(layer_tree), CreateFinishedBuildRecorder());
-=======
         /*config=*/LayerTree::Config(), /*frame_size=*/SkISize());
     auto layer_tree_item = std::make_unique<LayerTreeItem>(
-        std::move(layer_tree), CreateFinishedBuildRecorder(),
+        kDefaultViewId, std::move(layer_tree), CreateFinishedBuildRecorder(),
         kDevicePixelRatio);
->>>>>>> 8d3a8162
     PipelineProduceResult result =
         pipeline->Produce().Complete(std::move(layer_tree_item));
     EXPECT_TRUE(result.success);
@@ -1035,18 +957,10 @@
     auto pipeline = std::make_shared<LayerTreePipeline>(/*depth=*/10);
     for (int i = 0; i < 2; i++) {
       auto layer_tree = std::make_unique<LayerTree>(
-<<<<<<< HEAD
-          /*config=*/LayerTree::Config(), /*frame_size=*/SkISize(),
-          /*device_pixel_ratio=*/2.0f);
+          /*config=*/LayerTree::Config(), /*frame_size=*/SkISize());
       auto layer_tree_item = std::make_unique<LayerTreeItem>(
           kDefaultViewId, std::move(layer_tree),
-          CreateFinishedBuildRecorder(timestamps[i]));
-=======
-          /*config=*/LayerTree::Config(), /*frame_size=*/SkISize());
-      auto layer_tree_item = std::make_unique<LayerTreeItem>(
-          std::move(layer_tree), CreateFinishedBuildRecorder(timestamps[i]),
-          kDevicePixelRatio);
->>>>>>> 8d3a8162
+          CreateFinishedBuildRecorder(timestamps[i]), kDevicePixelRatio);
       PipelineProduceResult result =
           pipeline->Produce().Complete(std::move(layer_tree_item));
       EXPECT_TRUE(result.success);
@@ -1218,18 +1132,10 @@
     auto pipeline = std::make_shared<LayerTreePipeline>(/*depth=*/10);
     for (int i = 0; i < 2; i++) {
       auto layer_tree = std::make_unique<LayerTree>(
-<<<<<<< HEAD
-          /*config=*/LayerTree::Config(), /*frame_size=*/SkISize(),
-          /*device_pixel_ratio=*/2.0f);
+          /*config=*/LayerTree::Config(), /*frame_size=*/SkISize());
       auto layer_tree_item = std::make_unique<LayerTreeItem>(
           kDefaultViewId, std::move(layer_tree),
-          CreateFinishedBuildRecorder(timestamps[i]));
-=======
-          /*config=*/LayerTree::Config(), /*frame_size=*/SkISize());
-      auto layer_tree_item = std::make_unique<LayerTreeItem>(
-          std::move(layer_tree), CreateFinishedBuildRecorder(timestamps[i]),
-          kDevicePixelRatio);
->>>>>>> 8d3a8162
+          CreateFinishedBuildRecorder(timestamps[i]), kDevicePixelRatio);
       PipelineProduceResult result =
           pipeline->Produce().Complete(std::move(layer_tree_item));
       EXPECT_TRUE(result.success);
@@ -1308,18 +1214,10 @@
     rasterizer->AddSurface(kDefaultViewId, std::move(surface));
     auto pipeline = std::make_shared<LayerTreePipeline>(/*depth=*/10);
     auto layer_tree = std::make_unique<LayerTree>(
-<<<<<<< HEAD
-        /*config=*/LayerTree::Config(), /*frame_size=*/SkISize(),
-        /*device_pixel_ratio=*/2.0f);
+        /*config=*/LayerTree::Config(), /*frame_size=*/SkISize());
     auto layer_tree_item = std::make_unique<LayerTreeItem>(
         kDefaultViewId, std::move(layer_tree),
-        CreateFinishedBuildRecorder(first_timestamp));
-=======
-        /*config=*/LayerTree::Config(), /*frame_size=*/SkISize());
-    auto layer_tree_item = std::make_unique<LayerTreeItem>(
-        std::move(layer_tree), CreateFinishedBuildRecorder(first_timestamp),
-        kDevicePixelRatio);
->>>>>>> 8d3a8162
+        CreateFinishedBuildRecorder(first_timestamp), kDevicePixelRatio);
     PipelineProduceResult result =
         pipeline->Produce().Complete(std::move(layer_tree_item));
     EXPECT_TRUE(result.success);
