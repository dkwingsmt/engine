// Copyright 2013 The Flutter Authors. All rights reserved.
// Use of this source code is governed by a BSD-style license that can be
// found in the LICENSE file.

#define FML_USED_ON_EMBEDDER

#include "flutter/shell/common/rasterizer.h"

#include <memory>
#include <optional>

#include "flutter/flow/frame_timings.h"
#include "flutter/fml/synchronization/count_down_latch.h"
#include "flutter/fml/time/time_point.h"
#include "flutter/shell/common/thread_host.h"
#include "flutter/testing/testing.h"

#include "third_party/skia/include/core/SkColorSpace.h"
#include "third_party/skia/include/core/SkSurface.h"
#include "third_party/skia/include/gpu/GrTypes.h"
#include "third_party/skia/include/gpu/ganesh/SkSurfaceGanesh.h"

#include "gmock/gmock.h"

using testing::_;
using testing::ByMove;
using testing::NiceMock;
using testing::Return;
using testing::ReturnRef;

namespace flutter {
namespace {

constexpr float kDevicePixelRatio = 2.0f;
constexpr int64_t kImplicitViewId = 0;

<<<<<<< HEAD
std::list<LayerTreeTask> SingleLayerTreeList(
    int64_t view_id,
    std::unique_ptr<LayerTree> layer_tree,
    float pixel_ratio) {
  std::list<LayerTreeTask> tasks;
  tasks.emplace_back(view_id, std::move(layer_tree), pixel_ratio);
=======
std::vector<std::unique_ptr<LayerTreeTask>> SingleLayerTreeList(
    int64_t view_id,
    std::unique_ptr<LayerTree> layer_tree,
    float pixel_ratio) {
  std::vector<std::unique_ptr<LayerTreeTask>> tasks;
  tasks.push_back(std::make_unique<LayerTreeTask>(
      view_id, std::move(layer_tree), pixel_ratio));
>>>>>>> 88a234b8
  return tasks;
}

class MockDelegate : public Rasterizer::Delegate {
 public:
  MOCK_METHOD(void,
              OnFrameRasterized,
              (const FrameTiming& frame_timing),
              (override));
  MOCK_METHOD(fml::Milliseconds, GetFrameBudget, (), (override));
  MOCK_METHOD(fml::TimePoint, GetLatestFrameTargetTime, (), (const, override));
  MOCK_METHOD(const TaskRunners&, GetTaskRunners, (), (const, override));
  MOCK_METHOD(const fml::RefPtr<fml::RasterThreadMerger>,
              GetParentRasterThreadMerger,
              (),
              (const, override));
  MOCK_METHOD(std::shared_ptr<const fml::SyncSwitch>,
              GetIsGpuDisabledSyncSwitch,
              (),
              (const, override));
  MOCK_METHOD(const Settings&, GetSettings, (), (const, override));
  MOCK_METHOD(bool,
              ShouldDiscardLayerTree,
              (int64_t, const flutter::LayerTree&),
              (override));
};

class MockSurface : public Surface {
 public:
  MOCK_METHOD(bool, IsValid, (), (override));
  MOCK_METHOD(std::unique_ptr<SurfaceFrame>,
              AcquireFrame,
              (const SkISize& size),
              (override));
  MOCK_METHOD(SkMatrix, GetRootTransformation, (), (const, override));
  MOCK_METHOD(GrDirectContext*, GetContext, (), (override));
  MOCK_METHOD(std::unique_ptr<GLContextResult>,
              MakeRenderContextCurrent,
              (),
              (override));
  MOCK_METHOD(bool, ClearRenderContext, (), (override));
  MOCK_METHOD(bool, AllowsDrawingWhenGpuDisabled, (), (const, override));
};

class MockExternalViewEmbedder : public ExternalViewEmbedder {
 public:
  MOCK_METHOD(DlCanvas*, GetRootCanvas, (), (override));
  MOCK_METHOD(void, CancelFrame, (), (override));
  MOCK_METHOD(void,
              BeginFrame,
              (SkISize frame_size,
               GrDirectContext* context,
               double device_pixel_ratio,
               fml::RefPtr<fml::RasterThreadMerger> raster_thread_merger),
              (override));
  MOCK_METHOD(void,
              PrerollCompositeEmbeddedView,
              (int64_t view_id, std::unique_ptr<EmbeddedViewParams> params),
              (override));
  MOCK_METHOD(PostPrerollResult,
              PostPrerollAction,
              (fml::RefPtr<fml::RasterThreadMerger> raster_thread_merger),
              (override));
  MOCK_METHOD(DlCanvas*, CompositeEmbeddedView, (int64_t view_id), (override));
  MOCK_METHOD(void,
              SubmitFrame,
              (GrDirectContext * context,
               const std::shared_ptr<impeller::AiksContext>& aiks_context,
               std::unique_ptr<SurfaceFrame> frame),
              (override));
  MOCK_METHOD(void,
              EndFrame,
              (bool should_resubmit_frame,
               fml::RefPtr<fml::RasterThreadMerger> raster_thread_merger),
              (override));
  MOCK_METHOD(bool, SupportsDynamicThreadMerging, (), (override));
};
}  // namespace

TEST(RasterizerTest, create) {
  NiceMock<MockDelegate> delegate;
  Settings settings;
  ON_CALL(delegate, GetSettings()).WillByDefault(ReturnRef(settings));
  auto rasterizer = std::make_unique<Rasterizer>(delegate);
  EXPECT_TRUE(rasterizer != nullptr);
}

static std::unique_ptr<FrameTimingsRecorder> CreateFinishedBuildRecorder(
    fml::TimePoint timestamp) {
  std::unique_ptr<FrameTimingsRecorder> recorder =
      std::make_unique<FrameTimingsRecorder>();
  recorder->RecordVsync(timestamp, timestamp);
  recorder->RecordBuildStart(timestamp);
  recorder->RecordBuildEnd(timestamp);
  return recorder;
}

static std::unique_ptr<FrameTimingsRecorder> CreateFinishedBuildRecorder() {
  return CreateFinishedBuildRecorder(fml::TimePoint::Now());
}

TEST(RasterizerTest, drawEmptyPipeline) {
  std::string test_name =
      ::testing::UnitTest::GetInstance()->current_test_info()->name();
  ThreadHost thread_host("io.flutter.test." + test_name + ".",
                         ThreadHost::Type::Platform | ThreadHost::Type::RASTER |
                             ThreadHost::Type::IO | ThreadHost::Type::UI);
  TaskRunners task_runners("test", thread_host.platform_thread->GetTaskRunner(),
                           thread_host.raster_thread->GetTaskRunner(),
                           thread_host.ui_thread->GetTaskRunner(),
                           thread_host.io_thread->GetTaskRunner());
  NiceMock<MockDelegate> delegate;
  Settings settings;
  ON_CALL(delegate, GetSettings()).WillByDefault(ReturnRef(settings));
  ON_CALL(delegate, GetTaskRunners()).WillByDefault(ReturnRef(task_runners));
  auto rasterizer = std::make_unique<Rasterizer>(delegate);
  auto surface = std::make_unique<NiceMock<MockSurface>>();
  EXPECT_CALL(*surface, MakeRenderContextCurrent())
      .WillOnce(Return(ByMove(std::make_unique<GLContextDefaultResult>(true))));
  rasterizer->Setup(std::move(surface));
  fml::AutoResetWaitableEvent latch;
  thread_host.raster_thread->GetTaskRunner()->PostTask([&] {
    auto pipeline = std::make_shared<FramePipeline>(/*depth=*/10);
    ON_CALL(delegate, ShouldDiscardLayerTree).WillByDefault(Return(false));
    rasterizer->Draw(pipeline);
    latch.Signal();
  });
  latch.Wait();
}

TEST(RasterizerTest,
     drawWithExternalViewEmbedderExternalViewEmbedderSubmitFrameCalled) {
  std::string test_name =
      ::testing::UnitTest::GetInstance()->current_test_info()->name();
  ThreadHost thread_host("io.flutter.test." + test_name + ".",
                         ThreadHost::Type::Platform | ThreadHost::Type::RASTER |
                             ThreadHost::Type::IO | ThreadHost::Type::UI);
  TaskRunners task_runners("test", thread_host.platform_thread->GetTaskRunner(),
                           thread_host.raster_thread->GetTaskRunner(),
                           thread_host.ui_thread->GetTaskRunner(),
                           thread_host.io_thread->GetTaskRunner());
  NiceMock<MockDelegate> delegate;
  Settings settings;
  ON_CALL(delegate, GetSettings()).WillByDefault(ReturnRef(settings));
  EXPECT_CALL(delegate, GetTaskRunners())
      .WillRepeatedly(ReturnRef(task_runners));
  EXPECT_CALL(delegate, OnFrameRasterized(_));
  auto rasterizer = std::make_unique<Rasterizer>(delegate);
  auto surface = std::make_unique<NiceMock<MockSurface>>();

  std::shared_ptr<NiceMock<MockExternalViewEmbedder>> external_view_embedder =
      std::make_shared<NiceMock<MockExternalViewEmbedder>>();
  rasterizer->SetExternalViewEmbedder(external_view_embedder);

  SurfaceFrame::FramebufferInfo framebuffer_info;
  framebuffer_info.supports_readback = true;

  auto surface_frame = std::make_unique<SurfaceFrame>(
      /*surface=*/nullptr, framebuffer_info,
      /*submit_callback=*/[](const SurfaceFrame&, DlCanvas*) { return true; },
      /*frame_size=*/SkISize::Make(800, 600));
  EXPECT_CALL(*surface, AllowsDrawingWhenGpuDisabled()).WillOnce(Return(true));
  EXPECT_CALL(*surface, AcquireFrame(SkISize()))
      .WillOnce(Return(ByMove(std::move(surface_frame))));
  EXPECT_CALL(*surface, MakeRenderContextCurrent())
      .WillOnce(Return(ByMove(std::make_unique<GLContextDefaultResult>(true))));

  EXPECT_CALL(*external_view_embedder,
              BeginFrame(/*frame_size=*/SkISize(), /*context=*/nullptr,
                         /*device_pixel_ratio=*/2.0,
                         /*raster_thread_merger=*/
                         fml::RefPtr<fml::RasterThreadMerger>(nullptr)))
      .Times(1);
  EXPECT_CALL(*external_view_embedder, SubmitFrame).Times(1);
  EXPECT_CALL(
      *external_view_embedder,
      EndFrame(/*should_resubmit_frame=*/false,
               /*raster_thread_merger=*/fml::RefPtr<fml::RasterThreadMerger>(
                   nullptr)))
      .Times(1);

  rasterizer->Setup(std::move(surface));
  fml::AutoResetWaitableEvent latch;
  thread_host.raster_thread->GetTaskRunner()->PostTask([&] {
    auto pipeline = std::make_shared<FramePipeline>(/*depth=*/10);
    auto layer_tree =
        std::make_unique<LayerTree>(/*config=*/LayerTree::Config(),
                                    /*frame_size=*/SkISize());
    auto layer_tree_item = std::make_unique<FrameItem>(
        SingleLayerTreeList(kImplicitViewId, std::move(layer_tree),
                            kDevicePixelRatio),
        CreateFinishedBuildRecorder());
    PipelineProduceResult result =
        pipeline->Produce().Complete(std::move(layer_tree_item));
    EXPECT_TRUE(result.success);
    ON_CALL(delegate, ShouldDiscardLayerTree).WillByDefault(Return(false));
    rasterizer->Draw(pipeline);
    latch.Signal();
  });
  latch.Wait();
}

TEST(
    RasterizerTest,
    drawWithExternalViewEmbedderAndThreadMergerNotMergedExternalViewEmbedderSubmitFrameNotCalled) {
  std::string test_name =
      ::testing::UnitTest::GetInstance()->current_test_info()->name();
  ThreadHost thread_host("io.flutter.test." + test_name + ".",
                         ThreadHost::Type::Platform | ThreadHost::Type::RASTER |
                             ThreadHost::Type::IO | ThreadHost::Type::UI);
  TaskRunners task_runners("test", thread_host.platform_thread->GetTaskRunner(),
                           thread_host.raster_thread->GetTaskRunner(),
                           thread_host.ui_thread->GetTaskRunner(),
                           thread_host.io_thread->GetTaskRunner());
  NiceMock<MockDelegate> delegate;
  Settings settings;
  ON_CALL(delegate, GetSettings()).WillByDefault(ReturnRef(settings));
  EXPECT_CALL(delegate, GetTaskRunners())
      .WillRepeatedly(ReturnRef(task_runners));
  EXPECT_CALL(delegate, OnFrameRasterized(_));
  auto rasterizer = std::make_unique<Rasterizer>(delegate);
  auto surface = std::make_unique<NiceMock<MockSurface>>();
  std::shared_ptr<NiceMock<MockExternalViewEmbedder>> external_view_embedder =
      std::make_shared<NiceMock<MockExternalViewEmbedder>>();
  rasterizer->SetExternalViewEmbedder(external_view_embedder);
  EXPECT_CALL(*external_view_embedder, SupportsDynamicThreadMerging)
      .WillRepeatedly(Return(true));
  SurfaceFrame::FramebufferInfo framebuffer_info;
  framebuffer_info.supports_readback = true;
  auto surface_frame = std::make_unique<SurfaceFrame>(
      /*surface=*/nullptr, framebuffer_info,
      /*submit_callback=*/[](const SurfaceFrame&, DlCanvas*) { return true; },
      /*frame_size=*/SkISize::Make(800, 600));
  EXPECT_CALL(*surface, AllowsDrawingWhenGpuDisabled()).WillOnce(Return(true));
  EXPECT_CALL(*surface, AcquireFrame(SkISize()))
      .WillOnce(Return(ByMove(std::move(surface_frame))));
  EXPECT_CALL(*surface, MakeRenderContextCurrent())
      .WillOnce(Return(ByMove(std::make_unique<GLContextDefaultResult>(true))));

  EXPECT_CALL(*external_view_embedder,
              BeginFrame(/*frame_size=*/SkISize(), /*context=*/nullptr,
                         /*device_pixel_ratio=*/2.0,
                         /*raster_thread_merger=*/_))
      .Times(1);
  EXPECT_CALL(*external_view_embedder, SubmitFrame).Times(0);
  EXPECT_CALL(*external_view_embedder, EndFrame(/*should_resubmit_frame=*/false,
                                                /*raster_thread_merger=*/_))
      .Times(1);

  rasterizer->Setup(std::move(surface));
  fml::AutoResetWaitableEvent latch;
  thread_host.raster_thread->GetTaskRunner()->PostTask([&] {
    auto pipeline = std::make_shared<FramePipeline>(/*depth=*/10);
    auto layer_tree = std::make_unique<LayerTree>(
        /*config=*/LayerTree::Config(), /*frame_size=*/SkISize());
    auto layer_tree_item = std::make_unique<FrameItem>(
        SingleLayerTreeList(kImplicitViewId, std::move(layer_tree),
                            kDevicePixelRatio),
        CreateFinishedBuildRecorder());
    PipelineProduceResult result =
        pipeline->Produce().Complete(std::move(layer_tree_item));
    EXPECT_TRUE(result.success);
    ON_CALL(delegate, ShouldDiscardLayerTree).WillByDefault(Return(false));
    rasterizer->Draw(pipeline);
    latch.Signal();
  });
  latch.Wait();
}

TEST(
    RasterizerTest,
    drawWithExternalViewEmbedderAndThreadsMergedExternalViewEmbedderSubmitFrameCalled) {
  std::string test_name =
      ::testing::UnitTest::GetInstance()->current_test_info()->name();
  ThreadHost thread_host("io.flutter.test." + test_name + ".",
                         ThreadHost::Type::Platform | ThreadHost::Type::RASTER |
                             ThreadHost::Type::IO | ThreadHost::Type::UI);
  fml::MessageLoop::EnsureInitializedForCurrentThread();
  TaskRunners task_runners("test",
                           fml::MessageLoop::GetCurrent().GetTaskRunner(),
                           fml::MessageLoop::GetCurrent().GetTaskRunner(),
                           thread_host.ui_thread->GetTaskRunner(),
                           thread_host.io_thread->GetTaskRunner());

  NiceMock<MockDelegate> delegate;
  Settings settings;
  ON_CALL(delegate, GetSettings()).WillByDefault(ReturnRef(settings));
  EXPECT_CALL(delegate, GetTaskRunners())
      .WillRepeatedly(ReturnRef(task_runners));
  EXPECT_CALL(delegate, OnFrameRasterized(_));

  auto rasterizer = std::make_unique<Rasterizer>(delegate);
  auto surface = std::make_unique<NiceMock<MockSurface>>();

  std::shared_ptr<NiceMock<MockExternalViewEmbedder>> external_view_embedder =
      std::make_shared<NiceMock<MockExternalViewEmbedder>>();
  rasterizer->SetExternalViewEmbedder(external_view_embedder);

  SurfaceFrame::FramebufferInfo framebuffer_info;
  framebuffer_info.supports_readback = true;

  auto surface_frame = std::make_unique<SurfaceFrame>(
      /*surface=*/nullptr, framebuffer_info,
      /*submit_callback=*/[](const SurfaceFrame&, DlCanvas*) { return true; },
      /*frame_size=*/SkISize::Make(800, 600));
  EXPECT_CALL(*surface, AllowsDrawingWhenGpuDisabled()).WillOnce(Return(true));
  EXPECT_CALL(*surface, AcquireFrame(SkISize()))
      .WillOnce(Return(ByMove(std::move(surface_frame))));
  EXPECT_CALL(*surface, MakeRenderContextCurrent())
      .WillOnce(Return(ByMove(std::make_unique<GLContextDefaultResult>(true))));
  EXPECT_CALL(*external_view_embedder, SupportsDynamicThreadMerging)
      .WillRepeatedly(Return(true));

  EXPECT_CALL(*external_view_embedder,
              BeginFrame(/*frame_size=*/SkISize(), /*context=*/nullptr,
                         /*device_pixel_ratio=*/2.0,
                         /*raster_thread_merger=*/_))
      .Times(1);
  EXPECT_CALL(*external_view_embedder, SubmitFrame).Times(1);
  EXPECT_CALL(*external_view_embedder, EndFrame(/*should_resubmit_frame=*/false,
                                                /*raster_thread_merger=*/_))
      .Times(1);

  rasterizer->Setup(std::move(surface));

  auto pipeline = std::make_shared<FramePipeline>(/*depth=*/10);
  auto layer_tree = std::make_unique<LayerTree>(/*config=*/LayerTree::Config(),
                                                /*frame_size=*/SkISize());
  auto layer_tree_item = std::make_unique<FrameItem>(
      SingleLayerTreeList(kImplicitViewId, std::move(layer_tree),
                          kDevicePixelRatio),
      CreateFinishedBuildRecorder());
  PipelineProduceResult result =
      pipeline->Produce().Complete(std::move(layer_tree_item));
  EXPECT_TRUE(result.success);
  ON_CALL(delegate, ShouldDiscardLayerTree).WillByDefault(Return(false));
  rasterizer->Draw(pipeline);
}

TEST(RasterizerTest,
     drawLastLayerTreeWithThreadsMergedExternalViewEmbedderAndEndFrameCalled) {
  std::string test_name =
      ::testing::UnitTest::GetInstance()->current_test_info()->name();
  ThreadHost thread_host("io.flutter.test." + test_name + ".",
                         ThreadHost::Type::Platform | ThreadHost::Type::RASTER |
                             ThreadHost::Type::IO | ThreadHost::Type::UI);
  fml::MessageLoop::EnsureInitializedForCurrentThread();
  TaskRunners task_runners("test",
                           fml::MessageLoop::GetCurrent().GetTaskRunner(),
                           fml::MessageLoop::GetCurrent().GetTaskRunner(),
                           thread_host.ui_thread->GetTaskRunner(),
                           thread_host.io_thread->GetTaskRunner());

  NiceMock<MockDelegate> delegate;
  Settings settings;
  ON_CALL(delegate, GetSettings()).WillByDefault(ReturnRef(settings));
  EXPECT_CALL(delegate, GetTaskRunners())
      .WillRepeatedly(ReturnRef(task_runners));
  EXPECT_CALL(delegate, OnFrameRasterized(_));

  auto rasterizer = std::make_unique<Rasterizer>(delegate);
  auto surface = std::make_unique<NiceMock<MockSurface>>();

  std::shared_ptr<NiceMock<MockExternalViewEmbedder>> external_view_embedder =
      std::make_shared<NiceMock<MockExternalViewEmbedder>>();
  rasterizer->SetExternalViewEmbedder(external_view_embedder);

  SurfaceFrame::FramebufferInfo framebuffer_info;
  framebuffer_info.supports_readback = true;

  auto surface_frame1 = std::make_unique<SurfaceFrame>(
      /*surface=*/nullptr, framebuffer_info,
      /*submit_callback=*/[](const SurfaceFrame&, DlCanvas*) { return true; },
      /*frame_size=*/SkISize::Make(800, 600));
  auto surface_frame2 = std::make_unique<SurfaceFrame>(
      /*surface=*/nullptr, framebuffer_info,
      /*submit_callback=*/[](const SurfaceFrame&, DlCanvas*) { return true; },
      /*frame_size=*/SkISize::Make(800, 600));
  EXPECT_CALL(*surface, AllowsDrawingWhenGpuDisabled())
      .WillRepeatedly(Return(true));
  // Prepare two frames for Draw() and DrawLastLayerTrees().
  EXPECT_CALL(*surface, AcquireFrame(SkISize()))
      .WillOnce(Return(ByMove(std::move(surface_frame1))))
      .WillOnce(Return(ByMove(std::move(surface_frame2))));
  EXPECT_CALL(*surface, MakeRenderContextCurrent())
      .WillOnce(Return(ByMove(std::make_unique<GLContextDefaultResult>(true))));
  EXPECT_CALL(*external_view_embedder, SupportsDynamicThreadMerging)
      .WillRepeatedly(Return(true));

  EXPECT_CALL(*external_view_embedder,
              BeginFrame(/*frame_size=*/SkISize(), /*context=*/nullptr,
                         /*device_pixel_ratio=*/2.0,
                         /*raster_thread_merger=*/_))
      .Times(2);
  EXPECT_CALL(*external_view_embedder, SubmitFrame).Times(2);
  EXPECT_CALL(*external_view_embedder, EndFrame(/*should_resubmit_frame=*/false,
                                                /*raster_thread_merger=*/_))
      .Times(2);

  rasterizer->Setup(std::move(surface));

  auto pipeline = std::make_shared<FramePipeline>(/*depth=*/10);
  auto layer_tree = std::make_unique<LayerTree>(/*config=*/LayerTree::Config(),
                                                /*frame_size=*/SkISize());
  auto layer_tree_item = std::make_unique<FrameItem>(
      SingleLayerTreeList(kImplicitViewId, std::move(layer_tree),
                          kDevicePixelRatio),
      CreateFinishedBuildRecorder());
  PipelineProduceResult result =
      pipeline->Produce().Complete(std::move(layer_tree_item));
  EXPECT_TRUE(result.success);

  // The Draw() will respectively call BeginFrame(), SubmitFrame() and
  // EndFrame() one time.
  ON_CALL(delegate, ShouldDiscardLayerTree).WillByDefault(Return(false));
  rasterizer->Draw(pipeline);

  // The DrawLastLayerTrees() will respectively call BeginFrame(), SubmitFrame()
  // and EndFrame() one more time, totally 2 times.
  rasterizer->DrawLastLayerTrees(CreateFinishedBuildRecorder());
}

TEST(RasterizerTest, externalViewEmbedderDoesntEndFrameWhenNoSurfaceIsSet) {
  std::string test_name =
      ::testing::UnitTest::GetInstance()->current_test_info()->name();
  ThreadHost thread_host("io.flutter.test." + test_name + ".",
                         ThreadHost::Type::Platform | ThreadHost::Type::RASTER |
                             ThreadHost::Type::IO | ThreadHost::Type::UI);
  TaskRunners task_runners("test", thread_host.platform_thread->GetTaskRunner(),
                           thread_host.raster_thread->GetTaskRunner(),
                           thread_host.ui_thread->GetTaskRunner(),
                           thread_host.io_thread->GetTaskRunner());
  NiceMock<MockDelegate> delegate;
  Settings settings;
  ON_CALL(delegate, GetSettings()).WillByDefault(ReturnRef(settings));
  EXPECT_CALL(delegate, GetTaskRunners())
      .WillRepeatedly(ReturnRef(task_runners));
  auto rasterizer = std::make_unique<Rasterizer>(delegate);

  std::shared_ptr<NiceMock<MockExternalViewEmbedder>> external_view_embedder =
      std::make_shared<NiceMock<MockExternalViewEmbedder>>();
  rasterizer->SetExternalViewEmbedder(external_view_embedder);

  EXPECT_CALL(
      *external_view_embedder,
      EndFrame(/*should_resubmit_frame=*/false,
               /*raster_thread_merger=*/fml::RefPtr<fml::RasterThreadMerger>(
                   nullptr)))
      .Times(0);

  fml::AutoResetWaitableEvent latch;
  thread_host.raster_thread->GetTaskRunner()->PostTask([&] {
    auto pipeline = std::make_shared<FramePipeline>(/*depth=*/10);
    auto layer_tree = std::make_unique<LayerTree>(
        /*config=*/LayerTree::Config(), /*frame_size=*/SkISize());
    auto layer_tree_item = std::make_unique<FrameItem>(
        SingleLayerTreeList(kImplicitViewId, std::move(layer_tree),
                            kDevicePixelRatio),
        CreateFinishedBuildRecorder());
    PipelineProduceResult result =
        pipeline->Produce().Complete(std::move(layer_tree_item));
    EXPECT_TRUE(result.success);
    ON_CALL(delegate, ShouldDiscardLayerTree).WillByDefault(Return(false));
    rasterizer->Draw(pipeline);
    latch.Signal();
  });
  latch.Wait();
}

TEST(RasterizerTest, externalViewEmbedderDoesntEndFrameWhenNotUsedThisFrame) {
  std::string test_name =
      ::testing::UnitTest::GetInstance()->current_test_info()->name();
  ThreadHost thread_host("io.flutter.test." + test_name + ".",
                         ThreadHost::Type::Platform | ThreadHost::Type::RASTER |
                             ThreadHost::Type::IO | ThreadHost::Type::UI);
  TaskRunners task_runners("test", thread_host.platform_thread->GetTaskRunner(),
                           thread_host.raster_thread->GetTaskRunner(),
                           thread_host.ui_thread->GetTaskRunner(),
                           thread_host.io_thread->GetTaskRunner());
  NiceMock<MockDelegate> delegate;
  Settings settings;
  ON_CALL(delegate, GetSettings()).WillByDefault(ReturnRef(settings));
  EXPECT_CALL(delegate, GetTaskRunners())
      .WillRepeatedly(ReturnRef(task_runners));
  auto is_gpu_disabled_sync_switch =
      std::make_shared<const fml::SyncSwitch>(false);
  ON_CALL(delegate, GetIsGpuDisabledSyncSwitch())
      .WillByDefault(Return(is_gpu_disabled_sync_switch));

  auto rasterizer = std::make_unique<Rasterizer>(delegate);
  auto surface = std::make_unique<NiceMock<MockSurface>>();
  EXPECT_CALL(*surface, MakeRenderContextCurrent())
      .WillOnce(Return(ByMove(std::make_unique<GLContextDefaultResult>(true))));

  std::shared_ptr<NiceMock<MockExternalViewEmbedder>> external_view_embedder =
      std::make_shared<NiceMock<MockExternalViewEmbedder>>();
  rasterizer->SetExternalViewEmbedder(external_view_embedder);
  rasterizer->Setup(std::move(surface));

  EXPECT_CALL(*external_view_embedder,
              BeginFrame(/*frame_size=*/SkISize(), /*context=*/nullptr,
                         /*device_pixel_ratio=*/2.0,
                         /*raster_thread_merger=*/_))
      .Times(0);
  EXPECT_CALL(
      *external_view_embedder,
      EndFrame(/*should_resubmit_frame=*/false,
               /*raster_thread_merger=*/fml::RefPtr<fml::RasterThreadMerger>(
                   nullptr)))
      .Times(0);

  fml::AutoResetWaitableEvent latch;
  thread_host.raster_thread->GetTaskRunner()->PostTask([&] {
    auto pipeline = std::make_shared<FramePipeline>(/*depth=*/10);
    auto layer_tree = std::make_unique<LayerTree>(
        /*config=*/LayerTree::Config(), /*frame_size=*/SkISize());
    auto layer_tree_item = std::make_unique<FrameItem>(
        SingleLayerTreeList(kImplicitViewId, std::move(layer_tree),
                            kDevicePixelRatio),
        CreateFinishedBuildRecorder());
    PipelineProduceResult result =
        pipeline->Produce().Complete(std::move(layer_tree_item));
    EXPECT_TRUE(result.success);
    // Always discard the layer tree.
    ON_CALL(delegate, ShouldDiscardLayerTree).WillByDefault(Return(true));
    DrawStatus status = rasterizer->Draw(pipeline);
    EXPECT_EQ(status, DrawStatus::kDone);
    EXPECT_EQ(rasterizer->GetLastDrawStatus(kImplicitViewId),
              DrawSurfaceStatus::kDiscarded);
    latch.Signal();
  });
  latch.Wait();
}

TEST(RasterizerTest, externalViewEmbedderDoesntEndFrameWhenPipelineIsEmpty) {
  std::string test_name =
      ::testing::UnitTest::GetInstance()->current_test_info()->name();
  ThreadHost thread_host("io.flutter.test." + test_name + ".",
                         ThreadHost::Type::Platform | ThreadHost::Type::RASTER |
                             ThreadHost::Type::IO | ThreadHost::Type::UI);
  TaskRunners task_runners("test", thread_host.platform_thread->GetTaskRunner(),
                           thread_host.raster_thread->GetTaskRunner(),
                           thread_host.ui_thread->GetTaskRunner(),
                           thread_host.io_thread->GetTaskRunner());
  NiceMock<MockDelegate> delegate;
  Settings settings;
  ON_CALL(delegate, GetSettings()).WillByDefault(ReturnRef(settings));
  EXPECT_CALL(delegate, GetTaskRunners())
      .WillRepeatedly(ReturnRef(task_runners));

  auto rasterizer = std::make_unique<Rasterizer>(delegate);
  auto surface = std::make_unique<NiceMock<MockSurface>>();
  EXPECT_CALL(*surface, MakeRenderContextCurrent())
      .WillOnce(Return(ByMove(std::make_unique<GLContextDefaultResult>(true))));

  std::shared_ptr<NiceMock<MockExternalViewEmbedder>> external_view_embedder =
      std::make_shared<NiceMock<MockExternalViewEmbedder>>();
  rasterizer->SetExternalViewEmbedder(external_view_embedder);
  rasterizer->Setup(std::move(surface));

  EXPECT_CALL(
      *external_view_embedder,
      EndFrame(/*should_resubmit_frame=*/false,
               /*raster_thread_merger=*/fml::RefPtr<fml::RasterThreadMerger>(
                   nullptr)))
      .Times(0);

  fml::AutoResetWaitableEvent latch;
  thread_host.raster_thread->GetTaskRunner()->PostTask([&] {
    auto pipeline = std::make_shared<FramePipeline>(/*depth=*/10);
    ON_CALL(delegate, ShouldDiscardLayerTree).WillByDefault(Return(false));
    DrawStatus status = rasterizer->Draw(pipeline);
    EXPECT_EQ(status, DrawStatus::kPipelineEmpty);
    latch.Signal();
  });
  latch.Wait();
}

TEST(RasterizerTest,
     drawWithGpuEnabledAndSurfaceAllowsDrawingWhenGpuDisabledDoesAcquireFrame) {
  std::string test_name =
      ::testing::UnitTest::GetInstance()->current_test_info()->name();
  ThreadHost thread_host("io.flutter.test." + test_name + ".",
                         ThreadHost::Type::Platform | ThreadHost::Type::RASTER |
                             ThreadHost::Type::IO | ThreadHost::Type::UI);
  TaskRunners task_runners("test", thread_host.platform_thread->GetTaskRunner(),
                           thread_host.raster_thread->GetTaskRunner(),
                           thread_host.ui_thread->GetTaskRunner(),
                           thread_host.io_thread->GetTaskRunner());
  NiceMock<MockDelegate> delegate;
  Settings settings;
  ON_CALL(delegate, GetSettings()).WillByDefault(ReturnRef(settings));
  EXPECT_CALL(delegate, GetTaskRunners())
      .WillRepeatedly(ReturnRef(task_runners));
  EXPECT_CALL(delegate, OnFrameRasterized(_));

  auto rasterizer = std::make_unique<Rasterizer>(delegate);
  auto surface = std::make_unique<NiceMock<MockSurface>>();
  auto is_gpu_disabled_sync_switch =
      std::make_shared<const fml::SyncSwitch>(false);

  SurfaceFrame::FramebufferInfo framebuffer_info;
  framebuffer_info.supports_readback = true;
  auto surface_frame = std::make_unique<SurfaceFrame>(
      /*surface=*/nullptr, /*framebuffer_info=*/framebuffer_info,
      /*submit_callback=*/[](const SurfaceFrame&, DlCanvas*) { return true; },
      /*frame_size=*/SkISize::Make(800, 600));
  EXPECT_CALL(*surface, AllowsDrawingWhenGpuDisabled()).WillOnce(Return(true));
  ON_CALL(delegate, GetIsGpuDisabledSyncSwitch())
      .WillByDefault(Return(is_gpu_disabled_sync_switch));
  EXPECT_CALL(delegate, GetIsGpuDisabledSyncSwitch()).Times(0);
  EXPECT_CALL(*surface, AcquireFrame(SkISize()))
      .WillOnce(Return(ByMove(std::move(surface_frame))));
  EXPECT_CALL(*surface, MakeRenderContextCurrent())
      .WillOnce(Return(ByMove(std::make_unique<GLContextDefaultResult>(true))));

  rasterizer->Setup(std::move(surface));
  fml::AutoResetWaitableEvent latch;
  thread_host.raster_thread->GetTaskRunner()->PostTask([&] {
    auto pipeline = std::make_shared<FramePipeline>(/*depth=*/10);
    auto layer_tree = std::make_unique<LayerTree>(
        /*config=*/LayerTree::Config(), /*frame_size=*/SkISize());
    auto layer_tree_item = std::make_unique<FrameItem>(
        SingleLayerTreeList(kImplicitViewId, std::move(layer_tree),
                            kDevicePixelRatio),
        CreateFinishedBuildRecorder());
    PipelineProduceResult result =
        pipeline->Produce().Complete(std::move(layer_tree_item));
    EXPECT_TRUE(result.success);
    ON_CALL(delegate, ShouldDiscardLayerTree).WillByDefault(Return(false));
    rasterizer->Draw(pipeline);
    latch.Signal();
  });
  latch.Wait();
}

TEST(
    RasterizerTest,
    drawWithGpuDisabledAndSurfaceAllowsDrawingWhenGpuDisabledDoesAcquireFrame) {
  std::string test_name =
      ::testing::UnitTest::GetInstance()->current_test_info()->name();
  ThreadHost thread_host("io.flutter.test." + test_name + ".",
                         ThreadHost::Type::Platform | ThreadHost::Type::RASTER |
                             ThreadHost::Type::IO | ThreadHost::Type::UI);
  TaskRunners task_runners("test", thread_host.platform_thread->GetTaskRunner(),
                           thread_host.raster_thread->GetTaskRunner(),
                           thread_host.ui_thread->GetTaskRunner(),
                           thread_host.io_thread->GetTaskRunner());
  NiceMock<MockDelegate> delegate;
  Settings settings;
  ON_CALL(delegate, GetSettings()).WillByDefault(ReturnRef(settings));
  EXPECT_CALL(delegate, GetTaskRunners())
      .WillRepeatedly(ReturnRef(task_runners));
  EXPECT_CALL(delegate, OnFrameRasterized(_));
  auto rasterizer = std::make_unique<Rasterizer>(delegate);
  auto surface = std::make_unique<NiceMock<MockSurface>>();
  auto is_gpu_disabled_sync_switch =
      std::make_shared<const fml::SyncSwitch>(true);

  SurfaceFrame::FramebufferInfo framebuffer_info;
  framebuffer_info.supports_readback = true;

  auto surface_frame = std::make_unique<SurfaceFrame>(
      /*surface=*/nullptr, /*framebuffer_info=*/framebuffer_info,
      /*submit_callback=*/[](const SurfaceFrame&, DlCanvas*) { return true; },
      /*frame_size=*/SkISize::Make(800, 600));
  EXPECT_CALL(*surface, AllowsDrawingWhenGpuDisabled()).WillOnce(Return(true));
  ON_CALL(delegate, GetIsGpuDisabledSyncSwitch())
      .WillByDefault(Return(is_gpu_disabled_sync_switch));
  EXPECT_CALL(delegate, GetIsGpuDisabledSyncSwitch()).Times(0);
  EXPECT_CALL(*surface, AcquireFrame(SkISize()))
      .WillOnce(Return(ByMove(std::move(surface_frame))));
  EXPECT_CALL(*surface, MakeRenderContextCurrent())
      .WillOnce(Return(ByMove(std::make_unique<GLContextDefaultResult>(true))));

  rasterizer->Setup(std::move(surface));
  fml::AutoResetWaitableEvent latch;
  thread_host.raster_thread->GetTaskRunner()->PostTask([&] {
    auto pipeline = std::make_shared<FramePipeline>(/*depth=*/10);
    auto layer_tree = std::make_unique<LayerTree>(
        /*config=*/LayerTree::Config(), /*frame_size=*/SkISize());
    auto layer_tree_item = std::make_unique<FrameItem>(
        SingleLayerTreeList(kImplicitViewId, std::move(layer_tree),
                            kDevicePixelRatio),
        CreateFinishedBuildRecorder());
    PipelineProduceResult result =
        pipeline->Produce().Complete(std::move(layer_tree_item));
    EXPECT_TRUE(result.success);
    ON_CALL(delegate, ShouldDiscardLayerTree).WillByDefault(Return(false));
    DrawStatus status = rasterizer->Draw(pipeline);
    EXPECT_EQ(status, DrawStatus::kDone);
    latch.Signal();
  });
  latch.Wait();
}

TEST(
    RasterizerTest,
    drawWithGpuEnabledAndSurfaceDisallowsDrawingWhenGpuDisabledDoesAcquireFrame) {
  std::string test_name =
      ::testing::UnitTest::GetInstance()->current_test_info()->name();
  ThreadHost thread_host("io.flutter.test." + test_name + ".",
                         ThreadHost::Type::Platform | ThreadHost::Type::RASTER |
                             ThreadHost::Type::IO | ThreadHost::Type::UI);
  TaskRunners task_runners("test", thread_host.platform_thread->GetTaskRunner(),
                           thread_host.raster_thread->GetTaskRunner(),
                           thread_host.ui_thread->GetTaskRunner(),
                           thread_host.io_thread->GetTaskRunner());
  NiceMock<MockDelegate> delegate;
  Settings settings;
  ON_CALL(delegate, GetSettings()).WillByDefault(ReturnRef(settings));
  EXPECT_CALL(delegate, GetTaskRunners())
      .WillRepeatedly(ReturnRef(task_runners));
  EXPECT_CALL(delegate, OnFrameRasterized(_));
  auto rasterizer = std::make_unique<Rasterizer>(delegate);
  auto surface = std::make_unique<NiceMock<MockSurface>>();
  auto is_gpu_disabled_sync_switch =
      std::make_shared<const fml::SyncSwitch>(false);

  SurfaceFrame::FramebufferInfo framebuffer_info;
  framebuffer_info.supports_readback = true;

  auto surface_frame = std::make_unique<SurfaceFrame>(
      /*surface=*/nullptr, /*framebuffer_info=*/framebuffer_info,
      /*submit_callback=*/[](const SurfaceFrame&, DlCanvas*) { return true; },
      /*frame_size=*/SkISize::Make(800, 600));
  EXPECT_CALL(*surface, AllowsDrawingWhenGpuDisabled()).WillOnce(Return(false));
  EXPECT_CALL(delegate, GetIsGpuDisabledSyncSwitch())
      .WillOnce(Return(is_gpu_disabled_sync_switch));
  EXPECT_CALL(*surface, AcquireFrame(SkISize()))
      .WillOnce(Return(ByMove(std::move(surface_frame))));
  EXPECT_CALL(*surface, MakeRenderContextCurrent())
      .WillOnce(Return(ByMove(std::make_unique<GLContextDefaultResult>(true))));

  rasterizer->Setup(std::move(surface));
  fml::AutoResetWaitableEvent latch;
  thread_host.raster_thread->GetTaskRunner()->PostTask([&] {
    auto pipeline = std::make_shared<FramePipeline>(/*depth=*/10);
    auto layer_tree = std::make_unique<LayerTree>(
        /*config=*/LayerTree::Config(), /*frame_size=*/SkISize());
    auto layer_tree_item = std::make_unique<FrameItem>(
        SingleLayerTreeList(kImplicitViewId, std::move(layer_tree),
                            kDevicePixelRatio),
        CreateFinishedBuildRecorder());
    PipelineProduceResult result =
        pipeline->Produce().Complete(std::move(layer_tree_item));
    EXPECT_TRUE(result.success);
    ON_CALL(delegate, ShouldDiscardLayerTree).WillByDefault(Return(false));
    DrawStatus status = rasterizer->Draw(pipeline);
    EXPECT_EQ(status, DrawStatus::kDone);
    latch.Signal();
  });
  latch.Wait();
}

TEST(
    RasterizerTest,
    drawWithGpuDisabledAndSurfaceDisallowsDrawingWhenGpuDisabledDoesntAcquireFrame) {
  std::string test_name =
      ::testing::UnitTest::GetInstance()->current_test_info()->name();
  ThreadHost thread_host("io.flutter.test." + test_name + ".",
                         ThreadHost::Type::Platform | ThreadHost::Type::RASTER |
                             ThreadHost::Type::IO | ThreadHost::Type::UI);
  TaskRunners task_runners("test", thread_host.platform_thread->GetTaskRunner(),
                           thread_host.raster_thread->GetTaskRunner(),
                           thread_host.ui_thread->GetTaskRunner(),
                           thread_host.io_thread->GetTaskRunner());
  NiceMock<MockDelegate> delegate;
  Settings settings;
  ON_CALL(delegate, GetSettings()).WillByDefault(ReturnRef(settings));
  EXPECT_CALL(delegate, GetTaskRunners())
      .WillRepeatedly(ReturnRef(task_runners));
  EXPECT_CALL(delegate, OnFrameRasterized(_)).Times(0);
  auto rasterizer = std::make_unique<Rasterizer>(delegate);
  auto surface = std::make_unique<NiceMock<MockSurface>>();
  auto is_gpu_disabled_sync_switch =
      std::make_shared<const fml::SyncSwitch>(true);

  SurfaceFrame::FramebufferInfo framebuffer_info;
  framebuffer_info.supports_readback = true;

  auto surface_frame = std::make_unique<SurfaceFrame>(
      /*surface=*/nullptr, /*framebuffer_info=*/framebuffer_info,
      /*submit_callback=*/[](const SurfaceFrame&, DlCanvas*) { return true; },
      /*frame_size=*/SkISize::Make(800, 600));
  EXPECT_CALL(*surface, AllowsDrawingWhenGpuDisabled()).WillOnce(Return(false));
  EXPECT_CALL(delegate, GetIsGpuDisabledSyncSwitch())
      .WillOnce(Return(is_gpu_disabled_sync_switch));
  EXPECT_CALL(*surface, AcquireFrame(SkISize())).Times(0);
  EXPECT_CALL(*surface, MakeRenderContextCurrent())
      .WillOnce(Return(ByMove(std::make_unique<GLContextDefaultResult>(true))));

  rasterizer->Setup(std::move(surface));
  fml::AutoResetWaitableEvent latch;
  thread_host.raster_thread->GetTaskRunner()->PostTask([&] {
    auto pipeline = std::make_shared<FramePipeline>(/*depth=*/10);
    auto layer_tree = std::make_unique<LayerTree>(
        /*config=*/LayerTree::Config(), /*frame_size=*/SkISize());
    auto layer_tree_item = std::make_unique<FrameItem>(
        SingleLayerTreeList(kImplicitViewId, std::move(layer_tree),
                            kDevicePixelRatio),
        CreateFinishedBuildRecorder());
    PipelineProduceResult result =
        pipeline->Produce().Complete(std::move(layer_tree_item));
    EXPECT_TRUE(result.success);
    ON_CALL(delegate, ShouldDiscardLayerTree).WillByDefault(Return(false));
    DrawStatus status = rasterizer->Draw(pipeline);
    EXPECT_EQ(status, DrawStatus::kGpuUnavailable);
    latch.Signal();
  });
  latch.Wait();
}

TEST(
    RasterizerTest,
    FrameTimingRecorderShouldStartRecordingRasterTimeBeforeSurfaceAcquireFrame) {
  std::string test_name =
      ::testing::UnitTest::GetInstance()->current_test_info()->name();
  ThreadHost thread_host("io.flutter.test." + test_name + ".",
                         ThreadHost::Type::Platform | ThreadHost::Type::RASTER |
                             ThreadHost::Type::IO | ThreadHost::Type::UI);
  TaskRunners task_runners("test", thread_host.platform_thread->GetTaskRunner(),
                           thread_host.raster_thread->GetTaskRunner(),
                           thread_host.ui_thread->GetTaskRunner(),
                           thread_host.io_thread->GetTaskRunner());
  NiceMock<MockDelegate> delegate;
  Settings settings;
  ON_CALL(delegate, GetSettings()).WillByDefault(ReturnRef(settings));
  EXPECT_CALL(delegate, GetTaskRunners())
      .WillRepeatedly(ReturnRef(task_runners));
  EXPECT_CALL(delegate, OnFrameRasterized(_))
      .WillOnce([&](const FrameTiming& frame_timing) {
        fml::TimePoint now = fml::TimePoint::Now();
        fml::TimePoint raster_start =
            frame_timing.Get(FrameTiming::kRasterStart);
        EXPECT_TRUE(now - raster_start < fml::TimeDelta::FromSecondsF(1));
      });

  auto rasterizer = std::make_unique<Rasterizer>(delegate);
  auto surface = std::make_unique<NiceMock<MockSurface>>();
  auto is_gpu_disabled_sync_switch =
      std::make_shared<const fml::SyncSwitch>(false);
  ON_CALL(delegate, GetIsGpuDisabledSyncSwitch())
      .WillByDefault(Return(is_gpu_disabled_sync_switch));
  ON_CALL(*surface, AcquireFrame(SkISize()))
      .WillByDefault(::testing::Invoke([] { return nullptr; }));
  EXPECT_CALL(*surface, AcquireFrame(SkISize()));
  EXPECT_CALL(*surface, MakeRenderContextCurrent())
      .WillOnce(Return(ByMove(std::make_unique<GLContextDefaultResult>(true))));
  rasterizer->Setup(std::move(surface));
  fml::AutoResetWaitableEvent latch;
  thread_host.raster_thread->GetTaskRunner()->PostTask([&] {
    auto pipeline = std::make_shared<FramePipeline>(/*depth=*/10);
    auto layer_tree = std::make_unique<LayerTree>(
        /*config=*/LayerTree::Config(), /*frame_size=*/SkISize());
    auto layer_tree_item = std::make_unique<FrameItem>(
        SingleLayerTreeList(kImplicitViewId, std::move(layer_tree),
                            kDevicePixelRatio),
        CreateFinishedBuildRecorder());
    PipelineProduceResult result =
        pipeline->Produce().Complete(std::move(layer_tree_item));
    EXPECT_TRUE(result.success);
    ON_CALL(delegate, ShouldDiscardLayerTree).WillByDefault(Return(false));
    DrawStatus status = rasterizer->Draw(pipeline);
    EXPECT_EQ(status, DrawStatus::kDone);
    EXPECT_EQ(rasterizer->GetLastDrawStatus(kImplicitViewId),
              DrawSurfaceStatus::kFailed);
    latch.Signal();
  });
  latch.Wait();
}

TEST(RasterizerTest,
     drawLayerTreeWithCorrectFrameTimingWhenPipelineIsMoreAvailable) {
  std::string test_name =
      ::testing::UnitTest::GetInstance()->current_test_info()->name();
  ThreadHost thread_host("io.flutter.test." + test_name + ".",
                         ThreadHost::Type::Platform | ThreadHost::Type::RASTER |
                             ThreadHost::Type::IO | ThreadHost::Type::UI);
  TaskRunners task_runners("test", thread_host.platform_thread->GetTaskRunner(),
                           thread_host.raster_thread->GetTaskRunner(),
                           thread_host.ui_thread->GetTaskRunner(),
                           thread_host.io_thread->GetTaskRunner());
  NiceMock<MockDelegate> delegate;
  Settings settings;
  ON_CALL(delegate, GetSettings()).WillByDefault(ReturnRef(settings));
  ON_CALL(delegate, GetTaskRunners()).WillByDefault(ReturnRef(task_runners));

  fml::AutoResetWaitableEvent latch;
  std::unique_ptr<Rasterizer> rasterizer;
  thread_host.raster_thread->GetTaskRunner()->PostTask([&] {
    rasterizer = std::make_unique<Rasterizer>(delegate);
    latch.Signal();
  });
  latch.Wait();

  auto surface = std::make_unique<NiceMock<MockSurface>>();
  EXPECT_CALL(*surface, AllowsDrawingWhenGpuDisabled())
      .WillRepeatedly(Return(true));
  ON_CALL(*surface, AcquireFrame(SkISize()))
      .WillByDefault(::testing::Invoke([] {
        SurfaceFrame::FramebufferInfo framebuffer_info;
        framebuffer_info.supports_readback = true;
        return std::make_unique<SurfaceFrame>(
            /*surface=*/nullptr, framebuffer_info,
            /*submit_callback=*/
            [](const SurfaceFrame& frame, DlCanvas*) { return true; },
            /*frame_size=*/SkISize::Make(800, 600));
      }));
  ON_CALL(*surface, MakeRenderContextCurrent())
      .WillByDefault(::testing::Invoke(
          [] { return std::make_unique<GLContextDefaultResult>(true); }));

  fml::CountDownLatch count_down_latch(2);
  auto first_timestamp = fml::TimePoint::Now();
  auto second_timestamp = first_timestamp + fml::TimeDelta::FromMilliseconds(8);
  std::vector<fml::TimePoint> timestamps = {first_timestamp, second_timestamp};
  int frame_rasterized_count = 0;
  EXPECT_CALL(delegate, OnFrameRasterized(_))
      .Times(2)
      .WillRepeatedly([&](const FrameTiming& frame_timing) {
        EXPECT_EQ(timestamps[frame_rasterized_count],
                  frame_timing.Get(FrameTiming::kVsyncStart));
        EXPECT_EQ(timestamps[frame_rasterized_count],
                  frame_timing.Get(FrameTiming::kBuildStart));
        EXPECT_EQ(timestamps[frame_rasterized_count],
                  frame_timing.Get(FrameTiming::kBuildFinish));
        frame_rasterized_count++;
        count_down_latch.CountDown();
      });

  thread_host.raster_thread->GetTaskRunner()->PostTask([&] {
    rasterizer->Setup(std::move(surface));
    auto pipeline = std::make_shared<FramePipeline>(/*depth=*/10);
    for (int i = 0; i < 2; i++) {
      auto layer_tree = std::make_unique<LayerTree>(
          /*config=*/LayerTree::Config(), /*frame_size=*/SkISize());
      auto layer_tree_item = std::make_unique<FrameItem>(
          SingleLayerTreeList(kImplicitViewId, std::move(layer_tree),
                              kDevicePixelRatio),
          CreateFinishedBuildRecorder(timestamps[i]));
      PipelineProduceResult result =
          pipeline->Produce().Complete(std::move(layer_tree_item));
      EXPECT_TRUE(result.success);
      EXPECT_EQ(result.is_first_item, i == 0);
    }
    // Although we only call 'Rasterizer::Draw' once, it will be called twice
    // finally because there are two items in the pipeline.
    ON_CALL(delegate, ShouldDiscardLayerTree).WillByDefault(Return(false));
    rasterizer->Draw(pipeline);
  });
  count_down_latch.Wait();
  thread_host.raster_thread->GetTaskRunner()->PostTask([&] {
    rasterizer.reset();
    latch.Signal();
  });
  latch.Wait();
}

TEST(RasterizerTest, TeardownFreesResourceCache) {
  std::string test_name =
      ::testing::UnitTest::GetInstance()->current_test_info()->name();
  ThreadHost thread_host("io.flutter.test." + test_name + ".",
                         ThreadHost::Type::Platform | ThreadHost::Type::RASTER |
                             ThreadHost::Type::IO | ThreadHost::Type::UI);
  TaskRunners task_runners("test", thread_host.platform_thread->GetTaskRunner(),
                           thread_host.raster_thread->GetTaskRunner(),
                           thread_host.ui_thread->GetTaskRunner(),
                           thread_host.io_thread->GetTaskRunner());

  NiceMock<MockDelegate> delegate;
  Settings settings;
  ON_CALL(delegate, GetSettings()).WillByDefault(ReturnRef(settings));
  EXPECT_CALL(delegate, GetTaskRunners())
      .WillRepeatedly(ReturnRef(task_runners));

  auto rasterizer = std::make_unique<Rasterizer>(delegate);
  auto surface = std::make_unique<NiceMock<MockSurface>>();
  auto context = GrDirectContext::MakeMock(nullptr);
  context->setResourceCacheLimit(0);

  EXPECT_CALL(*surface, MakeRenderContextCurrent())
      .WillRepeatedly([]() -> std::unique_ptr<GLContextResult> {
        return std::make_unique<GLContextDefaultResult>(true);
      });
  EXPECT_CALL(*surface, GetContext()).WillRepeatedly(Return(context.get()));

  rasterizer->Setup(std::move(surface));
  EXPECT_EQ(context->getResourceCacheLimit(), 0ul);

  rasterizer->SetResourceCacheMaxBytes(10000000, false);
  EXPECT_EQ(context->getResourceCacheLimit(), 10000000ul);
  EXPECT_EQ(context->getResourceCachePurgeableBytes(), 0ul);

  int count = 0;
  size_t bytes = 0;
  context->getResourceCacheUsage(&count, &bytes);
  EXPECT_EQ(bytes, 0ul);

  auto image_info =
      SkImageInfo::MakeN32Premul(500, 500, SkColorSpace::MakeSRGB());
  auto sk_surface = SkSurfaces::RenderTarget(context.get(),
                                             skgpu::Budgeted::kYes, image_info);
  EXPECT_TRUE(sk_surface);

  SkPaint paint;
  sk_surface->getCanvas()->drawPaint(paint);
  context->flushAndSubmit(GrSyncCpu::kYes);

  EXPECT_EQ(context->getResourceCachePurgeableBytes(), 0ul);

  sk_surface.reset();

  context->getResourceCacheUsage(&count, &bytes);
  EXPECT_GT(bytes, 0ul);
  EXPECT_GT(context->getResourceCachePurgeableBytes(), 0ul);

  rasterizer->Teardown();
  EXPECT_EQ(context->getResourceCachePurgeableBytes(), 0ul);
}

TEST(RasterizerTest, TeardownNoSurface) {
  std::string test_name =
      ::testing::UnitTest::GetInstance()->current_test_info()->name();
  ThreadHost thread_host("io.flutter.test." + test_name + ".",
                         ThreadHost::Type::Platform | ThreadHost::Type::RASTER |
                             ThreadHost::Type::IO | ThreadHost::Type::UI);
  TaskRunners task_runners("test", thread_host.platform_thread->GetTaskRunner(),
                           thread_host.raster_thread->GetTaskRunner(),
                           thread_host.ui_thread->GetTaskRunner(),
                           thread_host.io_thread->GetTaskRunner());

  NiceMock<MockDelegate> delegate;
  Settings settings;
  ON_CALL(delegate, GetSettings()).WillByDefault(ReturnRef(settings));
  EXPECT_CALL(delegate, GetTaskRunners())
      .WillRepeatedly(ReturnRef(task_runners));

  auto rasterizer = std::make_unique<Rasterizer>(delegate);

  EXPECT_TRUE(rasterizer);
  rasterizer->Teardown();
}

TEST(RasterizerTest, presentationTimeSetWhenVsyncTargetInFuture) {
  GTEST_SKIP() << "eglPresentationTime is disabled due to "
                  "https://github.com/flutter/flutter/issues/112503";
#if false
  std::string test_name =
      ::testing::UnitTest::GetInstance()->current_test_info()->name();
  ThreadHost thread_host("io.flutter.test." + test_name + ".",
                         ThreadHost::Type::Platform | ThreadHost::Type::RASTER |
                             ThreadHost::Type::IO | ThreadHost::Type::UI);
  TaskRunners task_runners("test", thread_host.platform_thread->GetTaskRunner(),
                           thread_host.raster_thread->GetTaskRunner(),
                           thread_host.ui_thread->GetTaskRunner(),
                           thread_host.io_thread->GetTaskRunner());

  NiceMock<MockDelegate> delegate;
  Settings settings;
  ON_CALL(delegate, GetSettings()).WillByDefault(ReturnRef(settings));
  ON_CALL(delegate, GetTaskRunners()).WillByDefault(ReturnRef(task_runners));

  fml::AutoResetWaitableEvent latch;
  std::unique_ptr<Rasterizer> rasterizer;
  thread_host.raster_thread->GetTaskRunner()->PostTask([&] {
    rasterizer = std::make_unique<Rasterizer>(delegate);
    latch.Signal();
  });
  latch.Wait();

  const auto millis_16 = fml::TimeDelta::FromMilliseconds(16);
  const auto first_timestamp = fml::TimePoint::Now() + millis_16;
  auto second_timestamp = first_timestamp + millis_16;
  std::vector<fml::TimePoint> timestamps = {first_timestamp, second_timestamp};

  int frames_submitted = 0;
  fml::CountDownLatch submit_latch(2);
  auto surface = std::make_unique<MockSurface>();
  ON_CALL(*surface, AllowsDrawingWhenGpuDisabled()).WillByDefault(Return(true));
  ON_CALL(*surface, AcquireFrame(SkISize()))
      .WillByDefault(::testing::Invoke([&] {
        SurfaceFrame::FramebufferInfo framebuffer_info;
        framebuffer_info.supports_readback = true;
        return std::make_unique<SurfaceFrame>(
            /*surface=*/nullptr, framebuffer_info,
            /*submit_callback=*/
            [&](const SurfaceFrame& frame, DlCanvas*) {
              const auto pres_time = *frame.submit_info().presentation_time;
              const auto diff = pres_time - first_timestamp;
              int num_frames_submitted = frames_submitted++;
              EXPECT_EQ(diff.ToMilliseconds(),
                        num_frames_submitted * millis_16.ToMilliseconds());
              submit_latch.CountDown();
              return true;
            },
            /*frame_size=*/SkISize::Make(800, 600));
      }));

  ON_CALL(*surface, MakeRenderContextCurrent())
      .WillByDefault(::testing::Invoke(
          [] { return std::make_unique<GLContextDefaultResult>(true); }));

  thread_host.raster_thread->GetTaskRunner()->PostTask([&] {
    rasterizer->Setup(std::move(surface));
    auto pipeline = std::make_shared<FramePipeline>(/*depth=*/10);
    for (int i = 0; i < 2; i++) {
      auto layer_tree = std::make_unique<LayerTree>(
          /*config=*/LayerTree::Config(), /*frame_size=*/SkISize());
      auto layer_tree_item = std::make_unique<FrameItem>(
          SingleLayerTreeList(kImplicitViewId, std::move(layer_tree),
                             kDevicePixelRatio),
          CreateFinishedBuildRecorder(timestamps[i]));
      PipelineProduceResult result =
          pipeline->Produce().Complete(std::move(layer_tree_item));
      EXPECT_TRUE(result.success);
      EXPECT_EQ(result.is_first_item, i == 0);
    }
    // Although we only call 'Rasterizer::Draw' once, it will be called twice
    // finally because there are two items in the pipeline.
    ON_CALL(delegate, ShouldDiscardLayerTree).WillByDefault(Return(false));
    rasterizer->Draw(pipeline);
  });

  submit_latch.Wait();
  thread_host.raster_thread->GetTaskRunner()->PostTask([&] {
    rasterizer.reset();
    latch.Signal();
  });
  latch.Wait();
#endif  // false
}

TEST(RasterizerTest, presentationTimeNotSetWhenVsyncTargetInPast) {
  GTEST_SKIP() << "eglPresentationTime is disabled due to "
                  "https://github.com/flutter/flutter/issues/112503";
#if false
  std::string test_name =
      ::testing::UnitTest::GetInstance()->current_test_info()->name();
  ThreadHost thread_host("io.flutter.test." + test_name + ".",
                         ThreadHost::Type::Platform | ThreadHost::Type::RASTER |
                             ThreadHost::Type::IO | ThreadHost::Type::UI);
  TaskRunners task_runners("test", thread_host.platform_thread->GetTaskRunner(),
                           thread_host.raster_thread->GetTaskRunner(),
                           thread_host.ui_thread->GetTaskRunner(),
                           thread_host.io_thread->GetTaskRunner());

  NiceMock<MockDelegate> delegate;
  Settings settings;
  ON_CALL(delegate, GetSettings()).WillByDefault(ReturnRef(settings));
  ON_CALL(delegate, GetTaskRunners()).WillByDefault(ReturnRef(task_runners));

  fml::AutoResetWaitableEvent latch;
  std::unique_ptr<Rasterizer> rasterizer;
  thread_host.raster_thread->GetTaskRunner()->PostTask([&] {
    rasterizer = std::make_unique<Rasterizer>(delegate);
    latch.Signal();
  });
  latch.Wait();

  const auto millis_16 = fml::TimeDelta::FromMilliseconds(16);
  const auto first_timestamp = fml::TimePoint::Now() - millis_16;

  fml::CountDownLatch submit_latch(1);
  auto surface = std::make_unique<MockSurface>();
  ON_CALL(*surface, AllowsDrawingWhenGpuDisabled()).WillByDefault(Return(true));
  ON_CALL(*surface, AcquireFrame(SkISize()))
      .WillByDefault(::testing::Invoke([&] {
        SurfaceFrame::FramebufferInfo framebuffer_info;
        framebuffer_info.supports_readback = true;
        return std::make_unique<SurfaceFrame>(
            /*surface=*/nullptr, framebuffer_info,
            /*submit_callback=*/
            [&](const SurfaceFrame& frame, DlCanvas*) {
              const std::optional<fml::TimePoint> pres_time =
                  frame.submit_info().presentation_time;
              EXPECT_EQ(pres_time, std::nullopt);
              submit_latch.CountDown();
              return true;
            },
            /*frame_size=*/SkISize::Make(800, 600));
      }));

  ON_CALL(*surface, MakeRenderContextCurrent())
      .WillByDefault(::testing::Invoke(
          [] { return std::make_unique<GLContextDefaultResult>(true); }));

  thread_host.raster_thread->GetTaskRunner()->PostTask([&] {
    rasterizer->Setup(std::move(surface));
    auto pipeline = std::make_shared<FramePipeline>(/*depth=*/10);
    auto layer_tree = std::make_unique<LayerTree>(
        /*config=*/LayerTree::Config(), /*frame_size=*/SkISize());
    auto layer_tree_item = std::make_unique<FrameItem>(
        SingleLayerTreeList(kImplicitViewId, std::move(layer_tree),
                           kDevicePixelRatio),
        CreateFinishedBuildRecorder(first_timestamp));
    PipelineProduceResult result =
        pipeline->Produce().Complete(std::move(layer_tree_item));
    EXPECT_TRUE(result.success);
    EXPECT_EQ(result.is_first_item, true);
    ON_CALL(delegate, ShouldDiscardLayerTree).WillByDefault(Return(false));
    rasterizer->Draw(pipeline);
  });

  submit_latch.Wait();
  thread_host.raster_thread->GetTaskRunner()->PostTask([&] {
    rasterizer.reset();
    latch.Signal();
  });
  latch.Wait();
#endif  // false
}

}  // namespace flutter<|MERGE_RESOLUTION|>--- conflicted
+++ resolved
@@ -34,14 +34,6 @@
 constexpr float kDevicePixelRatio = 2.0f;
 constexpr int64_t kImplicitViewId = 0;
 
-<<<<<<< HEAD
-std::list<LayerTreeTask> SingleLayerTreeList(
-    int64_t view_id,
-    std::unique_ptr<LayerTree> layer_tree,
-    float pixel_ratio) {
-  std::list<LayerTreeTask> tasks;
-  tasks.emplace_back(view_id, std::move(layer_tree), pixel_ratio);
-=======
 std::vector<std::unique_ptr<LayerTreeTask>> SingleLayerTreeList(
     int64_t view_id,
     std::unique_ptr<LayerTree> layer_tree,
@@ -49,7 +41,6 @@
   std::vector<std::unique_ptr<LayerTreeTask>> tasks;
   tasks.push_back(std::make_unique<LayerTreeTask>(
       view_id, std::move(layer_tree), pixel_ratio));
->>>>>>> 88a234b8
   return tasks;
 }
 
