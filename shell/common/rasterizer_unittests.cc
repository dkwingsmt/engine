// Copyright 2013 The Flutter Authors. All rights reserved.
// Use of this source code is governed by a BSD-style license that can be
// found in the LICENSE file.

#define FML_USED_ON_EMBEDDER

#include "flutter/shell/common/rasterizer.h"

#include <memory>
#include <optional>

#include "flutter/flow/frame_timings.h"
#include "flutter/fml/synchronization/count_down_latch.h"
#include "flutter/fml/time/time_point.h"
#include "flutter/shell/common/thread_host.h"
#include "flutter/testing/testing.h"

#include "third_party/skia/include/core/SkColorSpace.h"
#include "third_party/skia/include/core/SkSurface.h"
#include "third_party/skia/include/gpu/ganesh/SkSurfaceGanesh.h"

#include "gmock/gmock.h"

using testing::_;
using testing::ByMove;
using testing::NiceMock;
using testing::Return;
using testing::ReturnRef;

namespace flutter {
namespace {

constexpr float kDevicePixelRatio = 2.0f;

class MockDelegate : public Rasterizer::Delegate {
 public:
  MOCK_METHOD1(OnFrameRasterized, void(const FrameTiming& frame_timing));
  MOCK_METHOD0(GetFrameBudget, fml::Milliseconds());
  MOCK_CONST_METHOD0(GetLatestFrameTargetTime, fml::TimePoint());
  MOCK_CONST_METHOD0(GetTaskRunners, const TaskRunners&());
  MOCK_CONST_METHOD0(GetParentRasterThreadMerger,
                     const fml::RefPtr<fml::RasterThreadMerger>());
  MOCK_CONST_METHOD0(GetIsGpuDisabledSyncSwitch,
                     std::shared_ptr<const fml::SyncSwitch>());
  MOCK_CONST_METHOD0(GetSettings, const Settings&());
  MOCK_METHOD2(ShouldDiscardLayerTree,
               bool(int64_t, const flutter::LayerTree&));
};

class MockSurface : public Surface {
 public:
  MOCK_METHOD0(IsValid, bool());
  MOCK_METHOD1(AcquireFrame,
               std::unique_ptr<SurfaceFrame>(const SkISize& size));
  MOCK_CONST_METHOD0(GetRootTransformation, SkMatrix());
  MOCK_METHOD0(GetContext, GrDirectContext*());
  MOCK_METHOD0(GetExternalViewEmbedder, ExternalViewEmbedder*());
  MOCK_METHOD0(MakeRenderContextCurrent, std::unique_ptr<GLContextResult>());
  MOCK_METHOD0(ClearRenderContext, bool());
  MOCK_CONST_METHOD0(AllowsDrawingWhenGpuDisabled, bool());
};

class MockExternalViewEmbedder : public ExternalViewEmbedder {
 public:
  MOCK_METHOD0(GetRootCanvas, DlCanvas*());
  MOCK_METHOD0(CancelFrame, void());
  MOCK_METHOD4(BeginFrame,
               void(SkISize frame_size,
                    GrDirectContext* context,
                    double device_pixel_ratio,
                    fml::RefPtr<fml::RasterThreadMerger> raster_thread_merger));
  MOCK_METHOD2(PrerollCompositeEmbeddedView,
               void(int64_t view_id,
                    std::unique_ptr<EmbeddedViewParams> params));
  MOCK_METHOD1(PostPrerollAction,
               PostPrerollResult(
                   fml::RefPtr<fml::RasterThreadMerger> raster_thread_merger));
  MOCK_METHOD1(CompositeEmbeddedView, DlCanvas*(int64_t view_id));
  MOCK_METHOD3(SubmitFrame,
               void(GrDirectContext* context,
                    const std::shared_ptr<impeller::AiksContext>& aiks_context,
                    std::unique_ptr<SurfaceFrame> frame));
  MOCK_METHOD2(EndFrame,
               void(bool should_resubmit_frame,
                    fml::RefPtr<fml::RasterThreadMerger> raster_thread_merger));
  MOCK_METHOD0(SupportsDynamicThreadMerging, bool());
};
}  // namespace

TEST(RasterizerTest, create) {
  NiceMock<MockDelegate> delegate;
  Settings settings;
  ON_CALL(delegate, GetSettings()).WillByDefault(ReturnRef(settings));
  auto rasterizer = std::make_unique<Rasterizer>(delegate);
  EXPECT_TRUE(rasterizer != nullptr);
}

static std::unique_ptr<FrameTimingsRecorder> CreateFinishedBuildRecorder(
    fml::TimePoint timestamp) {
  std::unique_ptr<FrameTimingsRecorder> recorder =
      std::make_unique<FrameTimingsRecorder>();
  recorder->RecordVsync(timestamp, timestamp);
  recorder->RecordBuildStart(timestamp);
  recorder->RecordBuildEnd(timestamp);
  return recorder;
}

static std::unique_ptr<FrameTimingsRecorder> CreateFinishedBuildRecorder() {
  return CreateFinishedBuildRecorder(fml::TimePoint::Now());
}

TEST(RasterizerTest, drawEmptyPipeline) {
  std::string test_name =
      ::testing::UnitTest::GetInstance()->current_test_info()->name();
  ThreadHost thread_host("io.flutter.test." + test_name + ".",
                         ThreadHost::Type::Platform | ThreadHost::Type::RASTER |
                             ThreadHost::Type::IO | ThreadHost::Type::UI);
  TaskRunners task_runners("test", thread_host.platform_thread->GetTaskRunner(),
                           thread_host.raster_thread->GetTaskRunner(),
                           thread_host.ui_thread->GetTaskRunner(),
                           thread_host.io_thread->GetTaskRunner());
  NiceMock<MockDelegate> delegate;
  Settings settings;
  ON_CALL(delegate, GetSettings()).WillByDefault(ReturnRef(settings));
  ON_CALL(delegate, GetTaskRunners()).WillByDefault(ReturnRef(task_runners));
  auto rasterizer = std::make_unique<Rasterizer>(delegate);
  auto surface = std::make_unique<NiceMock<MockSurface>>();
  EXPECT_CALL(*surface, MakeRenderContextCurrent())
      .WillOnce(Return(ByMove(std::make_unique<GLContextDefaultResult>(true))));
  rasterizer->Setup(std::move(surface));
  fml::AutoResetWaitableEvent latch;
  thread_host.raster_thread->GetTaskRunner()->PostTask([&] {
    auto pipeline = std::make_shared<LayerTreePipeline>(/*depth=*/10);
    ON_CALL(delegate, ShouldDiscardLayerTree).WillByDefault(Return(false));
    rasterizer->Draw(pipeline);
    latch.Signal();
  });
  latch.Wait();
}

TEST(RasterizerTest,
     drawWithExternalViewEmbedderExternalViewEmbedderSubmitFrameCalled) {
  std::string test_name =
      ::testing::UnitTest::GetInstance()->current_test_info()->name();
  ThreadHost thread_host("io.flutter.test." + test_name + ".",
                         ThreadHost::Type::Platform | ThreadHost::Type::RASTER |
                             ThreadHost::Type::IO | ThreadHost::Type::UI);
  TaskRunners task_runners("test", thread_host.platform_thread->GetTaskRunner(),
                           thread_host.raster_thread->GetTaskRunner(),
                           thread_host.ui_thread->GetTaskRunner(),
                           thread_host.io_thread->GetTaskRunner());
  NiceMock<MockDelegate> delegate;
  Settings settings;
  ON_CALL(delegate, GetSettings()).WillByDefault(ReturnRef(settings));
  EXPECT_CALL(delegate, GetTaskRunners())
      .WillRepeatedly(ReturnRef(task_runners));
  EXPECT_CALL(delegate, OnFrameRasterized(_));
  auto rasterizer = std::make_unique<Rasterizer>(delegate);
  auto surface = std::make_unique<NiceMock<MockSurface>>();

  std::shared_ptr<NiceMock<MockExternalViewEmbedder>> external_view_embedder =
      std::make_shared<NiceMock<MockExternalViewEmbedder>>();
  rasterizer->SetExternalViewEmbedder(external_view_embedder);

  SurfaceFrame::FramebufferInfo framebuffer_info;
  framebuffer_info.supports_readback = true;

  auto surface_frame = std::make_unique<SurfaceFrame>(
      /*surface=*/nullptr, framebuffer_info,
      /*submit_callback=*/[](const SurfaceFrame&, DlCanvas*) { return true; },
      /*frame_size=*/SkISize::Make(800, 600));
  EXPECT_CALL(*surface, AllowsDrawingWhenGpuDisabled()).WillOnce(Return(true));
  EXPECT_CALL(*surface, AcquireFrame(SkISize()))
      .WillOnce(Return(ByMove(std::move(surface_frame))));
  EXPECT_CALL(*surface, MakeRenderContextCurrent())
      .WillOnce(Return(ByMove(std::make_unique<GLContextDefaultResult>(true))));

  EXPECT_CALL(*external_view_embedder,
              BeginFrame(/*frame_size=*/SkISize(), /*context=*/nullptr,
                         /*device_pixel_ratio=*/2.0,
                         /*raster_thread_merger=*/
                         fml::RefPtr<fml::RasterThreadMerger>(nullptr)))
      .Times(1);
  EXPECT_CALL(*external_view_embedder, SubmitFrame).Times(1);
  EXPECT_CALL(
      *external_view_embedder,
      EndFrame(/*should_resubmit_frame=*/false,
               /*raster_thread_merger=*/fml::RefPtr<fml::RasterThreadMerger>(
                   nullptr)))
      .Times(1);

  rasterizer->Setup(std::move(surface));
  fml::AutoResetWaitableEvent latch;
  thread_host.raster_thread->GetTaskRunner()->PostTask([&] {
    auto pipeline = std::make_shared<LayerTreePipeline>(/*depth=*/10);
    auto layer_tree =
        std::make_unique<LayerTree>(/*config=*/LayerTree::Config(),
                                    /*frame_size=*/SkISize());
    auto layer_tree_item = std::make_unique<LayerTreeItem>(
        std::move(layer_tree), CreateFinishedBuildRecorder(),
        kDevicePixelRatio);
    PipelineProduceResult result =
        pipeline->Produce().Complete(std::move(layer_tree_item));
    EXPECT_TRUE(result.success);
    ON_CALL(delegate, ShouldDiscardLayerTree).WillByDefault(Return(false));
    rasterizer->Draw(pipeline);
    latch.Signal();
  });
  latch.Wait();
}

TEST(
    RasterizerTest,
    drawWithExternalViewEmbedderAndThreadMergerNotMergedExternalViewEmbedderSubmitFrameNotCalled) {
  std::string test_name =
      ::testing::UnitTest::GetInstance()->current_test_info()->name();
  ThreadHost thread_host("io.flutter.test." + test_name + ".",
                         ThreadHost::Type::Platform | ThreadHost::Type::RASTER |
                             ThreadHost::Type::IO | ThreadHost::Type::UI);
  TaskRunners task_runners("test", thread_host.platform_thread->GetTaskRunner(),
                           thread_host.raster_thread->GetTaskRunner(),
                           thread_host.ui_thread->GetTaskRunner(),
                           thread_host.io_thread->GetTaskRunner());
  NiceMock<MockDelegate> delegate;
  Settings settings;
  ON_CALL(delegate, GetSettings()).WillByDefault(ReturnRef(settings));
  EXPECT_CALL(delegate, GetTaskRunners())
      .WillRepeatedly(ReturnRef(task_runners));
  EXPECT_CALL(delegate, OnFrameRasterized(_));
  auto rasterizer = std::make_unique<Rasterizer>(delegate);
  auto surface = std::make_unique<NiceMock<MockSurface>>();
  std::shared_ptr<NiceMock<MockExternalViewEmbedder>> external_view_embedder =
      std::make_shared<NiceMock<MockExternalViewEmbedder>>();
  rasterizer->SetExternalViewEmbedder(external_view_embedder);
  EXPECT_CALL(*external_view_embedder, SupportsDynamicThreadMerging)
      .WillRepeatedly(Return(true));
  SurfaceFrame::FramebufferInfo framebuffer_info;
  framebuffer_info.supports_readback = true;
  auto surface_frame = std::make_unique<SurfaceFrame>(
      /*surface=*/nullptr, framebuffer_info,
      /*submit_callback=*/[](const SurfaceFrame&, DlCanvas*) { return true; },
      /*frame_size=*/SkISize::Make(800, 600));
  EXPECT_CALL(*surface, AllowsDrawingWhenGpuDisabled()).WillOnce(Return(true));
  EXPECT_CALL(*surface, AcquireFrame(SkISize()))
      .WillOnce(Return(ByMove(std::move(surface_frame))));
  EXPECT_CALL(*surface, MakeRenderContextCurrent())
      .WillOnce(Return(ByMove(std::make_unique<GLContextDefaultResult>(true))));

  EXPECT_CALL(*external_view_embedder,
              BeginFrame(/*frame_size=*/SkISize(), /*context=*/nullptr,
                         /*device_pixel_ratio=*/2.0,
                         /*raster_thread_merger=*/_))
      .Times(1);
  EXPECT_CALL(*external_view_embedder, SubmitFrame).Times(0);
  EXPECT_CALL(*external_view_embedder, EndFrame(/*should_resubmit_frame=*/false,
                                                /*raster_thread_merger=*/_))
      .Times(1);

  rasterizer->Setup(std::move(surface));
  fml::AutoResetWaitableEvent latch;
  thread_host.raster_thread->GetTaskRunner()->PostTask([&] {
    auto pipeline = std::make_shared<LayerTreePipeline>(/*depth=*/10);
    auto layer_tree = std::make_unique<LayerTree>(
        /*config=*/LayerTree::Config(), /*frame_size=*/SkISize());
    auto layer_tree_item = std::make_unique<LayerTreeItem>(
        std::move(layer_tree), CreateFinishedBuildRecorder(),
        kDevicePixelRatio);
    PipelineProduceResult result =
        pipeline->Produce().Complete(std::move(layer_tree_item));
    EXPECT_TRUE(result.success);
    ON_CALL(delegate, ShouldDiscardLayerTree).WillByDefault(Return(false));
    rasterizer->Draw(pipeline);
    latch.Signal();
  });
  latch.Wait();
}

TEST(
    RasterizerTest,
    drawWithExternalViewEmbedderAndThreadsMergedExternalViewEmbedderSubmitFrameCalled) {
  std::string test_name =
      ::testing::UnitTest::GetInstance()->current_test_info()->name();
  ThreadHost thread_host("io.flutter.test." + test_name + ".",
                         ThreadHost::Type::Platform | ThreadHost::Type::RASTER |
                             ThreadHost::Type::IO | ThreadHost::Type::UI);
  fml::MessageLoop::EnsureInitializedForCurrentThread();
  TaskRunners task_runners("test",
                           fml::MessageLoop::GetCurrent().GetTaskRunner(),
                           fml::MessageLoop::GetCurrent().GetTaskRunner(),
                           thread_host.ui_thread->GetTaskRunner(),
                           thread_host.io_thread->GetTaskRunner());

  NiceMock<MockDelegate> delegate;
  Settings settings;
  ON_CALL(delegate, GetSettings()).WillByDefault(ReturnRef(settings));
  EXPECT_CALL(delegate, GetTaskRunners())
      .WillRepeatedly(ReturnRef(task_runners));
  EXPECT_CALL(delegate, OnFrameRasterized(_));

  auto rasterizer = std::make_unique<Rasterizer>(delegate);
  auto surface = std::make_unique<NiceMock<MockSurface>>();

  std::shared_ptr<NiceMock<MockExternalViewEmbedder>> external_view_embedder =
      std::make_shared<NiceMock<MockExternalViewEmbedder>>();
  rasterizer->SetExternalViewEmbedder(external_view_embedder);

  SurfaceFrame::FramebufferInfo framebuffer_info;
  framebuffer_info.supports_readback = true;

  auto surface_frame = std::make_unique<SurfaceFrame>(
      /*surface=*/nullptr, framebuffer_info,
      /*submit_callback=*/[](const SurfaceFrame&, DlCanvas*) { return true; },
      /*frame_size=*/SkISize::Make(800, 600));
  EXPECT_CALL(*surface, AllowsDrawingWhenGpuDisabled()).WillOnce(Return(true));
  EXPECT_CALL(*surface, AcquireFrame(SkISize()))
      .WillOnce(Return(ByMove(std::move(surface_frame))));
  EXPECT_CALL(*surface, MakeRenderContextCurrent())
      .WillOnce(Return(ByMove(std::make_unique<GLContextDefaultResult>(true))));
  EXPECT_CALL(*external_view_embedder, SupportsDynamicThreadMerging)
      .WillRepeatedly(Return(true));

  EXPECT_CALL(*external_view_embedder,
              BeginFrame(/*frame_size=*/SkISize(), /*context=*/nullptr,
                         /*device_pixel_ratio=*/2.0,
                         /*raster_thread_merger=*/_))
      .Times(1);
  EXPECT_CALL(*external_view_embedder, SubmitFrame).Times(1);
  EXPECT_CALL(*external_view_embedder, EndFrame(/*should_resubmit_frame=*/false,
                                                /*raster_thread_merger=*/_))
      .Times(1);

  rasterizer->Setup(std::move(surface));

  auto pipeline = std::make_shared<LayerTreePipeline>(/*depth=*/10);
  auto layer_tree = std::make_unique<LayerTree>(/*config=*/LayerTree::Config(),
                                                /*frame_size=*/SkISize());
  auto layer_tree_item = std::make_unique<LayerTreeItem>(
      std::move(layer_tree), CreateFinishedBuildRecorder(), kDevicePixelRatio);
  PipelineProduceResult result =
      pipeline->Produce().Complete(std::move(layer_tree_item));
  EXPECT_TRUE(result.success);
  ON_CALL(delegate, ShouldDiscardLayerTree).WillByDefault(Return(false));
  rasterizer->Draw(pipeline);
}

TEST(RasterizerTest,
     drawLastLayerTreeWithThreadsMergedExternalViewEmbedderAndEndFrameCalled) {
  std::string test_name =
      ::testing::UnitTest::GetInstance()->current_test_info()->name();
  ThreadHost thread_host("io.flutter.test." + test_name + ".",
                         ThreadHost::Type::Platform | ThreadHost::Type::RASTER |
                             ThreadHost::Type::IO | ThreadHost::Type::UI);
  fml::MessageLoop::EnsureInitializedForCurrentThread();
  TaskRunners task_runners("test",
                           fml::MessageLoop::GetCurrent().GetTaskRunner(),
                           fml::MessageLoop::GetCurrent().GetTaskRunner(),
                           thread_host.ui_thread->GetTaskRunner(),
                           thread_host.io_thread->GetTaskRunner());

  NiceMock<MockDelegate> delegate;
  Settings settings;
  ON_CALL(delegate, GetSettings()).WillByDefault(ReturnRef(settings));
  EXPECT_CALL(delegate, GetTaskRunners())
      .WillRepeatedly(ReturnRef(task_runners));
  EXPECT_CALL(delegate, OnFrameRasterized(_));

  auto rasterizer = std::make_unique<Rasterizer>(delegate);
  auto surface = std::make_unique<NiceMock<MockSurface>>();

  std::shared_ptr<NiceMock<MockExternalViewEmbedder>> external_view_embedder =
      std::make_shared<NiceMock<MockExternalViewEmbedder>>();
  rasterizer->SetExternalViewEmbedder(external_view_embedder);

  SurfaceFrame::FramebufferInfo framebuffer_info;
  framebuffer_info.supports_readback = true;

  auto surface_frame1 = std::make_unique<SurfaceFrame>(
      /*surface=*/nullptr, framebuffer_info,
      /*submit_callback=*/[](const SurfaceFrame&, DlCanvas*) { return true; },
      /*frame_size=*/SkISize::Make(800, 600));
  auto surface_frame2 = std::make_unique<SurfaceFrame>(
      /*surface=*/nullptr, framebuffer_info,
      /*submit_callback=*/[](const SurfaceFrame&, DlCanvas*) { return true; },
      /*frame_size=*/SkISize::Make(800, 600));
  EXPECT_CALL(*surface, AllowsDrawingWhenGpuDisabled())
      .WillRepeatedly(Return(true));
  // Prepare two frames for Draw() and DrawLastLayerTree().
  EXPECT_CALL(*surface, AcquireFrame(SkISize()))
      .WillOnce(Return(ByMove(std::move(surface_frame1))))
      .WillOnce(Return(ByMove(std::move(surface_frame2))));
  EXPECT_CALL(*surface, MakeRenderContextCurrent())
      .WillOnce(Return(ByMove(std::make_unique<GLContextDefaultResult>(true))));
  EXPECT_CALL(*external_view_embedder, SupportsDynamicThreadMerging)
      .WillRepeatedly(Return(true));

  EXPECT_CALL(*external_view_embedder,
              BeginFrame(/*frame_size=*/SkISize(), /*context=*/nullptr,
                         /*device_pixel_ratio=*/2.0,
                         /*raster_thread_merger=*/_))
      .Times(2);
  EXPECT_CALL(*external_view_embedder, SubmitFrame).Times(2);
  EXPECT_CALL(*external_view_embedder, EndFrame(/*should_resubmit_frame=*/false,
                                                /*raster_thread_merger=*/_))
      .Times(2);

  rasterizer->Setup(std::move(surface));

  auto pipeline = std::make_shared<LayerTreePipeline>(/*depth=*/10);
  auto layer_tree = std::make_unique<LayerTree>(/*config=*/LayerTree::Config(),
                                                /*frame_size=*/SkISize());
  auto layer_tree_item = std::make_unique<LayerTreeItem>(
      std::move(layer_tree), CreateFinishedBuildRecorder(), kDevicePixelRatio);
  PipelineProduceResult result =
      pipeline->Produce().Complete(std::move(layer_tree_item));
  EXPECT_TRUE(result.success);

  // The Draw() will respectively call BeginFrame(), SubmitFrame() and
  // EndFrame() one time.
  ON_CALL(delegate, ShouldDiscardLayerTree).WillByDefault(Return(false));
  rasterizer->Draw(pipeline);

  // The DrawLastLayerTree() will respectively call BeginFrame(), SubmitFrame()
  // and EndFrame() one more time, totally 2 times.
  rasterizer->DrawLastLayerTree(CreateFinishedBuildRecorder());
}

TEST(RasterizerTest, externalViewEmbedderDoesntEndFrameWhenNoSurfaceIsSet) {
  std::string test_name =
      ::testing::UnitTest::GetInstance()->current_test_info()->name();
  ThreadHost thread_host("io.flutter.test." + test_name + ".",
                         ThreadHost::Type::Platform | ThreadHost::Type::RASTER |
                             ThreadHost::Type::IO | ThreadHost::Type::UI);
  TaskRunners task_runners("test", thread_host.platform_thread->GetTaskRunner(),
                           thread_host.raster_thread->GetTaskRunner(),
                           thread_host.ui_thread->GetTaskRunner(),
                           thread_host.io_thread->GetTaskRunner());
  NiceMock<MockDelegate> delegate;
  Settings settings;
  ON_CALL(delegate, GetSettings()).WillByDefault(ReturnRef(settings));
  EXPECT_CALL(delegate, GetTaskRunners())
      .WillRepeatedly(ReturnRef(task_runners));
  auto rasterizer = std::make_unique<Rasterizer>(delegate);

  std::shared_ptr<NiceMock<MockExternalViewEmbedder>> external_view_embedder =
      std::make_shared<NiceMock<MockExternalViewEmbedder>>();
  rasterizer->SetExternalViewEmbedder(external_view_embedder);

  EXPECT_CALL(
      *external_view_embedder,
      EndFrame(/*should_resubmit_frame=*/false,
               /*raster_thread_merger=*/fml::RefPtr<fml::RasterThreadMerger>(
                   nullptr)))
      .Times(0);

  fml::AutoResetWaitableEvent latch;
  thread_host.raster_thread->GetTaskRunner()->PostTask([&] {
    auto pipeline = std::make_shared<LayerTreePipeline>(/*depth=*/10);
    auto layer_tree = std::make_unique<LayerTree>(
        /*config=*/LayerTree::Config(), /*frame_size=*/SkISize());
    auto layer_tree_item = std::make_unique<LayerTreeItem>(
        std::move(layer_tree), CreateFinishedBuildRecorder(),
        kDevicePixelRatio);
    PipelineProduceResult result =
        pipeline->Produce().Complete(std::move(layer_tree_item));
    EXPECT_TRUE(result.success);
    ON_CALL(delegate, ShouldDiscardLayerTree).WillByDefault(Return(false));
    rasterizer->Draw(pipeline);
    latch.Signal();
  });
  latch.Wait();
}

TEST(RasterizerTest, externalViewEmbedderDoesntEndFrameWhenNotUsedThisFrame) {
  std::string test_name =
      ::testing::UnitTest::GetInstance()->current_test_info()->name();
  ThreadHost thread_host("io.flutter.test." + test_name + ".",
                         ThreadHost::Type::Platform | ThreadHost::Type::RASTER |
                             ThreadHost::Type::IO | ThreadHost::Type::UI);
  TaskRunners task_runners("test", thread_host.platform_thread->GetTaskRunner(),
                           thread_host.raster_thread->GetTaskRunner(),
                           thread_host.ui_thread->GetTaskRunner(),
                           thread_host.io_thread->GetTaskRunner());
  NiceMock<MockDelegate> delegate;
  Settings settings;
  ON_CALL(delegate, GetSettings()).WillByDefault(ReturnRef(settings));
  EXPECT_CALL(delegate, GetTaskRunners())
      .WillRepeatedly(ReturnRef(task_runners));

  auto rasterizer = std::make_unique<Rasterizer>(delegate);
  auto surface = std::make_unique<NiceMock<MockSurface>>();
  EXPECT_CALL(*surface, MakeRenderContextCurrent())
      .WillOnce(Return(ByMove(std::make_unique<GLContextDefaultResult>(true))));

  std::shared_ptr<NiceMock<MockExternalViewEmbedder>> external_view_embedder =
      std::make_shared<NiceMock<MockExternalViewEmbedder>>();
  rasterizer->SetExternalViewEmbedder(external_view_embedder);
  rasterizer->Setup(std::move(surface));

  EXPECT_CALL(*external_view_embedder,
              BeginFrame(/*frame_size=*/SkISize(), /*context=*/nullptr,
                         /*device_pixel_ratio=*/2.0,
                         /*raster_thread_merger=*/_))
      .Times(0);
  EXPECT_CALL(
      *external_view_embedder,
      EndFrame(/*should_resubmit_frame=*/false,
               /*raster_thread_merger=*/fml::RefPtr<fml::RasterThreadMerger>(
                   nullptr)))
      .Times(0);

  fml::AutoResetWaitableEvent latch;
  thread_host.raster_thread->GetTaskRunner()->PostTask([&] {
    auto pipeline = std::make_shared<LayerTreePipeline>(/*depth=*/10);
    auto layer_tree = std::make_unique<LayerTree>(
        /*config=*/LayerTree::Config(), /*frame_size=*/SkISize());
    auto layer_tree_item = std::make_unique<LayerTreeItem>(
        std::move(layer_tree), CreateFinishedBuildRecorder(),
        kDevicePixelRatio);
    PipelineProduceResult result =
        pipeline->Produce().Complete(std::move(layer_tree_item));
    EXPECT_TRUE(result.success);
    // Always discard the layer tree.
<<<<<<< HEAD
    auto discard_callback = [](int64_t, LayerTree&) { return true; };
    DrawStatus status = rasterizer->Draw(pipeline, discard_callback);
    EXPECT_EQ(status, DrawStatus::kDiscarded);
=======
    ON_CALL(delegate, ShouldDiscardLayerTree).WillByDefault(Return(true));
    RasterStatus status = rasterizer->Draw(pipeline);
    EXPECT_EQ(status, RasterStatus::kDiscarded);
>>>>>>> 48a52266
    latch.Signal();
  });
  latch.Wait();
}

TEST(RasterizerTest, externalViewEmbedderDoesntEndFrameWhenPipelineIsEmpty) {
  std::string test_name =
      ::testing::UnitTest::GetInstance()->current_test_info()->name();
  ThreadHost thread_host("io.flutter.test." + test_name + ".",
                         ThreadHost::Type::Platform | ThreadHost::Type::RASTER |
                             ThreadHost::Type::IO | ThreadHost::Type::UI);
  TaskRunners task_runners("test", thread_host.platform_thread->GetTaskRunner(),
                           thread_host.raster_thread->GetTaskRunner(),
                           thread_host.ui_thread->GetTaskRunner(),
                           thread_host.io_thread->GetTaskRunner());
  NiceMock<MockDelegate> delegate;
  Settings settings;
  ON_CALL(delegate, GetSettings()).WillByDefault(ReturnRef(settings));
  EXPECT_CALL(delegate, GetTaskRunners())
      .WillRepeatedly(ReturnRef(task_runners));

  auto rasterizer = std::make_unique<Rasterizer>(delegate);
  auto surface = std::make_unique<NiceMock<MockSurface>>();
  EXPECT_CALL(*surface, MakeRenderContextCurrent())
      .WillOnce(Return(ByMove(std::make_unique<GLContextDefaultResult>(true))));

  std::shared_ptr<NiceMock<MockExternalViewEmbedder>> external_view_embedder =
      std::make_shared<NiceMock<MockExternalViewEmbedder>>();
  rasterizer->SetExternalViewEmbedder(external_view_embedder);
  rasterizer->Setup(std::move(surface));

  EXPECT_CALL(
      *external_view_embedder,
      EndFrame(/*should_resubmit_frame=*/false,
               /*raster_thread_merger=*/fml::RefPtr<fml::RasterThreadMerger>(
                   nullptr)))
      .Times(0);

  fml::AutoResetWaitableEvent latch;
  thread_host.raster_thread->GetTaskRunner()->PostTask([&] {
    auto pipeline = std::make_shared<LayerTreePipeline>(/*depth=*/10);
<<<<<<< HEAD
    auto no_discard = [](int64_t, LayerTree&) { return false; };
    DrawStatus status = rasterizer->Draw(pipeline, no_discard);
    EXPECT_EQ(status, DrawStatus::kPipelineEmpty);
=======
    ON_CALL(delegate, ShouldDiscardLayerTree).WillByDefault(Return(false));
    RasterStatus status = rasterizer->Draw(pipeline);
    EXPECT_EQ(status, RasterStatus::kFailed);
>>>>>>> 48a52266
    latch.Signal();
  });
  latch.Wait();
}

TEST(RasterizerTest,
     drawWithGpuEnabledAndSurfaceAllowsDrawingWhenGpuDisabledDoesAcquireFrame) {
  std::string test_name =
      ::testing::UnitTest::GetInstance()->current_test_info()->name();
  ThreadHost thread_host("io.flutter.test." + test_name + ".",
                         ThreadHost::Type::Platform | ThreadHost::Type::RASTER |
                             ThreadHost::Type::IO | ThreadHost::Type::UI);
  TaskRunners task_runners("test", thread_host.platform_thread->GetTaskRunner(),
                           thread_host.raster_thread->GetTaskRunner(),
                           thread_host.ui_thread->GetTaskRunner(),
                           thread_host.io_thread->GetTaskRunner());
  NiceMock<MockDelegate> delegate;
  Settings settings;
  ON_CALL(delegate, GetSettings()).WillByDefault(ReturnRef(settings));
  EXPECT_CALL(delegate, GetTaskRunners())
      .WillRepeatedly(ReturnRef(task_runners));
  EXPECT_CALL(delegate, OnFrameRasterized(_));

  auto rasterizer = std::make_unique<Rasterizer>(delegate);
  auto surface = std::make_unique<NiceMock<MockSurface>>();
  auto is_gpu_disabled_sync_switch =
      std::make_shared<const fml::SyncSwitch>(false);

  SurfaceFrame::FramebufferInfo framebuffer_info;
  framebuffer_info.supports_readback = true;
  auto surface_frame = std::make_unique<SurfaceFrame>(
      /*surface=*/nullptr, /*framebuffer_info=*/framebuffer_info,
      /*submit_callback=*/[](const SurfaceFrame&, DlCanvas*) { return true; },
      /*frame_size=*/SkISize::Make(800, 600));
  EXPECT_CALL(*surface, AllowsDrawingWhenGpuDisabled()).WillOnce(Return(true));
  ON_CALL(delegate, GetIsGpuDisabledSyncSwitch())
      .WillByDefault(Return(is_gpu_disabled_sync_switch));
  EXPECT_CALL(delegate, GetIsGpuDisabledSyncSwitch()).Times(0);
  EXPECT_CALL(*surface, AcquireFrame(SkISize()))
      .WillOnce(Return(ByMove(std::move(surface_frame))));
  EXPECT_CALL(*surface, MakeRenderContextCurrent())
      .WillOnce(Return(ByMove(std::make_unique<GLContextDefaultResult>(true))));

  rasterizer->Setup(std::move(surface));
  fml::AutoResetWaitableEvent latch;
  thread_host.raster_thread->GetTaskRunner()->PostTask([&] {
    auto pipeline = std::make_shared<LayerTreePipeline>(/*depth=*/10);
    auto layer_tree = std::make_unique<LayerTree>(
        /*config=*/LayerTree::Config(), /*frame_size=*/SkISize());
    auto layer_tree_item = std::make_unique<LayerTreeItem>(
        std::move(layer_tree), CreateFinishedBuildRecorder(),
        kDevicePixelRatio);
    PipelineProduceResult result =
        pipeline->Produce().Complete(std::move(layer_tree_item));
    EXPECT_TRUE(result.success);
    ON_CALL(delegate, ShouldDiscardLayerTree).WillByDefault(Return(false));
    rasterizer->Draw(pipeline);
    latch.Signal();
  });
  latch.Wait();
}

TEST(
    RasterizerTest,
    drawWithGpuDisabledAndSurfaceAllowsDrawingWhenGpuDisabledDoesAcquireFrame) {
  std::string test_name =
      ::testing::UnitTest::GetInstance()->current_test_info()->name();
  ThreadHost thread_host("io.flutter.test." + test_name + ".",
                         ThreadHost::Type::Platform | ThreadHost::Type::RASTER |
                             ThreadHost::Type::IO | ThreadHost::Type::UI);
  TaskRunners task_runners("test", thread_host.platform_thread->GetTaskRunner(),
                           thread_host.raster_thread->GetTaskRunner(),
                           thread_host.ui_thread->GetTaskRunner(),
                           thread_host.io_thread->GetTaskRunner());
  NiceMock<MockDelegate> delegate;
  Settings settings;
  ON_CALL(delegate, GetSettings()).WillByDefault(ReturnRef(settings));
  EXPECT_CALL(delegate, GetTaskRunners())
      .WillRepeatedly(ReturnRef(task_runners));
  EXPECT_CALL(delegate, OnFrameRasterized(_));
  auto rasterizer = std::make_unique<Rasterizer>(delegate);
  auto surface = std::make_unique<NiceMock<MockSurface>>();
  auto is_gpu_disabled_sync_switch =
      std::make_shared<const fml::SyncSwitch>(true);

  SurfaceFrame::FramebufferInfo framebuffer_info;
  framebuffer_info.supports_readback = true;

  auto surface_frame = std::make_unique<SurfaceFrame>(
      /*surface=*/nullptr, /*framebuffer_info=*/framebuffer_info,
      /*submit_callback=*/[](const SurfaceFrame&, DlCanvas*) { return true; },
      /*frame_size=*/SkISize::Make(800, 600));
  EXPECT_CALL(*surface, AllowsDrawingWhenGpuDisabled()).WillOnce(Return(true));
  ON_CALL(delegate, GetIsGpuDisabledSyncSwitch())
      .WillByDefault(Return(is_gpu_disabled_sync_switch));
  EXPECT_CALL(delegate, GetIsGpuDisabledSyncSwitch()).Times(0);
  EXPECT_CALL(*surface, AcquireFrame(SkISize()))
      .WillOnce(Return(ByMove(std::move(surface_frame))));
  EXPECT_CALL(*surface, MakeRenderContextCurrent())
      .WillOnce(Return(ByMove(std::make_unique<GLContextDefaultResult>(true))));

  rasterizer->Setup(std::move(surface));
  fml::AutoResetWaitableEvent latch;
  thread_host.raster_thread->GetTaskRunner()->PostTask([&] {
    auto pipeline = std::make_shared<LayerTreePipeline>(/*depth=*/10);
    auto layer_tree = std::make_unique<LayerTree>(
        /*config=*/LayerTree::Config(), /*frame_size=*/SkISize());
    auto layer_tree_item = std::make_unique<LayerTreeItem>(
        std::move(layer_tree), CreateFinishedBuildRecorder(),
        kDevicePixelRatio);
    PipelineProduceResult result =
        pipeline->Produce().Complete(std::move(layer_tree_item));
    EXPECT_TRUE(result.success);
<<<<<<< HEAD
    auto no_discard = [](int64_t, LayerTree&) { return false; };
    DrawStatus status = rasterizer->Draw(pipeline, no_discard);
    EXPECT_EQ(status, DrawStatus::kSuccess);
=======
    ON_CALL(delegate, ShouldDiscardLayerTree).WillByDefault(Return(false));
    RasterStatus status = rasterizer->Draw(pipeline);
    EXPECT_EQ(status, RasterStatus::kSuccess);
>>>>>>> 48a52266
    latch.Signal();
  });
  latch.Wait();
}

TEST(
    RasterizerTest,
    drawWithGpuEnabledAndSurfaceDisallowsDrawingWhenGpuDisabledDoesAcquireFrame) {
  std::string test_name =
      ::testing::UnitTest::GetInstance()->current_test_info()->name();
  ThreadHost thread_host("io.flutter.test." + test_name + ".",
                         ThreadHost::Type::Platform | ThreadHost::Type::RASTER |
                             ThreadHost::Type::IO | ThreadHost::Type::UI);
  TaskRunners task_runners("test", thread_host.platform_thread->GetTaskRunner(),
                           thread_host.raster_thread->GetTaskRunner(),
                           thread_host.ui_thread->GetTaskRunner(),
                           thread_host.io_thread->GetTaskRunner());
  NiceMock<MockDelegate> delegate;
  Settings settings;
  ON_CALL(delegate, GetSettings()).WillByDefault(ReturnRef(settings));
  EXPECT_CALL(delegate, GetTaskRunners())
      .WillRepeatedly(ReturnRef(task_runners));
  EXPECT_CALL(delegate, OnFrameRasterized(_));
  auto rasterizer = std::make_unique<Rasterizer>(delegate);
  auto surface = std::make_unique<NiceMock<MockSurface>>();
  auto is_gpu_disabled_sync_switch =
      std::make_shared<const fml::SyncSwitch>(false);

  SurfaceFrame::FramebufferInfo framebuffer_info;
  framebuffer_info.supports_readback = true;

  auto surface_frame = std::make_unique<SurfaceFrame>(
      /*surface=*/nullptr, /*framebuffer_info=*/framebuffer_info,
      /*submit_callback=*/[](const SurfaceFrame&, DlCanvas*) { return true; },
      /*frame_size=*/SkISize::Make(800, 600));
  EXPECT_CALL(*surface, AllowsDrawingWhenGpuDisabled()).WillOnce(Return(false));
  EXPECT_CALL(delegate, GetIsGpuDisabledSyncSwitch())
      .WillOnce(Return(is_gpu_disabled_sync_switch));
  EXPECT_CALL(*surface, AcquireFrame(SkISize()))
      .WillOnce(Return(ByMove(std::move(surface_frame))));
  EXPECT_CALL(*surface, MakeRenderContextCurrent())
      .WillOnce(Return(ByMove(std::make_unique<GLContextDefaultResult>(true))));

  rasterizer->Setup(std::move(surface));
  fml::AutoResetWaitableEvent latch;
  thread_host.raster_thread->GetTaskRunner()->PostTask([&] {
    auto pipeline = std::make_shared<LayerTreePipeline>(/*depth=*/10);
    auto layer_tree = std::make_unique<LayerTree>(
        /*config=*/LayerTree::Config(), /*frame_size=*/SkISize());
    auto layer_tree_item = std::make_unique<LayerTreeItem>(
        std::move(layer_tree), CreateFinishedBuildRecorder(),
        kDevicePixelRatio);
    PipelineProduceResult result =
        pipeline->Produce().Complete(std::move(layer_tree_item));
    EXPECT_TRUE(result.success);
<<<<<<< HEAD
    auto no_discard = [](int64_t, LayerTree&) { return false; };
    DrawStatus status = rasterizer->Draw(pipeline, no_discard);
    EXPECT_EQ(status, DrawStatus::kSuccess);
=======
    ON_CALL(delegate, ShouldDiscardLayerTree).WillByDefault(Return(false));
    RasterStatus status = rasterizer->Draw(pipeline);
    EXPECT_EQ(status, RasterStatus::kSuccess);
>>>>>>> 48a52266
    latch.Signal();
  });
  latch.Wait();
}

TEST(
    RasterizerTest,
    drawWithGpuDisabledAndSurfaceDisallowsDrawingWhenGpuDisabledDoesntAcquireFrame) {
  std::string test_name =
      ::testing::UnitTest::GetInstance()->current_test_info()->name();
  ThreadHost thread_host("io.flutter.test." + test_name + ".",
                         ThreadHost::Type::Platform | ThreadHost::Type::RASTER |
                             ThreadHost::Type::IO | ThreadHost::Type::UI);
  TaskRunners task_runners("test", thread_host.platform_thread->GetTaskRunner(),
                           thread_host.raster_thread->GetTaskRunner(),
                           thread_host.ui_thread->GetTaskRunner(),
                           thread_host.io_thread->GetTaskRunner());
  NiceMock<MockDelegate> delegate;
  Settings settings;
  ON_CALL(delegate, GetSettings()).WillByDefault(ReturnRef(settings));
  EXPECT_CALL(delegate, GetTaskRunners())
      .WillRepeatedly(ReturnRef(task_runners));
  EXPECT_CALL(delegate, OnFrameRasterized(_)).Times(0);
  auto rasterizer = std::make_unique<Rasterizer>(delegate);
  auto surface = std::make_unique<NiceMock<MockSurface>>();
  auto is_gpu_disabled_sync_switch =
      std::make_shared<const fml::SyncSwitch>(true);

  SurfaceFrame::FramebufferInfo framebuffer_info;
  framebuffer_info.supports_readback = true;

  auto surface_frame = std::make_unique<SurfaceFrame>(
      /*surface=*/nullptr, /*framebuffer_info=*/framebuffer_info,
      /*submit_callback=*/[](const SurfaceFrame&, DlCanvas*) { return true; },
      /*frame_size=*/SkISize::Make(800, 600));
  EXPECT_CALL(*surface, AllowsDrawingWhenGpuDisabled()).WillOnce(Return(false));
  EXPECT_CALL(delegate, GetIsGpuDisabledSyncSwitch())
      .WillOnce(Return(is_gpu_disabled_sync_switch));
  EXPECT_CALL(*surface, AcquireFrame(SkISize())).Times(0);
  EXPECT_CALL(*surface, MakeRenderContextCurrent())
      .WillOnce(Return(ByMove(std::make_unique<GLContextDefaultResult>(true))));

  rasterizer->Setup(std::move(surface));
  fml::AutoResetWaitableEvent latch;
  thread_host.raster_thread->GetTaskRunner()->PostTask([&] {
    auto pipeline = std::make_shared<LayerTreePipeline>(/*depth=*/10);
    auto layer_tree = std::make_unique<LayerTree>(
        /*config=*/LayerTree::Config(), /*frame_size=*/SkISize());
    auto layer_tree_item = std::make_unique<LayerTreeItem>(
        std::move(layer_tree), CreateFinishedBuildRecorder(),
        kDevicePixelRatio);
    PipelineProduceResult result =
        pipeline->Produce().Complete(std::move(layer_tree_item));
    EXPECT_TRUE(result.success);
<<<<<<< HEAD
    auto no_discard = [](int64_t, LayerTree&) { return false; };
    DrawStatus status = rasterizer->Draw(pipeline, no_discard);
    EXPECT_EQ(status, DrawStatus::kGpuUnavailable);
=======
    ON_CALL(delegate, ShouldDiscardLayerTree).WillByDefault(Return(false));
    RasterStatus status = rasterizer->Draw(pipeline);
    EXPECT_EQ(status, RasterStatus::kDiscarded);
>>>>>>> 48a52266
    latch.Signal();
  });
  latch.Wait();
}

TEST(
    RasterizerTest,
    FrameTimingRecorderShouldStartRecordingRasterTimeBeforeSurfaceAcquireFrame) {
  std::string test_name =
      ::testing::UnitTest::GetInstance()->current_test_info()->name();
  ThreadHost thread_host("io.flutter.test." + test_name + ".",
                         ThreadHost::Type::Platform | ThreadHost::Type::RASTER |
                             ThreadHost::Type::IO | ThreadHost::Type::UI);
  TaskRunners task_runners("test", thread_host.platform_thread->GetTaskRunner(),
                           thread_host.raster_thread->GetTaskRunner(),
                           thread_host.ui_thread->GetTaskRunner(),
                           thread_host.io_thread->GetTaskRunner());
  NiceMock<MockDelegate> delegate;
  Settings settings;
  ON_CALL(delegate, GetSettings()).WillByDefault(ReturnRef(settings));
  EXPECT_CALL(delegate, GetTaskRunners())
      .WillRepeatedly(ReturnRef(task_runners));
  EXPECT_CALL(delegate, OnFrameRasterized(_))
      .WillOnce([&](const FrameTiming& frame_timing) {
        fml::TimePoint now = fml::TimePoint::Now();
        fml::TimePoint raster_start =
            frame_timing.Get(FrameTiming::kRasterStart);
        EXPECT_TRUE(now - raster_start < fml::TimeDelta::FromSecondsF(1));
      });

  auto rasterizer = std::make_unique<Rasterizer>(delegate);
  auto surface = std::make_unique<NiceMock<MockSurface>>();
  auto is_gpu_disabled_sync_switch =
      std::make_shared<const fml::SyncSwitch>(false);
  ON_CALL(delegate, GetIsGpuDisabledSyncSwitch())
      .WillByDefault(Return(is_gpu_disabled_sync_switch));
  ON_CALL(*surface, AcquireFrame(SkISize()))
      .WillByDefault(::testing::Invoke([] { return nullptr; }));
  EXPECT_CALL(*surface, AcquireFrame(SkISize()));
  EXPECT_CALL(*surface, MakeRenderContextCurrent())
      .WillOnce(Return(ByMove(std::make_unique<GLContextDefaultResult>(true))));
  rasterizer->Setup(std::move(surface));
  fml::AutoResetWaitableEvent latch;
  thread_host.raster_thread->GetTaskRunner()->PostTask([&] {
    auto pipeline = std::make_shared<LayerTreePipeline>(/*depth=*/10);
    auto layer_tree = std::make_unique<LayerTree>(
        /*config=*/LayerTree::Config(), /*frame_size=*/SkISize());
    auto layer_tree_item = std::make_unique<LayerTreeItem>(
        std::move(layer_tree), CreateFinishedBuildRecorder(),
        kDevicePixelRatio);
    PipelineProduceResult result =
        pipeline->Produce().Complete(std::move(layer_tree_item));
    EXPECT_TRUE(result.success);
<<<<<<< HEAD
    auto no_discard = [](int64_t, LayerTree&) { return false; };
    DrawStatus status = rasterizer->Draw(pipeline, no_discard);
    EXPECT_EQ(status, DrawStatus::kFailed);
=======
    ON_CALL(delegate, ShouldDiscardLayerTree).WillByDefault(Return(false));
    RasterStatus status = rasterizer->Draw(pipeline);
    EXPECT_EQ(status, RasterStatus::kFailed);
>>>>>>> 48a52266
    latch.Signal();
  });
  latch.Wait();
}

TEST(RasterizerTest,
     drawLayerTreeWithCorrectFrameTimingWhenPipelineIsMoreAvailable) {
  std::string test_name =
      ::testing::UnitTest::GetInstance()->current_test_info()->name();
  ThreadHost thread_host("io.flutter.test." + test_name + ".",
                         ThreadHost::Type::Platform | ThreadHost::Type::RASTER |
                             ThreadHost::Type::IO | ThreadHost::Type::UI);
  TaskRunners task_runners("test", thread_host.platform_thread->GetTaskRunner(),
                           thread_host.raster_thread->GetTaskRunner(),
                           thread_host.ui_thread->GetTaskRunner(),
                           thread_host.io_thread->GetTaskRunner());
  NiceMock<MockDelegate> delegate;
  Settings settings;
  ON_CALL(delegate, GetSettings()).WillByDefault(ReturnRef(settings));
  ON_CALL(delegate, GetTaskRunners()).WillByDefault(ReturnRef(task_runners));

  fml::AutoResetWaitableEvent latch;
  std::unique_ptr<Rasterizer> rasterizer;
  thread_host.raster_thread->GetTaskRunner()->PostTask([&] {
    rasterizer = std::make_unique<Rasterizer>(delegate);
    latch.Signal();
  });
  latch.Wait();

  auto surface = std::make_unique<NiceMock<MockSurface>>();
  EXPECT_CALL(*surface, AllowsDrawingWhenGpuDisabled())
      .WillRepeatedly(Return(true));
  ON_CALL(*surface, AcquireFrame(SkISize()))
      .WillByDefault(::testing::Invoke([] {
        SurfaceFrame::FramebufferInfo framebuffer_info;
        framebuffer_info.supports_readback = true;
        return std::make_unique<SurfaceFrame>(
            /*surface=*/nullptr, framebuffer_info,
            /*submit_callback=*/
            [](const SurfaceFrame& frame, DlCanvas*) { return true; },
            /*frame_size=*/SkISize::Make(800, 600));
      }));
  ON_CALL(*surface, MakeRenderContextCurrent())
      .WillByDefault(::testing::Invoke(
          [] { return std::make_unique<GLContextDefaultResult>(true); }));

  fml::CountDownLatch count_down_latch(2);
  auto first_timestamp = fml::TimePoint::Now();
  auto second_timestamp = first_timestamp + fml::TimeDelta::FromMilliseconds(8);
  std::vector<fml::TimePoint> timestamps = {first_timestamp, second_timestamp};
  int frame_rasterized_count = 0;
  EXPECT_CALL(delegate, OnFrameRasterized(_))
      .Times(2)
      .WillRepeatedly([&](const FrameTiming& frame_timing) {
        EXPECT_EQ(timestamps[frame_rasterized_count],
                  frame_timing.Get(FrameTiming::kVsyncStart));
        EXPECT_EQ(timestamps[frame_rasterized_count],
                  frame_timing.Get(FrameTiming::kBuildStart));
        EXPECT_EQ(timestamps[frame_rasterized_count],
                  frame_timing.Get(FrameTiming::kBuildFinish));
        frame_rasterized_count++;
        count_down_latch.CountDown();
      });

  thread_host.raster_thread->GetTaskRunner()->PostTask([&] {
    rasterizer->Setup(std::move(surface));
    auto pipeline = std::make_shared<LayerTreePipeline>(/*depth=*/10);
    for (int i = 0; i < 2; i++) {
      auto layer_tree = std::make_unique<LayerTree>(
          /*config=*/LayerTree::Config(), /*frame_size=*/SkISize());
      auto layer_tree_item = std::make_unique<LayerTreeItem>(
          std::move(layer_tree), CreateFinishedBuildRecorder(timestamps[i]),
          kDevicePixelRatio);
      PipelineProduceResult result =
          pipeline->Produce().Complete(std::move(layer_tree_item));
      EXPECT_TRUE(result.success);
      EXPECT_EQ(result.is_first_item, i == 0);
    }
    // Although we only call 'Rasterizer::Draw' once, it will be called twice
    // finally because there are two items in the pipeline.
    ON_CALL(delegate, ShouldDiscardLayerTree).WillByDefault(Return(false));
    rasterizer->Draw(pipeline);
  });
  count_down_latch.Wait();
  thread_host.raster_thread->GetTaskRunner()->PostTask([&] {
    rasterizer.reset();
    latch.Signal();
  });
  latch.Wait();
}

TEST(RasterizerTest, TeardownFreesResourceCache) {
  std::string test_name =
      ::testing::UnitTest::GetInstance()->current_test_info()->name();
  ThreadHost thread_host("io.flutter.test." + test_name + ".",
                         ThreadHost::Type::Platform | ThreadHost::Type::RASTER |
                             ThreadHost::Type::IO | ThreadHost::Type::UI);
  TaskRunners task_runners("test", thread_host.platform_thread->GetTaskRunner(),
                           thread_host.raster_thread->GetTaskRunner(),
                           thread_host.ui_thread->GetTaskRunner(),
                           thread_host.io_thread->GetTaskRunner());

  NiceMock<MockDelegate> delegate;
  Settings settings;
  ON_CALL(delegate, GetSettings()).WillByDefault(ReturnRef(settings));
  EXPECT_CALL(delegate, GetTaskRunners())
      .WillRepeatedly(ReturnRef(task_runners));

  auto rasterizer = std::make_unique<Rasterizer>(delegate);
  auto surface = std::make_unique<NiceMock<MockSurface>>();
  auto context = GrDirectContext::MakeMock(nullptr);
  context->setResourceCacheLimit(0);

  EXPECT_CALL(*surface, MakeRenderContextCurrent())
      .WillRepeatedly([]() -> std::unique_ptr<GLContextResult> {
        return std::make_unique<GLContextDefaultResult>(true);
      });
  EXPECT_CALL(*surface, GetContext()).WillRepeatedly(Return(context.get()));

  rasterizer->Setup(std::move(surface));
  EXPECT_EQ(context->getResourceCacheLimit(), 0ul);

  rasterizer->SetResourceCacheMaxBytes(10000000, false);
  EXPECT_EQ(context->getResourceCacheLimit(), 10000000ul);
  EXPECT_EQ(context->getResourceCachePurgeableBytes(), 0ul);

  int count = 0;
  size_t bytes = 0;
  context->getResourceCacheUsage(&count, &bytes);
  EXPECT_EQ(bytes, 0ul);

  auto image_info =
      SkImageInfo::MakeN32Premul(500, 500, SkColorSpace::MakeSRGB());
  auto sk_surface = SkSurfaces::RenderTarget(context.get(),
                                             skgpu::Budgeted::kYes, image_info);
  EXPECT_TRUE(sk_surface);

  SkPaint paint;
  sk_surface->getCanvas()->drawPaint(paint);
  context->flushAndSubmit(true);

  EXPECT_EQ(context->getResourceCachePurgeableBytes(), 0ul);

  sk_surface.reset();

  context->getResourceCacheUsage(&count, &bytes);
  EXPECT_GT(bytes, 0ul);
  EXPECT_GT(context->getResourceCachePurgeableBytes(), 0ul);

  rasterizer->Teardown();
  EXPECT_EQ(context->getResourceCachePurgeableBytes(), 0ul);
}

TEST(RasterizerTest, TeardownNoSurface) {
  std::string test_name =
      ::testing::UnitTest::GetInstance()->current_test_info()->name();
  ThreadHost thread_host("io.flutter.test." + test_name + ".",
                         ThreadHost::Type::Platform | ThreadHost::Type::RASTER |
                             ThreadHost::Type::IO | ThreadHost::Type::UI);
  TaskRunners task_runners("test", thread_host.platform_thread->GetTaskRunner(),
                           thread_host.raster_thread->GetTaskRunner(),
                           thread_host.ui_thread->GetTaskRunner(),
                           thread_host.io_thread->GetTaskRunner());

  NiceMock<MockDelegate> delegate;
  Settings settings;
  ON_CALL(delegate, GetSettings()).WillByDefault(ReturnRef(settings));
  EXPECT_CALL(delegate, GetTaskRunners())
      .WillRepeatedly(ReturnRef(task_runners));

  auto rasterizer = std::make_unique<Rasterizer>(delegate);

  EXPECT_TRUE(rasterizer);
  rasterizer->Teardown();
}

TEST(RasterizerTest, presentationTimeSetWhenVsyncTargetInFuture) {
  GTEST_SKIP() << "eglPresentationTime is disabled due to "
                  "https://github.com/flutter/flutter/issues/112503";
#if false
  std::string test_name =
      ::testing::UnitTest::GetInstance()->current_test_info()->name();
  ThreadHost thread_host("io.flutter.test." + test_name + ".",
                         ThreadHost::Type::Platform | ThreadHost::Type::RASTER |
                             ThreadHost::Type::IO | ThreadHost::Type::UI);
  TaskRunners task_runners("test", thread_host.platform_thread->GetTaskRunner(),
                           thread_host.raster_thread->GetTaskRunner(),
                           thread_host.ui_thread->GetTaskRunner(),
                           thread_host.io_thread->GetTaskRunner());

  NiceMock<MockDelegate> delegate;
  Settings settings;
  ON_CALL(delegate, GetSettings()).WillByDefault(ReturnRef(settings));
  ON_CALL(delegate, GetTaskRunners()).WillByDefault(ReturnRef(task_runners));

  fml::AutoResetWaitableEvent latch;
  std::unique_ptr<Rasterizer> rasterizer;
  thread_host.raster_thread->GetTaskRunner()->PostTask([&] {
    rasterizer = std::make_unique<Rasterizer>(delegate);
    latch.Signal();
  });
  latch.Wait();

  const auto millis_16 = fml::TimeDelta::FromMilliseconds(16);
  const auto first_timestamp = fml::TimePoint::Now() + millis_16;
  auto second_timestamp = first_timestamp + millis_16;
  std::vector<fml::TimePoint> timestamps = {first_timestamp, second_timestamp};

  int frames_submitted = 0;
  fml::CountDownLatch submit_latch(2);
  auto surface = std::make_unique<MockSurface>();
  ON_CALL(*surface, AllowsDrawingWhenGpuDisabled()).WillByDefault(Return(true));
  ON_CALL(*surface, AcquireFrame(SkISize()))
      .WillByDefault(::testing::Invoke([&] {
        SurfaceFrame::FramebufferInfo framebuffer_info;
        framebuffer_info.supports_readback = true;
        return std::make_unique<SurfaceFrame>(
            /*surface=*/nullptr, framebuffer_info,
            /*submit_callback=*/
            [&](const SurfaceFrame& frame, DlCanvas*) {
              const auto pres_time = *frame.submit_info().presentation_time;
              const auto diff = pres_time - first_timestamp;
              int num_frames_submitted = frames_submitted++;
              EXPECT_EQ(diff.ToMilliseconds(),
                        num_frames_submitted * millis_16.ToMilliseconds());
              submit_latch.CountDown();
              return true;
            },
            /*frame_size=*/SkISize::Make(800, 600));
      }));

  ON_CALL(*surface, MakeRenderContextCurrent())
      .WillByDefault(::testing::Invoke(
          [] { return std::make_unique<GLContextDefaultResult>(true); }));

  thread_host.raster_thread->GetTaskRunner()->PostTask([&] {
    rasterizer->Setup(std::move(surface));
    auto pipeline = std::make_shared<LayerTreePipeline>(/*depth=*/10);
    for (int i = 0; i < 2; i++) {
      auto layer_tree = std::make_unique<LayerTree>(
          /*config=*/LayerTree::Config(), /*frame_size=*/SkISize());
      auto layer_tree_item = std::make_unique<LayerTreeItem>(
          std::move(layer_tree), CreateFinishedBuildRecorder(timestamps[i]),
          kDevicePixelRatio);
      PipelineProduceResult result =
          pipeline->Produce().Complete(std::move(layer_tree_item));
      EXPECT_TRUE(result.success);
      EXPECT_EQ(result.is_first_item, i == 0);
    }
    // Although we only call 'Rasterizer::Draw' once, it will be called twice
    // finally because there are two items in the pipeline.
    ON_CALL(delegate, ShouldDiscardLayerTree).WillByDefault(Return(false));
    rasterizer->Draw(pipeline);
  });

  submit_latch.Wait();
  thread_host.raster_thread->GetTaskRunner()->PostTask([&] {
    rasterizer.reset();
    latch.Signal();
  });
  latch.Wait();
#endif  // false
}

TEST(RasterizerTest, presentationTimeNotSetWhenVsyncTargetInPast) {
  GTEST_SKIP() << "eglPresentationTime is disabled due to "
                  "https://github.com/flutter/flutter/issues/112503";
#if false
  std::string test_name =
      ::testing::UnitTest::GetInstance()->current_test_info()->name();
  ThreadHost thread_host("io.flutter.test." + test_name + ".",
                         ThreadHost::Type::Platform | ThreadHost::Type::RASTER |
                             ThreadHost::Type::IO | ThreadHost::Type::UI);
  TaskRunners task_runners("test", thread_host.platform_thread->GetTaskRunner(),
                           thread_host.raster_thread->GetTaskRunner(),
                           thread_host.ui_thread->GetTaskRunner(),
                           thread_host.io_thread->GetTaskRunner());

  NiceMock<MockDelegate> delegate;
  Settings settings;
  ON_CALL(delegate, GetSettings()).WillByDefault(ReturnRef(settings));
  ON_CALL(delegate, GetTaskRunners()).WillByDefault(ReturnRef(task_runners));

  fml::AutoResetWaitableEvent latch;
  std::unique_ptr<Rasterizer> rasterizer;
  thread_host.raster_thread->GetTaskRunner()->PostTask([&] {
    rasterizer = std::make_unique<Rasterizer>(delegate);
    latch.Signal();
  });
  latch.Wait();

  const auto millis_16 = fml::TimeDelta::FromMilliseconds(16);
  const auto first_timestamp = fml::TimePoint::Now() - millis_16;

  fml::CountDownLatch submit_latch(1);
  auto surface = std::make_unique<MockSurface>();
  ON_CALL(*surface, AllowsDrawingWhenGpuDisabled()).WillByDefault(Return(true));
  ON_CALL(*surface, AcquireFrame(SkISize()))
      .WillByDefault(::testing::Invoke([&] {
        SurfaceFrame::FramebufferInfo framebuffer_info;
        framebuffer_info.supports_readback = true;
        return std::make_unique<SurfaceFrame>(
            /*surface=*/nullptr, framebuffer_info,
            /*submit_callback=*/
            [&](const SurfaceFrame& frame, DlCanvas*) {
              const std::optional<fml::TimePoint> pres_time =
                  frame.submit_info().presentation_time;
              EXPECT_EQ(pres_time, std::nullopt);
              submit_latch.CountDown();
              return true;
            },
            /*frame_size=*/SkISize::Make(800, 600));
      }));

  ON_CALL(*surface, MakeRenderContextCurrent())
      .WillByDefault(::testing::Invoke(
          [] { return std::make_unique<GLContextDefaultResult>(true); }));

  thread_host.raster_thread->GetTaskRunner()->PostTask([&] {
    rasterizer->Setup(std::move(surface));
    auto pipeline = std::make_shared<LayerTreePipeline>(/*depth=*/10);
    auto layer_tree = std::make_unique<LayerTree>(
        /*config=*/LayerTree::Config(), /*frame_size=*/SkISize());
    auto layer_tree_item = std::make_unique<LayerTreeItem>(
        std::move(layer_tree), CreateFinishedBuildRecorder(first_timestamp),
        kDevicePixelRatio);
    PipelineProduceResult result =
        pipeline->Produce().Complete(std::move(layer_tree_item));
    EXPECT_TRUE(result.success);
    EXPECT_EQ(result.is_first_item, true);
    ON_CALL(delegate, ShouldDiscardLayerTree).WillByDefault(Return(false));
    rasterizer->Draw(pipeline);
  });

  submit_latch.Wait();
  thread_host.raster_thread->GetTaskRunner()->PostTask([&] {
    rasterizer.reset();
    latch.Signal();
  });
  latch.Wait();
#endif  // false
}

}  // namespace flutter<|MERGE_RESOLUTION|>--- conflicted
+++ resolved
@@ -520,15 +520,9 @@
         pipeline->Produce().Complete(std::move(layer_tree_item));
     EXPECT_TRUE(result.success);
     // Always discard the layer tree.
-<<<<<<< HEAD
-    auto discard_callback = [](int64_t, LayerTree&) { return true; };
-    DrawStatus status = rasterizer->Draw(pipeline, discard_callback);
+    ON_CALL(delegate, ShouldDiscardLayerTree).WillByDefault(Return(true));
+    DrawStatus status = rasterizer->Draw(pipeline);
     EXPECT_EQ(status, DrawStatus::kDiscarded);
-=======
-    ON_CALL(delegate, ShouldDiscardLayerTree).WillByDefault(Return(true));
-    RasterStatus status = rasterizer->Draw(pipeline);
-    EXPECT_EQ(status, RasterStatus::kDiscarded);
->>>>>>> 48a52266
     latch.Signal();
   });
   latch.Wait();
@@ -570,15 +564,9 @@
   fml::AutoResetWaitableEvent latch;
   thread_host.raster_thread->GetTaskRunner()->PostTask([&] {
     auto pipeline = std::make_shared<LayerTreePipeline>(/*depth=*/10);
-<<<<<<< HEAD
-    auto no_discard = [](int64_t, LayerTree&) { return false; };
-    DrawStatus status = rasterizer->Draw(pipeline, no_discard);
+    ON_CALL(delegate, ShouldDiscardLayerTree).WillByDefault(Return(false));
+    DrawStatus status = rasterizer->Draw(pipeline);
     EXPECT_EQ(status, DrawStatus::kPipelineEmpty);
-=======
-    ON_CALL(delegate, ShouldDiscardLayerTree).WillByDefault(Return(false));
-    RasterStatus status = rasterizer->Draw(pipeline);
-    EXPECT_EQ(status, RasterStatus::kFailed);
->>>>>>> 48a52266
     latch.Signal();
   });
   latch.Wait();
@@ -692,15 +680,9 @@
     PipelineProduceResult result =
         pipeline->Produce().Complete(std::move(layer_tree_item));
     EXPECT_TRUE(result.success);
-<<<<<<< HEAD
-    auto no_discard = [](int64_t, LayerTree&) { return false; };
-    DrawStatus status = rasterizer->Draw(pipeline, no_discard);
+    ON_CALL(delegate, ShouldDiscardLayerTree).WillByDefault(Return(false));
+    DrawStatus status = rasterizer->Draw(pipeline);
     EXPECT_EQ(status, DrawStatus::kSuccess);
-=======
-    ON_CALL(delegate, ShouldDiscardLayerTree).WillByDefault(Return(false));
-    RasterStatus status = rasterizer->Draw(pipeline);
-    EXPECT_EQ(status, RasterStatus::kSuccess);
->>>>>>> 48a52266
     latch.Signal();
   });
   latch.Wait();
@@ -756,15 +738,9 @@
     PipelineProduceResult result =
         pipeline->Produce().Complete(std::move(layer_tree_item));
     EXPECT_TRUE(result.success);
-<<<<<<< HEAD
-    auto no_discard = [](int64_t, LayerTree&) { return false; };
-    DrawStatus status = rasterizer->Draw(pipeline, no_discard);
+    ON_CALL(delegate, ShouldDiscardLayerTree).WillByDefault(Return(false));
+    DrawStatus status = rasterizer->Draw(pipeline);
     EXPECT_EQ(status, DrawStatus::kSuccess);
-=======
-    ON_CALL(delegate, ShouldDiscardLayerTree).WillByDefault(Return(false));
-    RasterStatus status = rasterizer->Draw(pipeline);
-    EXPECT_EQ(status, RasterStatus::kSuccess);
->>>>>>> 48a52266
     latch.Signal();
   });
   latch.Wait();
@@ -819,15 +795,9 @@
     PipelineProduceResult result =
         pipeline->Produce().Complete(std::move(layer_tree_item));
     EXPECT_TRUE(result.success);
-<<<<<<< HEAD
-    auto no_discard = [](int64_t, LayerTree&) { return false; };
-    DrawStatus status = rasterizer->Draw(pipeline, no_discard);
+    ON_CALL(delegate, ShouldDiscardLayerTree).WillByDefault(Return(false));
+    DrawStatus status = rasterizer->Draw(pipeline);
     EXPECT_EQ(status, DrawStatus::kGpuUnavailable);
-=======
-    ON_CALL(delegate, ShouldDiscardLayerTree).WillByDefault(Return(false));
-    RasterStatus status = rasterizer->Draw(pipeline);
-    EXPECT_EQ(status, RasterStatus::kDiscarded);
->>>>>>> 48a52266
     latch.Signal();
   });
   latch.Wait();
@@ -881,15 +851,9 @@
     PipelineProduceResult result =
         pipeline->Produce().Complete(std::move(layer_tree_item));
     EXPECT_TRUE(result.success);
-<<<<<<< HEAD
-    auto no_discard = [](int64_t, LayerTree&) { return false; };
-    DrawStatus status = rasterizer->Draw(pipeline, no_discard);
+    ON_CALL(delegate, ShouldDiscardLayerTree).WillByDefault(Return(false));
+    DrawStatus status = rasterizer->Draw(pipeline);
     EXPECT_EQ(status, DrawStatus::kFailed);
-=======
-    ON_CALL(delegate, ShouldDiscardLayerTree).WillByDefault(Return(false));
-    RasterStatus status = rasterizer->Draw(pipeline);
-    EXPECT_EQ(status, RasterStatus::kFailed);
->>>>>>> 48a52266
     latch.Signal();
   });
   latch.Wait();
