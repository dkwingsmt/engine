--- conflicted
+++ resolved
@@ -36,13 +36,13 @@
 constexpr float kDevicePixelRatio = 2.0f;
 constexpr int64_t kImplicitViewId = 0;
 
-<<<<<<< HEAD
-std::list<LayerTreeTask> SingleLayerTreeList(
+std::vector<std::unique_ptr<LayerTreeTask>> SingleLayerTreeList(
     int64_t view_id,
     std::unique_ptr<LayerTree> layer_tree,
     float pixel_ratio) {
-  std::list<LayerTreeTask> tasks;
-  tasks.emplace_back(view_id, std::move(layer_tree), pixel_ratio);
+  std::vector<std::unique_ptr<LayerTreeTask>> tasks;
+  tasks.push_back(std::make_unique<LayerTreeTask>(
+      view_id, std::move(layer_tree), pixel_ratio));
   return tasks;
 }
 
@@ -57,17 +57,6 @@
                 Field("device pixel ratio", &ViewDimension::device_pixel_ratio,
                       device_pixel_ratio))));
 };
-=======
-std::vector<std::unique_ptr<LayerTreeTask>> SingleLayerTreeList(
-    int64_t view_id,
-    std::unique_ptr<LayerTree> layer_tree,
-    float pixel_ratio) {
-  std::vector<std::unique_ptr<LayerTreeTask>> tasks;
-  tasks.push_back(std::make_unique<LayerTreeTask>(
-      view_id, std::move(layer_tree), pixel_ratio));
-  return tasks;
-}
->>>>>>> ea275c3d
 
 class MockDelegate : public Rasterizer::Delegate {
  public:
