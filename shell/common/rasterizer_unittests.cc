// Copyright 2013 The Flutter Authors. All rights reserved.
// Use of this source code is governed by a BSD-style license that can be
// found in the LICENSE file.

#define FML_USED_ON_EMBEDDER

#include "flutter/shell/common/rasterizer.h"

#include <memory>
#include <optional>

#include "flutter/flow/frame_timings.h"
#include "flutter/fml/synchronization/count_down_latch.h"
#include "flutter/fml/time/time_point.h"
#include "flutter/shell/common/thread_host.h"
#include "flutter/testing/testing.h"

#include "third_party/skia/include/core/SkColorSpace.h"
#include "third_party/skia/include/core/SkSurface.h"
#include "third_party/skia/include/gpu/GrTypes.h"
#include "third_party/skia/include/gpu/ganesh/SkSurfaceGanesh.h"

#include "gmock/gmock.h"

using testing::_;
using testing::ByMove;
using testing::Field;
using testing::NiceMock;
using testing::Property;
using testing::Return;
using testing::ReturnRef;

namespace flutter {
namespace {

constexpr float kDevicePixelRatio = 2.0f;
constexpr int64_t kImplicitViewId = 0;

std::vector<std::unique_ptr<LayerTreeTask>> SingleLayerTreeList(
    int64_t view_id,
    std::unique_ptr<LayerTree> layer_tree,
    float pixel_ratio) {
  std::vector<std::unique_ptr<LayerTreeTask>> tasks;
  tasks.push_back(std::make_unique<LayerTreeTask>(
      view_id, std::move(layer_tree), pixel_ratio));
  return tasks;
}

inline constexpr auto kSingleViewDimension =
    [](int view_id, SkISize frame_size, double device_pixel_ratio) -> auto {
  return AllOf(
      Property("size", &std::vector<ViewDimension>::size, 1),
      Property(
          "first element", &std::vector<ViewDimension>::front,
          AllOf(Field("view ID", &ViewDimension::view_id, view_id),
                Field("frame size", &ViewDimension::frame_size, frame_size),
                Field("device pixel ratio", &ViewDimension::device_pixel_ratio,
                      device_pixel_ratio))));
};

class MockDelegate : public Rasterizer::Delegate {
 public:
  MOCK_METHOD(void,
              OnFrameRasterized,
              (const FrameTiming& frame_timing),
              (override));
  MOCK_METHOD(fml::Milliseconds, GetFrameBudget, (), (override));
  MOCK_METHOD(fml::TimePoint, GetLatestFrameTargetTime, (), (const, override));
  MOCK_METHOD(const TaskRunners&, GetTaskRunners, (), (const, override));
  MOCK_METHOD(const fml::RefPtr<fml::RasterThreadMerger>,
              GetParentRasterThreadMerger,
              (),
              (const, override));
  MOCK_METHOD(std::shared_ptr<const fml::SyncSwitch>,
              GetIsGpuDisabledSyncSwitch,
              (),
              (const, override));
  MOCK_METHOD(const Settings&, GetSettings, (), (const, override));
  MOCK_METHOD(bool,
              ShouldDiscardLayerTree,
              (int64_t, const flutter::LayerTree&),
              (override));
};

class MockSurface : public Surface {
 public:
  MOCK_METHOD(bool, IsValid, (), (override));
  MOCK_METHOD(std::unique_ptr<SurfaceFrame>,
              AcquireFrame,
              (const SkISize& size),
              (override));
  MOCK_METHOD(SkMatrix, GetRootTransformation, (), (const, override));
  MOCK_METHOD(GrDirectContext*, GetContext, (), (override));
  MOCK_METHOD(std::unique_ptr<GLContextResult>,
              MakeRenderContextCurrent,
              (),
              (override));
  MOCK_METHOD(bool, ClearRenderContext, (), (override));
  MOCK_METHOD(bool, AllowsDrawingWhenGpuDisabled, (), (const, override));
};

class MockExternalViewEmbedder : public ExternalViewEmbedder {
 public:
  MOCK_METHOD(DlCanvas*, GetRootCanvas, (), (override));
  MOCK_METHOD(void, CancelFrame, (), (override));
  MOCK_METHOD(void,
              BeginFrame,
              (GrDirectContext * context,
<<<<<<< HEAD
               const std::vector<ViewDimension>& view_dimensions,
=======
>>>>>>> 324cc1cd
               fml::RefPtr<fml::RasterThreadMerger> raster_thread_merger),
              (override));
  MOCK_METHOD(void,
              PrepareView,
              (int64_t native_view_id,
               SkISize frame_size,
               double device_pixel_ratio),
              (override));
  MOCK_METHOD(void,
              PrerollCompositeEmbeddedView,
              (int64_t view_id, std::unique_ptr<EmbeddedViewParams> params),
              (override));
  MOCK_METHOD(PostPrerollResult,
              PostPrerollAction,
              (fml::RefPtr<fml::RasterThreadMerger> raster_thread_merger),
              (override));
  MOCK_METHOD(DlCanvas*, CompositeEmbeddedView, (int64_t view_id), (override));
  MOCK_METHOD(void,
              SubmitView,
              (GrDirectContext * context,
               const std::shared_ptr<impeller::AiksContext>& aiks_context,
               int64_t native_view_id,
               std::unique_ptr<SurfaceFrame> frame),
              (override));
  MOCK_METHOD(void,
              EndFrame,
              (bool should_resubmit_frame,
               fml::RefPtr<fml::RasterThreadMerger> raster_thread_merger),
              (override));
  MOCK_METHOD(bool, SupportsDynamicThreadMerging, (), (override));
};
}  // namespace

TEST(RasterizerTest, create) {
  NiceMock<MockDelegate> delegate;
  Settings settings;
  ON_CALL(delegate, GetSettings()).WillByDefault(ReturnRef(settings));
  auto rasterizer = std::make_unique<Rasterizer>(delegate);
  EXPECT_TRUE(rasterizer != nullptr);
}

static std::unique_ptr<FrameTimingsRecorder> CreateFinishedBuildRecorder(
    fml::TimePoint timestamp) {
  std::unique_ptr<FrameTimingsRecorder> recorder =
      std::make_unique<FrameTimingsRecorder>();
  recorder->RecordVsync(timestamp, timestamp);
  recorder->RecordBuildStart(timestamp);
  recorder->RecordBuildEnd(timestamp);
  return recorder;
}

static std::unique_ptr<FrameTimingsRecorder> CreateFinishedBuildRecorder() {
  return CreateFinishedBuildRecorder(fml::TimePoint::Now());
}

TEST(RasterizerTest, drawEmptyPipeline) {
  std::string test_name =
      ::testing::UnitTest::GetInstance()->current_test_info()->name();
  ThreadHost thread_host("io.flutter.test." + test_name + ".",
                         ThreadHost::Type::Platform | ThreadHost::Type::RASTER |
                             ThreadHost::Type::IO | ThreadHost::Type::UI);
  TaskRunners task_runners("test", thread_host.platform_thread->GetTaskRunner(),
                           thread_host.raster_thread->GetTaskRunner(),
                           thread_host.ui_thread->GetTaskRunner(),
                           thread_host.io_thread->GetTaskRunner());
  NiceMock<MockDelegate> delegate;
  Settings settings;
  ON_CALL(delegate, GetSettings()).WillByDefault(ReturnRef(settings));
  ON_CALL(delegate, GetTaskRunners()).WillByDefault(ReturnRef(task_runners));
  auto rasterizer = std::make_unique<Rasterizer>(delegate);
  auto surface = std::make_unique<NiceMock<MockSurface>>();
  EXPECT_CALL(*surface, MakeRenderContextCurrent())
      .WillOnce(Return(ByMove(std::make_unique<GLContextDefaultResult>(true))));
  rasterizer->Setup(std::move(surface));
  fml::AutoResetWaitableEvent latch;
  thread_host.raster_thread->GetTaskRunner()->PostTask([&] {
    auto pipeline = std::make_shared<FramePipeline>(/*depth=*/10);
    ON_CALL(delegate, ShouldDiscardLayerTree).WillByDefault(Return(false));
    rasterizer->Draw(pipeline);
    latch.Signal();
  });
  latch.Wait();
}

TEST(RasterizerTest,
     drawWithExternalViewEmbedderExternalViewEmbedderSubmitFrameCalled) {
  std::string test_name =
      ::testing::UnitTest::GetInstance()->current_test_info()->name();
  ThreadHost thread_host("io.flutter.test." + test_name + ".",
                         ThreadHost::Type::Platform | ThreadHost::Type::RASTER |
                             ThreadHost::Type::IO | ThreadHost::Type::UI);
  TaskRunners task_runners("test", thread_host.platform_thread->GetTaskRunner(),
                           thread_host.raster_thread->GetTaskRunner(),
                           thread_host.ui_thread->GetTaskRunner(),
                           thread_host.io_thread->GetTaskRunner());
  NiceMock<MockDelegate> delegate;
  Settings settings;
  ON_CALL(delegate, GetSettings()).WillByDefault(ReturnRef(settings));
  EXPECT_CALL(delegate, GetTaskRunners())
      .WillRepeatedly(ReturnRef(task_runners));
  EXPECT_CALL(delegate, OnFrameRasterized(_));
  auto rasterizer = std::make_unique<Rasterizer>(delegate);
  auto surface = std::make_unique<NiceMock<MockSurface>>();

  std::shared_ptr<NiceMock<MockExternalViewEmbedder>> external_view_embedder =
      std::make_shared<NiceMock<MockExternalViewEmbedder>>();
  rasterizer->SetExternalViewEmbedder(external_view_embedder);

  SurfaceFrame::FramebufferInfo framebuffer_info;
  framebuffer_info.supports_readback = true;

  auto surface_frame = std::make_unique<SurfaceFrame>(
      /*surface=*/
      nullptr, framebuffer_info,
      /*submit_callback=*/[](const SurfaceFrame&, DlCanvas*) { return true; },
      /*frame_size=*/SkISize::Make(800, 600));
  EXPECT_CALL(*surface, AllowsDrawingWhenGpuDisabled()).WillOnce(Return(true));
  EXPECT_CALL(*surface, AcquireFrame(SkISize()))
      .WillOnce(Return(ByMove(std::move(surface_frame))));
  EXPECT_CALL(*surface, MakeRenderContextCurrent())
      .WillOnce(Return(ByMove(std::make_unique<GLContextDefaultResult>(true))));

  EXPECT_CALL(*external_view_embedder,
              BeginFrame(/*context=*/nullptr,
<<<<<<< HEAD
                         kSingleViewDimension(kImplicitViewId,
                                              /*frame_size=*/SkISize(),
                                              /*device_pixel_ratio=*/2.0),

=======
>>>>>>> 324cc1cd
                         /*raster_thread_merger=*/
                         fml::RefPtr<fml::RasterThreadMerger>(nullptr)))
      .Times(1);
  EXPECT_CALL(*external_view_embedder,
              PrepareView(/*view_id=*/kImplicitViewId, /*frame_size=*/SkISize(),
                          /*device_pixel_ratio=*/2.0))
      .Times(1);
  EXPECT_CALL(*external_view_embedder, SubmitView).Times(1);
  EXPECT_CALL(
      *external_view_embedder,
      EndFrame(/*should_resubmit_frame=*/false,
               /*raster_thread_merger=*/fml::RefPtr<fml::RasterThreadMerger>(
                   nullptr)))
      .Times(1);

  rasterizer->Setup(std::move(surface));
  fml::AutoResetWaitableEvent latch;
  thread_host.raster_thread->GetTaskRunner()->PostTask([&] {
    auto pipeline = std::make_shared<FramePipeline>(/*depth=*/10);
    auto layer_tree =
        std::make_unique<LayerTree>(/*config=*/LayerTree::Config(),
                                    /*frame_size=*/SkISize());
    auto layer_tree_item = std::make_unique<FrameItem>(
        SingleLayerTreeList(kImplicitViewId, std::move(layer_tree),
                            kDevicePixelRatio),
        CreateFinishedBuildRecorder());
    PipelineProduceResult result =
        pipeline->Produce().Complete(std::move(layer_tree_item));
    EXPECT_TRUE(result.success);
    ON_CALL(delegate, ShouldDiscardLayerTree).WillByDefault(Return(false));
    rasterizer->Draw(pipeline);
    latch.Signal();
  });
  latch.Wait();
}

TEST(
    RasterizerTest,
    drawWithExternalViewEmbedderAndThreadMergerNotMergedExternalViewEmbedderSubmitFrameNotCalled) {
  std::string test_name =
      ::testing::UnitTest::GetInstance()->current_test_info()->name();
  ThreadHost thread_host("io.flutter.test." + test_name + ".",
                         ThreadHost::Type::Platform | ThreadHost::Type::RASTER |
                             ThreadHost::Type::IO | ThreadHost::Type::UI);
  TaskRunners task_runners("test", thread_host.platform_thread->GetTaskRunner(),
                           thread_host.raster_thread->GetTaskRunner(),
                           thread_host.ui_thread->GetTaskRunner(),
                           thread_host.io_thread->GetTaskRunner());
  NiceMock<MockDelegate> delegate;
  Settings settings;
  ON_CALL(delegate, GetSettings()).WillByDefault(ReturnRef(settings));
  EXPECT_CALL(delegate, GetTaskRunners())
      .WillRepeatedly(ReturnRef(task_runners));
  EXPECT_CALL(delegate, OnFrameRasterized(_));
  auto rasterizer = std::make_unique<Rasterizer>(delegate);
  auto surface = std::make_unique<NiceMock<MockSurface>>();
  std::shared_ptr<NiceMock<MockExternalViewEmbedder>> external_view_embedder =
      std::make_shared<NiceMock<MockExternalViewEmbedder>>();
  rasterizer->SetExternalViewEmbedder(external_view_embedder);
  EXPECT_CALL(*external_view_embedder, SupportsDynamicThreadMerging)
      .WillRepeatedly(Return(true));
  SurfaceFrame::FramebufferInfo framebuffer_info;
  framebuffer_info.supports_readback = true;
  auto surface_frame = std::make_unique<SurfaceFrame>(
      /*surface=*/
      nullptr, framebuffer_info,
      /*submit_callback=*/[](const SurfaceFrame&, DlCanvas*) { return true; },
      /*frame_size=*/SkISize::Make(800, 600));
  EXPECT_CALL(*surface, AllowsDrawingWhenGpuDisabled()).WillOnce(Return(true));
  EXPECT_CALL(*surface, AcquireFrame(SkISize()))
      .WillOnce(Return(ByMove(std::move(surface_frame))));
  EXPECT_CALL(*surface, MakeRenderContextCurrent())
      .WillOnce(Return(ByMove(std::make_unique<GLContextDefaultResult>(true))));

  EXPECT_CALL(*external_view_embedder, BeginFrame(/*context=*/nullptr,
                                                  /*raster_thread_merger=*/_))
      .Times(1);
  EXPECT_CALL(*external_view_embedder,
<<<<<<< HEAD
              BeginFrame(/*context=*/nullptr,
                         kSingleViewDimension(kImplicitViewId,
                                              /*frame_size=*/SkISize(),
                                              /*device_pixel_ratio=*/2.0),
                         /*raster_thread_merger=*/_))
=======
              PrepareView(/*view_id=*/kImplicitViewId, /*frame_size=*/SkISize(),
                          /*device_pixel_ratio=*/2.0))
>>>>>>> 324cc1cd
      .Times(1);
  EXPECT_CALL(*external_view_embedder, SubmitView).Times(0);
  EXPECT_CALL(*external_view_embedder, EndFrame(/*should_resubmit_frame=*/false,
                                                /*raster_thread_merger=*/_))
      .Times(1);

  rasterizer->Setup(std::move(surface));
  fml::AutoResetWaitableEvent latch;
  thread_host.raster_thread->GetTaskRunner()->PostTask([&] {
    auto pipeline = std::make_shared<FramePipeline>(/*depth=*/10);
    auto layer_tree = std::make_unique<LayerTree>(
        /*config=*/LayerTree::Config(), /*frame_size=*/SkISize());
    auto layer_tree_item = std::make_unique<FrameItem>(
        SingleLayerTreeList(kImplicitViewId, std::move(layer_tree),
                            kDevicePixelRatio),
        CreateFinishedBuildRecorder());
    PipelineProduceResult result =
        pipeline->Produce().Complete(std::move(layer_tree_item));
    EXPECT_TRUE(result.success);
    ON_CALL(delegate, ShouldDiscardLayerTree).WillByDefault(Return(false));
    rasterizer->Draw(pipeline);
    latch.Signal();
  });
  latch.Wait();
}

TEST(
    RasterizerTest,
    drawWithExternalViewEmbedderAndThreadsMergedExternalViewEmbedderSubmitFrameCalled) {
  std::string test_name =
      ::testing::UnitTest::GetInstance()->current_test_info()->name();
  ThreadHost thread_host("io.flutter.test." + test_name + ".",
                         ThreadHost::Type::Platform | ThreadHost::Type::RASTER |
                             ThreadHost::Type::IO | ThreadHost::Type::UI);
  fml::MessageLoop::EnsureInitializedForCurrentThread();
  TaskRunners task_runners("test",
                           fml::MessageLoop::GetCurrent().GetTaskRunner(),
                           fml::MessageLoop::GetCurrent().GetTaskRunner(),
                           thread_host.ui_thread->GetTaskRunner(),
                           thread_host.io_thread->GetTaskRunner());

  NiceMock<MockDelegate> delegate;
  Settings settings;
  ON_CALL(delegate, GetSettings()).WillByDefault(ReturnRef(settings));
  EXPECT_CALL(delegate, GetTaskRunners())
      .WillRepeatedly(ReturnRef(task_runners));
  EXPECT_CALL(delegate, OnFrameRasterized(_));

  auto rasterizer = std::make_unique<Rasterizer>(delegate);
  auto surface = std::make_unique<NiceMock<MockSurface>>();

  std::shared_ptr<NiceMock<MockExternalViewEmbedder>> external_view_embedder =
      std::make_shared<NiceMock<MockExternalViewEmbedder>>();
  rasterizer->SetExternalViewEmbedder(external_view_embedder);

  SurfaceFrame::FramebufferInfo framebuffer_info;
  framebuffer_info.supports_readback = true;

  auto surface_frame = std::make_unique<SurfaceFrame>(
      /*surface=*/
      nullptr, framebuffer_info,
      /*submit_callback=*/[](const SurfaceFrame&, DlCanvas*) { return true; },
      /*frame_size=*/SkISize::Make(800, 600));
  EXPECT_CALL(*surface, AllowsDrawingWhenGpuDisabled()).WillOnce(Return(true));
  EXPECT_CALL(*surface, AcquireFrame(SkISize()))
      .WillOnce(Return(ByMove(std::move(surface_frame))));
  EXPECT_CALL(*surface, MakeRenderContextCurrent())
      .WillOnce(Return(ByMove(std::make_unique<GLContextDefaultResult>(true))));
  EXPECT_CALL(*external_view_embedder, SupportsDynamicThreadMerging)
      .WillRepeatedly(Return(true));

  EXPECT_CALL(*external_view_embedder, BeginFrame(/*context=*/nullptr,
                                                  /*raster_thread_merger=*/_))
      .Times(1);
  EXPECT_CALL(*external_view_embedder,
<<<<<<< HEAD
              BeginFrame(/*context=*/nullptr,
                         kSingleViewDimension(kImplicitViewId,
                                              /*frame_size=*/SkISize(),
                                              /*device_pixel_ratio=*/2.0),
                         /*raster_thread_merger=*/_))
=======
              PrepareView(/*view_id=*/kImplicitViewId, /*frame_size=*/SkISize(),
                          /*device_pixel_ratio=*/2.0))
>>>>>>> 324cc1cd
      .Times(1);
  EXPECT_CALL(*external_view_embedder, SubmitView).Times(1);
  EXPECT_CALL(*external_view_embedder, EndFrame(/*should_resubmit_frame=*/false,
                                                /*raster_thread_merger=*/_))
      .Times(1);

  rasterizer->Setup(std::move(surface));

  auto pipeline = std::make_shared<FramePipeline>(/*depth=*/10);
  auto layer_tree = std::make_unique<LayerTree>(/*config=*/LayerTree::Config(),
                                                /*frame_size=*/SkISize());
  auto layer_tree_item = std::make_unique<FrameItem>(
      SingleLayerTreeList(kImplicitViewId, std::move(layer_tree),
                          kDevicePixelRatio),
      CreateFinishedBuildRecorder());
  PipelineProduceResult result =
      pipeline->Produce().Complete(std::move(layer_tree_item));
  EXPECT_TRUE(result.success);
  ON_CALL(delegate, ShouldDiscardLayerTree).WillByDefault(Return(false));
  rasterizer->Draw(pipeline);
}

TEST(RasterizerTest,
     drawLastLayerTreeWithThreadsMergedExternalViewEmbedderAndEndFrameCalled) {
  std::string test_name =
      ::testing::UnitTest::GetInstance()->current_test_info()->name();
  ThreadHost thread_host("io.flutter.test." + test_name + ".",
                         ThreadHost::Type::Platform | ThreadHost::Type::RASTER |
                             ThreadHost::Type::IO | ThreadHost::Type::UI);
  fml::MessageLoop::EnsureInitializedForCurrentThread();
  TaskRunners task_runners("test",
                           fml::MessageLoop::GetCurrent().GetTaskRunner(),
                           fml::MessageLoop::GetCurrent().GetTaskRunner(),
                           thread_host.ui_thread->GetTaskRunner(),
                           thread_host.io_thread->GetTaskRunner());

  NiceMock<MockDelegate> delegate;
  Settings settings;
  ON_CALL(delegate, GetSettings()).WillByDefault(ReturnRef(settings));
  EXPECT_CALL(delegate, GetTaskRunners())
      .WillRepeatedly(ReturnRef(task_runners));
  EXPECT_CALL(delegate, OnFrameRasterized(_));

  auto rasterizer = std::make_unique<Rasterizer>(delegate);
  auto surface = std::make_unique<NiceMock<MockSurface>>();

  std::shared_ptr<NiceMock<MockExternalViewEmbedder>> external_view_embedder =
      std::make_shared<NiceMock<MockExternalViewEmbedder>>();
  rasterizer->SetExternalViewEmbedder(external_view_embedder);

  SurfaceFrame::FramebufferInfo framebuffer_info;
  framebuffer_info.supports_readback = true;

  auto surface_frame1 = std::make_unique<SurfaceFrame>(
      /*surface=*/
      nullptr, framebuffer_info,
      /*submit_callback=*/[](const SurfaceFrame&, DlCanvas*) { return true; },
      /*frame_size=*/SkISize::Make(800, 600));
  auto surface_frame2 = std::make_unique<SurfaceFrame>(
      /*surface=*/
      nullptr, framebuffer_info,
      /*submit_callback=*/[](const SurfaceFrame&, DlCanvas*) { return true; },
      /*frame_size=*/SkISize::Make(800, 600));
  EXPECT_CALL(*surface, AllowsDrawingWhenGpuDisabled())
      .WillRepeatedly(Return(true));
  // Prepare two frames for Draw() and DrawLastLayerTrees().
  EXPECT_CALL(*surface, AcquireFrame(SkISize()))
      .WillOnce(Return(ByMove(std::move(surface_frame1))))
      .WillOnce(Return(ByMove(std::move(surface_frame2))));
  EXPECT_CALL(*surface, MakeRenderContextCurrent())
      .WillOnce(Return(ByMove(std::make_unique<GLContextDefaultResult>(true))));
  EXPECT_CALL(*external_view_embedder, SupportsDynamicThreadMerging)
      .WillRepeatedly(Return(true));

  EXPECT_CALL(*external_view_embedder, BeginFrame(/*context=*/nullptr,
                                                  /*raster_thread_merger=*/_))
      .Times(2);
  EXPECT_CALL(*external_view_embedder,
<<<<<<< HEAD
              BeginFrame(/*context=*/nullptr,
                         kSingleViewDimension(kImplicitViewId,
                                              /*frame_size=*/SkISize(),
                                              /*device_pixel_ratio=*/2.0),
                         /*raster_thread_merger=*/_))
=======
              PrepareView(/*view_id=*/kImplicitViewId, /*frame_size=*/SkISize(),
                          /*device_pixel_ratio=*/2.0))
>>>>>>> 324cc1cd
      .Times(2);
  EXPECT_CALL(*external_view_embedder, SubmitView).Times(2);
  EXPECT_CALL(*external_view_embedder, EndFrame(/*should_resubmit_frame=*/false,
                                                /*raster_thread_merger=*/_))
      .Times(2);

  rasterizer->Setup(std::move(surface));

  auto pipeline = std::make_shared<FramePipeline>(/*depth=*/10);
  auto layer_tree = std::make_unique<LayerTree>(/*config=*/LayerTree::Config(),
                                                /*frame_size=*/SkISize());
  auto layer_tree_item = std::make_unique<FrameItem>(
      SingleLayerTreeList(kImplicitViewId, std::move(layer_tree),
                          kDevicePixelRatio),
      CreateFinishedBuildRecorder());
  PipelineProduceResult result =
      pipeline->Produce().Complete(std::move(layer_tree_item));
  EXPECT_TRUE(result.success);

  // The Draw() will respectively call BeginFrame(), SubmitView() and
  // EndFrame() one time.
  ON_CALL(delegate, ShouldDiscardLayerTree).WillByDefault(Return(false));
  rasterizer->Draw(pipeline);

  // The DrawLastLayerTrees() will respectively call BeginFrame(), SubmitView()
  // and EndFrame() one more time, totally 2 times.
  rasterizer->DrawLastLayerTrees(CreateFinishedBuildRecorder());
}

TEST(RasterizerTest, externalViewEmbedderDoesntEndFrameWhenNoSurfaceIsSet) {
  std::string test_name =
      ::testing::UnitTest::GetInstance()->current_test_info()->name();
  ThreadHost thread_host("io.flutter.test." + test_name + ".",
                         ThreadHost::Type::Platform | ThreadHost::Type::RASTER |
                             ThreadHost::Type::IO | ThreadHost::Type::UI);
  TaskRunners task_runners("test", thread_host.platform_thread->GetTaskRunner(),
                           thread_host.raster_thread->GetTaskRunner(),
                           thread_host.ui_thread->GetTaskRunner(),
                           thread_host.io_thread->GetTaskRunner());
  NiceMock<MockDelegate> delegate;
  Settings settings;
  ON_CALL(delegate, GetSettings()).WillByDefault(ReturnRef(settings));
  EXPECT_CALL(delegate, GetTaskRunners())
      .WillRepeatedly(ReturnRef(task_runners));
  auto rasterizer = std::make_unique<Rasterizer>(delegate);

  std::shared_ptr<NiceMock<MockExternalViewEmbedder>> external_view_embedder =
      std::make_shared<NiceMock<MockExternalViewEmbedder>>();
  rasterizer->SetExternalViewEmbedder(external_view_embedder);

  EXPECT_CALL(
      *external_view_embedder,
      EndFrame(/*should_resubmit_frame=*/false,
               /*raster_thread_merger=*/fml::RefPtr<fml::RasterThreadMerger>(
                   nullptr)))
      .Times(0);

  fml::AutoResetWaitableEvent latch;
  thread_host.raster_thread->GetTaskRunner()->PostTask([&] {
    auto pipeline = std::make_shared<FramePipeline>(/*depth=*/10);
    auto layer_tree = std::make_unique<LayerTree>(
        /*config=*/LayerTree::Config(), /*frame_size=*/SkISize());
    auto layer_tree_item = std::make_unique<FrameItem>(
        SingleLayerTreeList(kImplicitViewId, std::move(layer_tree),
                            kDevicePixelRatio),
        CreateFinishedBuildRecorder());
    PipelineProduceResult result =
        pipeline->Produce().Complete(std::move(layer_tree_item));
    EXPECT_TRUE(result.success);
    ON_CALL(delegate, ShouldDiscardLayerTree).WillByDefault(Return(false));
    rasterizer->Draw(pipeline);
    latch.Signal();
  });
  latch.Wait();
}

TEST(RasterizerTest, externalViewEmbedderDoesntEndFrameWhenNotUsedThisFrame) {
  std::string test_name =
      ::testing::UnitTest::GetInstance()->current_test_info()->name();
  ThreadHost thread_host("io.flutter.test." + test_name + ".",
                         ThreadHost::Type::Platform | ThreadHost::Type::RASTER |
                             ThreadHost::Type::IO | ThreadHost::Type::UI);
  TaskRunners task_runners("test", thread_host.platform_thread->GetTaskRunner(),
                           thread_host.raster_thread->GetTaskRunner(),
                           thread_host.ui_thread->GetTaskRunner(),
                           thread_host.io_thread->GetTaskRunner());
  NiceMock<MockDelegate> delegate;
  Settings settings;
  ON_CALL(delegate, GetSettings()).WillByDefault(ReturnRef(settings));
  EXPECT_CALL(delegate, GetTaskRunners())
      .WillRepeatedly(ReturnRef(task_runners));
  auto is_gpu_disabled_sync_switch =
      std::make_shared<const fml::SyncSwitch>(false);
  ON_CALL(delegate, GetIsGpuDisabledSyncSwitch())
      .WillByDefault(Return(is_gpu_disabled_sync_switch));

  auto rasterizer = std::make_unique<Rasterizer>(delegate);
  auto surface = std::make_unique<NiceMock<MockSurface>>();
  EXPECT_CALL(*surface, MakeRenderContextCurrent())
      .WillOnce(Return(ByMove(std::make_unique<GLContextDefaultResult>(true))));

  std::shared_ptr<NiceMock<MockExternalViewEmbedder>> external_view_embedder =
      std::make_shared<NiceMock<MockExternalViewEmbedder>>();
  rasterizer->SetExternalViewEmbedder(external_view_embedder);
  rasterizer->Setup(std::move(surface));

  EXPECT_CALL(*external_view_embedder, BeginFrame(/*context=*/nullptr,
                                                  /*raster_thread_merger=*/_))
      .Times(0);
  EXPECT_CALL(*external_view_embedder,
<<<<<<< HEAD
              BeginFrame(/*context=*/nullptr,
                         kSingleViewDimension(kImplicitViewId,
                                              /*frame_size=*/SkISize(),
                                              /*device_pixel_ratio=*/2.0),
                         /*raster_thread_merger=*/_))
=======
              PrepareView(/*view_id=*/kImplicitViewId, /*frame_size=*/SkISize(),
                          /*device_pixel_ratio=*/2.0))
>>>>>>> 324cc1cd
      .Times(0);
  EXPECT_CALL(
      *external_view_embedder,
      EndFrame(/*should_resubmit_frame=*/false,
               /*raster_thread_merger=*/fml::RefPtr<fml::RasterThreadMerger>(
                   nullptr)))
      .Times(0);

  fml::AutoResetWaitableEvent latch;
  thread_host.raster_thread->GetTaskRunner()->PostTask([&] {
    auto pipeline = std::make_shared<FramePipeline>(/*depth=*/10);
    auto layer_tree = std::make_unique<LayerTree>(
        /*config=*/LayerTree::Config(), /*frame_size=*/SkISize());
    auto layer_tree_item = std::make_unique<FrameItem>(
        SingleLayerTreeList(kImplicitViewId, std::move(layer_tree),
                            kDevicePixelRatio),
        CreateFinishedBuildRecorder());
    PipelineProduceResult result =
        pipeline->Produce().Complete(std::move(layer_tree_item));
    EXPECT_TRUE(result.success);
    // Always discard the layer tree.
    ON_CALL(delegate, ShouldDiscardLayerTree).WillByDefault(Return(true));
    DrawStatus status = rasterizer->Draw(pipeline);
    EXPECT_EQ(status, DrawStatus::kDone);
    EXPECT_EQ(rasterizer->GetLastDrawStatus(kImplicitViewId),
              DrawSurfaceStatus::kDiscarded);
    latch.Signal();
  });
  latch.Wait();
}

TEST(RasterizerTest, externalViewEmbedderDoesntEndFrameWhenPipelineIsEmpty) {
  std::string test_name =
      ::testing::UnitTest::GetInstance()->current_test_info()->name();
  ThreadHost thread_host("io.flutter.test." + test_name + ".",
                         ThreadHost::Type::Platform | ThreadHost::Type::RASTER |
                             ThreadHost::Type::IO | ThreadHost::Type::UI);
  TaskRunners task_runners("test", thread_host.platform_thread->GetTaskRunner(),
                           thread_host.raster_thread->GetTaskRunner(),
                           thread_host.ui_thread->GetTaskRunner(),
                           thread_host.io_thread->GetTaskRunner());
  NiceMock<MockDelegate> delegate;
  Settings settings;
  ON_CALL(delegate, GetSettings()).WillByDefault(ReturnRef(settings));
  EXPECT_CALL(delegate, GetTaskRunners())
      .WillRepeatedly(ReturnRef(task_runners));

  auto rasterizer = std::make_unique<Rasterizer>(delegate);
  auto surface = std::make_unique<NiceMock<MockSurface>>();
  EXPECT_CALL(*surface, MakeRenderContextCurrent())
      .WillOnce(Return(ByMove(std::make_unique<GLContextDefaultResult>(true))));

  std::shared_ptr<NiceMock<MockExternalViewEmbedder>> external_view_embedder =
      std::make_shared<NiceMock<MockExternalViewEmbedder>>();
  rasterizer->SetExternalViewEmbedder(external_view_embedder);
  rasterizer->Setup(std::move(surface));

  EXPECT_CALL(
      *external_view_embedder,
      EndFrame(/*should_resubmit_frame=*/false,
               /*raster_thread_merger=*/fml::RefPtr<fml::RasterThreadMerger>(
                   nullptr)))
      .Times(0);

  fml::AutoResetWaitableEvent latch;
  thread_host.raster_thread->GetTaskRunner()->PostTask([&] {
    auto pipeline = std::make_shared<FramePipeline>(/*depth=*/10);
    ON_CALL(delegate, ShouldDiscardLayerTree).WillByDefault(Return(false));
    DrawStatus status = rasterizer->Draw(pipeline);
    EXPECT_EQ(status, DrawStatus::kPipelineEmpty);
    latch.Signal();
  });
  latch.Wait();
}

TEST(RasterizerTest,
     drawWithGpuEnabledAndSurfaceAllowsDrawingWhenGpuDisabledDoesAcquireFrame) {
  std::string test_name =
      ::testing::UnitTest::GetInstance()->current_test_info()->name();
  ThreadHost thread_host("io.flutter.test." + test_name + ".",
                         ThreadHost::Type::Platform | ThreadHost::Type::RASTER |
                             ThreadHost::Type::IO | ThreadHost::Type::UI);
  TaskRunners task_runners("test", thread_host.platform_thread->GetTaskRunner(),
                           thread_host.raster_thread->GetTaskRunner(),
                           thread_host.ui_thread->GetTaskRunner(),
                           thread_host.io_thread->GetTaskRunner());
  NiceMock<MockDelegate> delegate;
  Settings settings;
  ON_CALL(delegate, GetSettings()).WillByDefault(ReturnRef(settings));
  EXPECT_CALL(delegate, GetTaskRunners())
      .WillRepeatedly(ReturnRef(task_runners));
  EXPECT_CALL(delegate, OnFrameRasterized(_));

  auto rasterizer = std::make_unique<Rasterizer>(delegate);
  auto surface = std::make_unique<NiceMock<MockSurface>>();
  auto is_gpu_disabled_sync_switch =
      std::make_shared<const fml::SyncSwitch>(false);

  SurfaceFrame::FramebufferInfo framebuffer_info;
  framebuffer_info.supports_readback = true;
  auto surface_frame = std::make_unique<SurfaceFrame>(
      /*surface=*/
      nullptr, /*framebuffer_info=*/framebuffer_info,
      /*submit_callback=*/[](const SurfaceFrame&, DlCanvas*) { return true; },
      /*frame_size=*/SkISize::Make(800, 600));
  EXPECT_CALL(*surface, AllowsDrawingWhenGpuDisabled()).WillOnce(Return(true));
  ON_CALL(delegate, GetIsGpuDisabledSyncSwitch())
      .WillByDefault(Return(is_gpu_disabled_sync_switch));
  EXPECT_CALL(delegate, GetIsGpuDisabledSyncSwitch()).Times(0);
  EXPECT_CALL(*surface, AcquireFrame(SkISize()))
      .WillOnce(Return(ByMove(std::move(surface_frame))));
  EXPECT_CALL(*surface, MakeRenderContextCurrent())
      .WillOnce(Return(ByMove(std::make_unique<GLContextDefaultResult>(true))));

  rasterizer->Setup(std::move(surface));
  fml::AutoResetWaitableEvent latch;
  thread_host.raster_thread->GetTaskRunner()->PostTask([&] {
    auto pipeline = std::make_shared<FramePipeline>(/*depth=*/10);
    auto layer_tree = std::make_unique<LayerTree>(
        /*config=*/LayerTree::Config(), /*frame_size=*/SkISize());
    auto layer_tree_item = std::make_unique<FrameItem>(
        SingleLayerTreeList(kImplicitViewId, std::move(layer_tree),
                            kDevicePixelRatio),
        CreateFinishedBuildRecorder());
    PipelineProduceResult result =
        pipeline->Produce().Complete(std::move(layer_tree_item));
    EXPECT_TRUE(result.success);
    ON_CALL(delegate, ShouldDiscardLayerTree).WillByDefault(Return(false));
    rasterizer->Draw(pipeline);
    latch.Signal();
  });
  latch.Wait();
}

TEST(
    RasterizerTest,
    drawWithGpuDisabledAndSurfaceAllowsDrawingWhenGpuDisabledDoesAcquireFrame) {
  std::string test_name =
      ::testing::UnitTest::GetInstance()->current_test_info()->name();
  ThreadHost thread_host("io.flutter.test." + test_name + ".",
                         ThreadHost::Type::Platform | ThreadHost::Type::RASTER |
                             ThreadHost::Type::IO | ThreadHost::Type::UI);
  TaskRunners task_runners("test", thread_host.platform_thread->GetTaskRunner(),
                           thread_host.raster_thread->GetTaskRunner(),
                           thread_host.ui_thread->GetTaskRunner(),
                           thread_host.io_thread->GetTaskRunner());
  NiceMock<MockDelegate> delegate;
  Settings settings;
  ON_CALL(delegate, GetSettings()).WillByDefault(ReturnRef(settings));
  EXPECT_CALL(delegate, GetTaskRunners())
      .WillRepeatedly(ReturnRef(task_runners));
  EXPECT_CALL(delegate, OnFrameRasterized(_));
  auto rasterizer = std::make_unique<Rasterizer>(delegate);
  auto surface = std::make_unique<NiceMock<MockSurface>>();
  auto is_gpu_disabled_sync_switch =
      std::make_shared<const fml::SyncSwitch>(true);

  SurfaceFrame::FramebufferInfo framebuffer_info;
  framebuffer_info.supports_readback = true;

  auto surface_frame = std::make_unique<SurfaceFrame>(
      /*surface=*/
      nullptr, /*framebuffer_info=*/framebuffer_info,
      /*submit_callback=*/[](const SurfaceFrame&, DlCanvas*) { return true; },
      /*frame_size=*/SkISize::Make(800, 600));
  EXPECT_CALL(*surface, AllowsDrawingWhenGpuDisabled()).WillOnce(Return(true));
  ON_CALL(delegate, GetIsGpuDisabledSyncSwitch())
      .WillByDefault(Return(is_gpu_disabled_sync_switch));
  EXPECT_CALL(delegate, GetIsGpuDisabledSyncSwitch()).Times(0);
  EXPECT_CALL(*surface, AcquireFrame(SkISize()))
      .WillOnce(Return(ByMove(std::move(surface_frame))));
  EXPECT_CALL(*surface, MakeRenderContextCurrent())
      .WillOnce(Return(ByMove(std::make_unique<GLContextDefaultResult>(true))));

  rasterizer->Setup(std::move(surface));
  fml::AutoResetWaitableEvent latch;
  thread_host.raster_thread->GetTaskRunner()->PostTask([&] {
    auto pipeline = std::make_shared<FramePipeline>(/*depth=*/10);
    auto layer_tree = std::make_unique<LayerTree>(
        /*config=*/LayerTree::Config(), /*frame_size=*/SkISize());
    auto layer_tree_item = std::make_unique<FrameItem>(
        SingleLayerTreeList(kImplicitViewId, std::move(layer_tree),
                            kDevicePixelRatio),
        CreateFinishedBuildRecorder());
    PipelineProduceResult result =
        pipeline->Produce().Complete(std::move(layer_tree_item));
    EXPECT_TRUE(result.success);
    ON_CALL(delegate, ShouldDiscardLayerTree).WillByDefault(Return(false));
    DrawStatus status = rasterizer->Draw(pipeline);
    EXPECT_EQ(status, DrawStatus::kDone);
    latch.Signal();
  });
  latch.Wait();
}

TEST(
    RasterizerTest,
    drawWithGpuEnabledAndSurfaceDisallowsDrawingWhenGpuDisabledDoesAcquireFrame) {
  std::string test_name =
      ::testing::UnitTest::GetInstance()->current_test_info()->name();
  ThreadHost thread_host("io.flutter.test." + test_name + ".",
                         ThreadHost::Type::Platform | ThreadHost::Type::RASTER |
                             ThreadHost::Type::IO | ThreadHost::Type::UI);
  TaskRunners task_runners("test", thread_host.platform_thread->GetTaskRunner(),
                           thread_host.raster_thread->GetTaskRunner(),
                           thread_host.ui_thread->GetTaskRunner(),
                           thread_host.io_thread->GetTaskRunner());
  NiceMock<MockDelegate> delegate;
  Settings settings;
  ON_CALL(delegate, GetSettings()).WillByDefault(ReturnRef(settings));
  EXPECT_CALL(delegate, GetTaskRunners())
      .WillRepeatedly(ReturnRef(task_runners));
  EXPECT_CALL(delegate, OnFrameRasterized(_));
  auto rasterizer = std::make_unique<Rasterizer>(delegate);
  auto surface = std::make_unique<NiceMock<MockSurface>>();
  auto is_gpu_disabled_sync_switch =
      std::make_shared<const fml::SyncSwitch>(false);

  SurfaceFrame::FramebufferInfo framebuffer_info;
  framebuffer_info.supports_readback = true;

  auto surface_frame = std::make_unique<SurfaceFrame>(
      /*surface=*/
      nullptr, /*framebuffer_info=*/framebuffer_info,
      /*submit_callback=*/[](const SurfaceFrame&, DlCanvas*) { return true; },
      /*frame_size=*/SkISize::Make(800, 600));
  EXPECT_CALL(*surface, AllowsDrawingWhenGpuDisabled()).WillOnce(Return(false));
  EXPECT_CALL(delegate, GetIsGpuDisabledSyncSwitch())
      .WillOnce(Return(is_gpu_disabled_sync_switch));
  EXPECT_CALL(*surface, AcquireFrame(SkISize()))
      .WillOnce(Return(ByMove(std::move(surface_frame))));
  EXPECT_CALL(*surface, MakeRenderContextCurrent())
      .WillOnce(Return(ByMove(std::make_unique<GLContextDefaultResult>(true))));

  rasterizer->Setup(std::move(surface));
  fml::AutoResetWaitableEvent latch;
  thread_host.raster_thread->GetTaskRunner()->PostTask([&] {
    auto pipeline = std::make_shared<FramePipeline>(/*depth=*/10);
    auto layer_tree = std::make_unique<LayerTree>(
        /*config=*/LayerTree::Config(), /*frame_size=*/SkISize());
    auto layer_tree_item = std::make_unique<FrameItem>(
        SingleLayerTreeList(kImplicitViewId, std::move(layer_tree),
                            kDevicePixelRatio),
        CreateFinishedBuildRecorder());
    PipelineProduceResult result =
        pipeline->Produce().Complete(std::move(layer_tree_item));
    EXPECT_TRUE(result.success);
    ON_CALL(delegate, ShouldDiscardLayerTree).WillByDefault(Return(false));
    DrawStatus status = rasterizer->Draw(pipeline);
    EXPECT_EQ(status, DrawStatus::kDone);
    latch.Signal();
  });
  latch.Wait();
}

TEST(
    RasterizerTest,
    drawWithGpuDisabledAndSurfaceDisallowsDrawingWhenGpuDisabledDoesntAcquireFrame) {
  std::string test_name =
      ::testing::UnitTest::GetInstance()->current_test_info()->name();
  ThreadHost thread_host("io.flutter.test." + test_name + ".",
                         ThreadHost::Type::Platform | ThreadHost::Type::RASTER |
                             ThreadHost::Type::IO | ThreadHost::Type::UI);
  TaskRunners task_runners("test", thread_host.platform_thread->GetTaskRunner(),
                           thread_host.raster_thread->GetTaskRunner(),
                           thread_host.ui_thread->GetTaskRunner(),
                           thread_host.io_thread->GetTaskRunner());
  NiceMock<MockDelegate> delegate;
  Settings settings;
  ON_CALL(delegate, GetSettings()).WillByDefault(ReturnRef(settings));
  EXPECT_CALL(delegate, GetTaskRunners())
      .WillRepeatedly(ReturnRef(task_runners));
  EXPECT_CALL(delegate, OnFrameRasterized(_)).Times(0);
  auto rasterizer = std::make_unique<Rasterizer>(delegate);
  auto surface = std::make_unique<NiceMock<MockSurface>>();
  auto is_gpu_disabled_sync_switch =
      std::make_shared<const fml::SyncSwitch>(true);

  SurfaceFrame::FramebufferInfo framebuffer_info;
  framebuffer_info.supports_readback = true;

  auto surface_frame = std::make_unique<SurfaceFrame>(
      /*surface=*/
      nullptr, /*framebuffer_info=*/framebuffer_info,
      /*submit_callback=*/[](const SurfaceFrame&, DlCanvas*) { return true; },
      /*frame_size=*/SkISize::Make(800, 600));
  EXPECT_CALL(*surface, AllowsDrawingWhenGpuDisabled()).WillOnce(Return(false));
  EXPECT_CALL(delegate, GetIsGpuDisabledSyncSwitch())
      .WillOnce(Return(is_gpu_disabled_sync_switch));
  EXPECT_CALL(*surface, AcquireFrame(SkISize())).Times(0);
  EXPECT_CALL(*surface, MakeRenderContextCurrent())
      .WillOnce(Return(ByMove(std::make_unique<GLContextDefaultResult>(true))));

  rasterizer->Setup(std::move(surface));
  fml::AutoResetWaitableEvent latch;
  thread_host.raster_thread->GetTaskRunner()->PostTask([&] {
    auto pipeline = std::make_shared<FramePipeline>(/*depth=*/10);
    auto layer_tree = std::make_unique<LayerTree>(
        /*config=*/LayerTree::Config(), /*frame_size=*/SkISize());
    auto layer_tree_item = std::make_unique<FrameItem>(
        SingleLayerTreeList(kImplicitViewId, std::move(layer_tree),
                            kDevicePixelRatio),
        CreateFinishedBuildRecorder());
    PipelineProduceResult result =
        pipeline->Produce().Complete(std::move(layer_tree_item));
    EXPECT_TRUE(result.success);
    ON_CALL(delegate, ShouldDiscardLayerTree).WillByDefault(Return(false));
    DrawStatus status = rasterizer->Draw(pipeline);
    EXPECT_EQ(status, DrawStatus::kGpuUnavailable);
    latch.Signal();
  });
  latch.Wait();
}

TEST(
    RasterizerTest,
    FrameTimingRecorderShouldStartRecordingRasterTimeBeforeSurfaceAcquireFrame) {
  std::string test_name =
      ::testing::UnitTest::GetInstance()->current_test_info()->name();
  ThreadHost thread_host("io.flutter.test." + test_name + ".",
                         ThreadHost::Type::Platform | ThreadHost::Type::RASTER |
                             ThreadHost::Type::IO | ThreadHost::Type::UI);
  TaskRunners task_runners("test", thread_host.platform_thread->GetTaskRunner(),
                           thread_host.raster_thread->GetTaskRunner(),
                           thread_host.ui_thread->GetTaskRunner(),
                           thread_host.io_thread->GetTaskRunner());
  NiceMock<MockDelegate> delegate;
  Settings settings;
  ON_CALL(delegate, GetSettings()).WillByDefault(ReturnRef(settings));
  EXPECT_CALL(delegate, GetTaskRunners())
      .WillRepeatedly(ReturnRef(task_runners));
  EXPECT_CALL(delegate, OnFrameRasterized(_))
      .WillOnce([&](const FrameTiming& frame_timing) {
        fml::TimePoint now = fml::TimePoint::Now();
        fml::TimePoint raster_start =
            frame_timing.Get(FrameTiming::kRasterStart);
        EXPECT_TRUE(now - raster_start < fml::TimeDelta::FromSecondsF(1));
      });

  auto rasterizer = std::make_unique<Rasterizer>(delegate);
  auto surface = std::make_unique<NiceMock<MockSurface>>();
  auto is_gpu_disabled_sync_switch =
      std::make_shared<const fml::SyncSwitch>(false);
  ON_CALL(delegate, GetIsGpuDisabledSyncSwitch())
      .WillByDefault(Return(is_gpu_disabled_sync_switch));
  ON_CALL(*surface, AcquireFrame(SkISize()))
      .WillByDefault(::testing::Invoke([] { return nullptr; }));
  EXPECT_CALL(*surface, AcquireFrame(SkISize()));
  EXPECT_CALL(*surface, MakeRenderContextCurrent())
      .WillOnce(Return(ByMove(std::make_unique<GLContextDefaultResult>(true))));
  rasterizer->Setup(std::move(surface));
  fml::AutoResetWaitableEvent latch;
  thread_host.raster_thread->GetTaskRunner()->PostTask([&] {
    auto pipeline = std::make_shared<FramePipeline>(/*depth=*/10);
    auto layer_tree = std::make_unique<LayerTree>(
        /*config=*/LayerTree::Config(), /*frame_size=*/SkISize());
    auto layer_tree_item = std::make_unique<FrameItem>(
        SingleLayerTreeList(kImplicitViewId, std::move(layer_tree),
                            kDevicePixelRatio),
        CreateFinishedBuildRecorder());
    PipelineProduceResult result =
        pipeline->Produce().Complete(std::move(layer_tree_item));
    EXPECT_TRUE(result.success);
    ON_CALL(delegate, ShouldDiscardLayerTree).WillByDefault(Return(false));
    DrawStatus status = rasterizer->Draw(pipeline);
    EXPECT_EQ(status, DrawStatus::kDone);
    EXPECT_EQ(rasterizer->GetLastDrawStatus(kImplicitViewId),
              DrawSurfaceStatus::kFailed);
    latch.Signal();
  });
  latch.Wait();
}

TEST(RasterizerTest,
     drawLayerTreeWithCorrectFrameTimingWhenPipelineIsMoreAvailable) {
  std::string test_name =
      ::testing::UnitTest::GetInstance()->current_test_info()->name();
  ThreadHost thread_host("io.flutter.test." + test_name + ".",
                         ThreadHost::Type::Platform | ThreadHost::Type::RASTER |
                             ThreadHost::Type::IO | ThreadHost::Type::UI);
  TaskRunners task_runners("test", thread_host.platform_thread->GetTaskRunner(),
                           thread_host.raster_thread->GetTaskRunner(),
                           thread_host.ui_thread->GetTaskRunner(),
                           thread_host.io_thread->GetTaskRunner());
  NiceMock<MockDelegate> delegate;
  Settings settings;
  ON_CALL(delegate, GetSettings()).WillByDefault(ReturnRef(settings));
  ON_CALL(delegate, GetTaskRunners()).WillByDefault(ReturnRef(task_runners));

  fml::AutoResetWaitableEvent latch;
  std::unique_ptr<Rasterizer> rasterizer;
  thread_host.raster_thread->GetTaskRunner()->PostTask([&] {
    rasterizer = std::make_unique<Rasterizer>(delegate);
    latch.Signal();
  });
  latch.Wait();

  auto surface = std::make_unique<NiceMock<MockSurface>>();
  EXPECT_CALL(*surface, AllowsDrawingWhenGpuDisabled())
      .WillRepeatedly(Return(true));
  ON_CALL(*surface, AcquireFrame(SkISize()))
      .WillByDefault(::testing::Invoke([] {
        SurfaceFrame::FramebufferInfo framebuffer_info;
        framebuffer_info.supports_readback = true;
        return std::make_unique<SurfaceFrame>(
            /*surface=*/
            nullptr, framebuffer_info,
            /*submit_callback=*/
            [](const SurfaceFrame& frame, DlCanvas*) { return true; },
            /*frame_size=*/SkISize::Make(800, 600));
      }));
  ON_CALL(*surface, MakeRenderContextCurrent())
      .WillByDefault(::testing::Invoke(
          [] { return std::make_unique<GLContextDefaultResult>(true); }));

  fml::CountDownLatch count_down_latch(2);
  auto first_timestamp = fml::TimePoint::Now();
  auto second_timestamp = first_timestamp + fml::TimeDelta::FromMilliseconds(8);
  std::vector<fml::TimePoint> timestamps = {first_timestamp, second_timestamp};
  int frame_rasterized_count = 0;
  EXPECT_CALL(delegate, OnFrameRasterized(_))
      .Times(2)
      .WillRepeatedly([&](const FrameTiming& frame_timing) {
        EXPECT_EQ(timestamps[frame_rasterized_count],
                  frame_timing.Get(FrameTiming::kVsyncStart));
        EXPECT_EQ(timestamps[frame_rasterized_count],
                  frame_timing.Get(FrameTiming::kBuildStart));
        EXPECT_EQ(timestamps[frame_rasterized_count],
                  frame_timing.Get(FrameTiming::kBuildFinish));
        frame_rasterized_count++;
        count_down_latch.CountDown();
      });

  thread_host.raster_thread->GetTaskRunner()->PostTask([&] {
    rasterizer->Setup(std::move(surface));
    auto pipeline = std::make_shared<FramePipeline>(/*depth=*/10);
    for (int i = 0; i < 2; i++) {
      auto layer_tree = std::make_unique<LayerTree>(
          /*config=*/LayerTree::Config(), /*frame_size=*/SkISize());
      auto layer_tree_item = std::make_unique<FrameItem>(
          SingleLayerTreeList(kImplicitViewId, std::move(layer_tree),
                              kDevicePixelRatio),
          CreateFinishedBuildRecorder(timestamps[i]));
      PipelineProduceResult result =
          pipeline->Produce().Complete(std::move(layer_tree_item));
      EXPECT_TRUE(result.success);
      EXPECT_EQ(result.is_first_item, i == 0);
    }
    // Although we only call 'Rasterizer::Draw' once, it will be called twice
    // finally because there are two items in the pipeline.
    ON_CALL(delegate, ShouldDiscardLayerTree).WillByDefault(Return(false));
    rasterizer->Draw(pipeline);
  });
  count_down_latch.Wait();
  thread_host.raster_thread->GetTaskRunner()->PostTask([&] {
    rasterizer.reset();
    latch.Signal();
  });
  latch.Wait();
}

TEST(RasterizerTest, TeardownFreesResourceCache) {
  std::string test_name =
      ::testing::UnitTest::GetInstance()->current_test_info()->name();
  ThreadHost thread_host("io.flutter.test." + test_name + ".",
                         ThreadHost::Type::Platform | ThreadHost::Type::RASTER |
                             ThreadHost::Type::IO | ThreadHost::Type::UI);
  TaskRunners task_runners("test", thread_host.platform_thread->GetTaskRunner(),
                           thread_host.raster_thread->GetTaskRunner(),
                           thread_host.ui_thread->GetTaskRunner(),
                           thread_host.io_thread->GetTaskRunner());

  NiceMock<MockDelegate> delegate;
  Settings settings;
  ON_CALL(delegate, GetSettings()).WillByDefault(ReturnRef(settings));
  EXPECT_CALL(delegate, GetTaskRunners())
      .WillRepeatedly(ReturnRef(task_runners));

  auto rasterizer = std::make_unique<Rasterizer>(delegate);
  auto surface = std::make_unique<NiceMock<MockSurface>>();
  auto context = GrDirectContext::MakeMock(nullptr);
  context->setResourceCacheLimit(0);

  EXPECT_CALL(*surface, MakeRenderContextCurrent())
      .WillRepeatedly([]() -> std::unique_ptr<GLContextResult> {
        return std::make_unique<GLContextDefaultResult>(true);
      });
  EXPECT_CALL(*surface, GetContext()).WillRepeatedly(Return(context.get()));

  rasterizer->Setup(std::move(surface));
  EXPECT_EQ(context->getResourceCacheLimit(), 0ul);

  rasterizer->SetResourceCacheMaxBytes(10000000, false);
  EXPECT_EQ(context->getResourceCacheLimit(), 10000000ul);
  EXPECT_EQ(context->getResourceCachePurgeableBytes(), 0ul);

  int count = 0;
  size_t bytes = 0;
  context->getResourceCacheUsage(&count, &bytes);
  EXPECT_EQ(bytes, 0ul);

  auto image_info =
      SkImageInfo::MakeN32Premul(500, 500, SkColorSpace::MakeSRGB());
  auto sk_surface = SkSurfaces::RenderTarget(context.get(),
                                             skgpu::Budgeted::kYes, image_info);
  EXPECT_TRUE(sk_surface);

  SkPaint paint;
  sk_surface->getCanvas()->drawPaint(paint);
  context->flushAndSubmit(GrSyncCpu::kYes);

  EXPECT_EQ(context->getResourceCachePurgeableBytes(), 0ul);

  sk_surface.reset();

  context->getResourceCacheUsage(&count, &bytes);
  EXPECT_GT(bytes, 0ul);
  EXPECT_GT(context->getResourceCachePurgeableBytes(), 0ul);

  rasterizer->Teardown();
  EXPECT_EQ(context->getResourceCachePurgeableBytes(), 0ul);
}

TEST(RasterizerTest, TeardownNoSurface) {
  std::string test_name =
      ::testing::UnitTest::GetInstance()->current_test_info()->name();
  ThreadHost thread_host("io.flutter.test." + test_name + ".",
                         ThreadHost::Type::Platform | ThreadHost::Type::RASTER |
                             ThreadHost::Type::IO | ThreadHost::Type::UI);
  TaskRunners task_runners("test", thread_host.platform_thread->GetTaskRunner(),
                           thread_host.raster_thread->GetTaskRunner(),
                           thread_host.ui_thread->GetTaskRunner(),
                           thread_host.io_thread->GetTaskRunner());

  NiceMock<MockDelegate> delegate;
  Settings settings;
  ON_CALL(delegate, GetSettings()).WillByDefault(ReturnRef(settings));
  EXPECT_CALL(delegate, GetTaskRunners())
      .WillRepeatedly(ReturnRef(task_runners));

  auto rasterizer = std::make_unique<Rasterizer>(delegate);

  EXPECT_TRUE(rasterizer);
  rasterizer->Teardown();
}

TEST(RasterizerTest, presentationTimeSetWhenVsyncTargetInFuture) {
  GTEST_SKIP() << "eglPresentationTime is disabled due to "
                  "https://github.com/flutter/flutter/issues/112503";
#if false
  std::string test_name =
      ::testing::UnitTest::GetInstance()->current_test_info()->name();
  ThreadHost thread_host("io.flutter.test." + test_name + ".",
                         ThreadHost::Type::Platform | ThreadHost::Type::RASTER |
                             ThreadHost::Type::IO | ThreadHost::Type::UI);
  TaskRunners task_runners("test", thread_host.platform_thread->GetTaskRunner(),
                           thread_host.raster_thread->GetTaskRunner(),
                           thread_host.ui_thread->GetTaskRunner(),
                           thread_host.io_thread->GetTaskRunner());

  NiceMock<MockDelegate> delegate;
  Settings settings;
  ON_CALL(delegate, GetSettings()).WillByDefault(ReturnRef(settings));
  ON_CALL(delegate, GetTaskRunners()).WillByDefault(ReturnRef(task_runners));

  fml::AutoResetWaitableEvent latch;
  std::unique_ptr<Rasterizer> rasterizer;
  thread_host.raster_thread->GetTaskRunner()->PostTask([&] {
    rasterizer = std::make_unique<Rasterizer>(delegate);
    latch.Signal();
  });
  latch.Wait();

  const auto millis_16 = fml::TimeDelta::FromMilliseconds(16);
  const auto first_timestamp = fml::TimePoint::Now() + millis_16;
  auto second_timestamp = first_timestamp + millis_16;
  std::vector<fml::TimePoint> timestamps = {first_timestamp, second_timestamp};

  int frames_submitted = 0;
  fml::CountDownLatch submit_latch(2);
  auto surface = std::make_unique<MockSurface>();
  ON_CALL(*surface, AllowsDrawingWhenGpuDisabled()).WillByDefault(Return(true));
  ON_CALL(*surface, AcquireFrame(SkISize()))
      .WillByDefault(::testing::Invoke([&] {
        SurfaceFrame::FramebufferInfo framebuffer_info;
        framebuffer_info.supports_readback = true;
        return std::make_unique<SurfaceFrame>(
            /*surface=*/nullptr, framebuffer_info,
            /*submit_callback=*/
            [&](const SurfaceFrame& frame, DlCanvas*) {
              const auto pres_time = *frame.submit_info().presentation_time;
              const auto diff = pres_time - first_timestamp;
              int num_frames_submitted = frames_submitted++;
              EXPECT_EQ(diff.ToMilliseconds(),
                        num_frames_submitted * millis_16.ToMilliseconds());
              submit_latch.CountDown();
              return true;
            },
            /*frame_size=*/SkISize::Make(800, 600));
      }));

  ON_CALL(*surface, MakeRenderContextCurrent())
      .WillByDefault(::testing::Invoke(
          [] { return std::make_unique<GLContextDefaultResult>(true); }));

  thread_host.raster_thread->GetTaskRunner()->PostTask([&] {
    rasterizer->Setup(std::move(surface));
    auto pipeline = std::make_shared<FramePipeline>(/*depth=*/10);
    for (int i = 0; i < 2; i++) {
      auto layer_tree = std::make_unique<LayerTree>(
          /*config=*/LayerTree::Config(), /*frame_size=*/SkISize());
      auto layer_tree_item = std::make_unique<FrameItem>(
          SingleLayerTreeList(kImplicitViewId, std::move(layer_tree),
                             kDevicePixelRatio),
          CreateFinishedBuildRecorder(timestamps[i]));
      PipelineProduceResult result =
          pipeline->Produce().Complete(std::move(layer_tree_item));
      EXPECT_TRUE(result.success);
      EXPECT_EQ(result.is_first_item, i == 0);
    }
    // Although we only call 'Rasterizer::Draw' once, it will be called twice
    // finally because there are two items in the pipeline.
    ON_CALL(delegate, ShouldDiscardLayerTree).WillByDefault(Return(false));
    rasterizer->Draw(pipeline);
  });

  submit_latch.Wait();
  thread_host.raster_thread->GetTaskRunner()->PostTask([&] {
    rasterizer.reset();
    latch.Signal();
  });
  latch.Wait();
#endif  // false
}

TEST(RasterizerTest, presentationTimeNotSetWhenVsyncTargetInPast) {
  GTEST_SKIP() << "eglPresentationTime is disabled due to "
                  "https://github.com/flutter/flutter/issues/112503";
#if false
  std::string test_name =
      ::testing::UnitTest::GetInstance()->current_test_info()->name();
  ThreadHost thread_host("io.flutter.test." + test_name + ".",
                         ThreadHost::Type::Platform | ThreadHost::Type::RASTER |
                             ThreadHost::Type::IO | ThreadHost::Type::UI);
  TaskRunners task_runners("test", thread_host.platform_thread->GetTaskRunner(),
                           thread_host.raster_thread->GetTaskRunner(),
                           thread_host.ui_thread->GetTaskRunner(),
                           thread_host.io_thread->GetTaskRunner());

  NiceMock<MockDelegate> delegate;
  Settings settings;
  ON_CALL(delegate, GetSettings()).WillByDefault(ReturnRef(settings));
  ON_CALL(delegate, GetTaskRunners()).WillByDefault(ReturnRef(task_runners));

  fml::AutoResetWaitableEvent latch;
  std::unique_ptr<Rasterizer> rasterizer;
  thread_host.raster_thread->GetTaskRunner()->PostTask([&] {
    rasterizer = std::make_unique<Rasterizer>(delegate);
    latch.Signal();
  });
  latch.Wait();

  const auto millis_16 = fml::TimeDelta::FromMilliseconds(16);
  const auto first_timestamp = fml::TimePoint::Now() - millis_16;

  fml::CountDownLatch submit_latch(1);
  auto surface = std::make_unique<MockSurface>();
  ON_CALL(*surface, AllowsDrawingWhenGpuDisabled()).WillByDefault(Return(true));
  ON_CALL(*surface, AcquireFrame(SkISize()))
      .WillByDefault(::testing::Invoke([&] {
        SurfaceFrame::FramebufferInfo framebuffer_info;
        framebuffer_info.supports_readback = true;
        return std::make_unique<SurfaceFrame>(
            /*surface=*/nullptr, framebuffer_info,
            /*submit_callback=*/
            [&](const SurfaceFrame& frame, DlCanvas*) {
              const std::optional<fml::TimePoint> pres_time =
                  frame.submit_info().presentation_time;
              EXPECT_EQ(pres_time, std::nullopt);
              submit_latch.CountDown();
              return true;
            },
            /*frame_size=*/SkISize::Make(800, 600));
      }));

  ON_CALL(*surface, MakeRenderContextCurrent())
      .WillByDefault(::testing::Invoke(
          [] { return std::make_unique<GLContextDefaultResult>(true); }));

  thread_host.raster_thread->GetTaskRunner()->PostTask([&] {
    rasterizer->Setup(std::move(surface));
    auto pipeline = std::make_shared<FramePipeline>(/*depth=*/10);
    auto layer_tree = std::make_unique<LayerTree>(
        /*config=*/LayerTree::Config(), /*frame_size=*/SkISize());
    auto layer_tree_item = std::make_unique<FrameItem>(
        SingleLayerTreeList(kImplicitViewId, std::move(layer_tree),
                           kDevicePixelRatio),
        CreateFinishedBuildRecorder(first_timestamp));
    PipelineProduceResult result =
        pipeline->Produce().Complete(std::move(layer_tree_item));
    EXPECT_TRUE(result.success);
    EXPECT_EQ(result.is_first_item, true);
    ON_CALL(delegate, ShouldDiscardLayerTree).WillByDefault(Return(false));
    rasterizer->Draw(pipeline);
  });

  submit_latch.Wait();
  thread_host.raster_thread->GetTaskRunner()->PostTask([&] {
    rasterizer.reset();
    latch.Signal();
  });
  latch.Wait();
#endif  // false
}

}  // namespace flutter<|MERGE_RESOLUTION|>--- conflicted
+++ resolved
@@ -45,18 +45,6 @@
       view_id, std::move(layer_tree), pixel_ratio));
   return tasks;
 }
-
-inline constexpr auto kSingleViewDimension =
-    [](int view_id, SkISize frame_size, double device_pixel_ratio) -> auto {
-  return AllOf(
-      Property("size", &std::vector<ViewDimension>::size, 1),
-      Property(
-          "first element", &std::vector<ViewDimension>::front,
-          AllOf(Field("view ID", &ViewDimension::view_id, view_id),
-                Field("frame size", &ViewDimension::frame_size, frame_size),
-                Field("device pixel ratio", &ViewDimension::device_pixel_ratio,
-                      device_pixel_ratio))));
-};
 
 class MockDelegate : public Rasterizer::Delegate {
  public:
@@ -106,10 +94,6 @@
   MOCK_METHOD(void,
               BeginFrame,
               (GrDirectContext * context,
-<<<<<<< HEAD
-               const std::vector<ViewDimension>& view_dimensions,
-=======
->>>>>>> 324cc1cd
                fml::RefPtr<fml::RasterThreadMerger> raster_thread_merger),
               (override));
   MOCK_METHOD(void,
@@ -131,7 +115,6 @@
               SubmitView,
               (GrDirectContext * context,
                const std::shared_ptr<impeller::AiksContext>& aiks_context,
-               int64_t native_view_id,
                std::unique_ptr<SurfaceFrame> frame),
               (override));
   MOCK_METHOD(void,
@@ -234,13 +217,6 @@
 
   EXPECT_CALL(*external_view_embedder,
               BeginFrame(/*context=*/nullptr,
-<<<<<<< HEAD
-                         kSingleViewDimension(kImplicitViewId,
-                                              /*frame_size=*/SkISize(),
-                                              /*device_pixel_ratio=*/2.0),
-
-=======
->>>>>>> 324cc1cd
                          /*raster_thread_merger=*/
                          fml::RefPtr<fml::RasterThreadMerger>(nullptr)))
       .Times(1);
@@ -319,16 +295,8 @@
                                                   /*raster_thread_merger=*/_))
       .Times(1);
   EXPECT_CALL(*external_view_embedder,
-<<<<<<< HEAD
-              BeginFrame(/*context=*/nullptr,
-                         kSingleViewDimension(kImplicitViewId,
-                                              /*frame_size=*/SkISize(),
-                                              /*device_pixel_ratio=*/2.0),
-                         /*raster_thread_merger=*/_))
-=======
               PrepareView(/*view_id=*/kImplicitViewId, /*frame_size=*/SkISize(),
                           /*device_pixel_ratio=*/2.0))
->>>>>>> 324cc1cd
       .Times(1);
   EXPECT_CALL(*external_view_embedder, SubmitView).Times(0);
   EXPECT_CALL(*external_view_embedder, EndFrame(/*should_resubmit_frame=*/false,
@@ -404,16 +372,8 @@
                                                   /*raster_thread_merger=*/_))
       .Times(1);
   EXPECT_CALL(*external_view_embedder,
-<<<<<<< HEAD
-              BeginFrame(/*context=*/nullptr,
-                         kSingleViewDimension(kImplicitViewId,
-                                              /*frame_size=*/SkISize(),
-                                              /*device_pixel_ratio=*/2.0),
-                         /*raster_thread_merger=*/_))
-=======
               PrepareView(/*view_id=*/kImplicitViewId, /*frame_size=*/SkISize(),
                           /*device_pixel_ratio=*/2.0))
->>>>>>> 324cc1cd
       .Times(1);
   EXPECT_CALL(*external_view_embedder, SubmitView).Times(1);
   EXPECT_CALL(*external_view_embedder, EndFrame(/*should_resubmit_frame=*/false,
@@ -492,16 +452,8 @@
                                                   /*raster_thread_merger=*/_))
       .Times(2);
   EXPECT_CALL(*external_view_embedder,
-<<<<<<< HEAD
-              BeginFrame(/*context=*/nullptr,
-                         kSingleViewDimension(kImplicitViewId,
-                                              /*frame_size=*/SkISize(),
-                                              /*device_pixel_ratio=*/2.0),
-                         /*raster_thread_merger=*/_))
-=======
               PrepareView(/*view_id=*/kImplicitViewId, /*frame_size=*/SkISize(),
                           /*device_pixel_ratio=*/2.0))
->>>>>>> 324cc1cd
       .Times(2);
   EXPECT_CALL(*external_view_embedder, SubmitView).Times(2);
   EXPECT_CALL(*external_view_embedder, EndFrame(/*should_resubmit_frame=*/false,
@@ -612,16 +564,8 @@
                                                   /*raster_thread_merger=*/_))
       .Times(0);
   EXPECT_CALL(*external_view_embedder,
-<<<<<<< HEAD
-              BeginFrame(/*context=*/nullptr,
-                         kSingleViewDimension(kImplicitViewId,
-                                              /*frame_size=*/SkISize(),
-                                              /*device_pixel_ratio=*/2.0),
-                         /*raster_thread_merger=*/_))
-=======
               PrepareView(/*view_id=*/kImplicitViewId, /*frame_size=*/SkISize(),
                           /*device_pixel_ratio=*/2.0))
->>>>>>> 324cc1cd
       .Times(0);
   EXPECT_CALL(
       *external_view_embedder,
