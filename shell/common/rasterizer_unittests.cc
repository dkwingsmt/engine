--- conflicted
+++ resolved
@@ -33,19 +33,11 @@
 constexpr int64_t kImplicitViewId = 0;
 constexpr float kDevicePixelRatio = 2.0f;
 
-<<<<<<< HEAD
-std::vector<LayerTreeTask> SingleLayerTreeMap(
-    int64_t view_id,
-    std::unique_ptr<LayerTree> layer_tree,
-    float pixel_ratio) {
-  std::vector<LayerTreeTask> tasks;
-=======
 std::list<LayerTreeTask> SingleLayerTreeMap(
     int64_t view_id,
     std::unique_ptr<LayerTree> layer_tree,
     float pixel_ratio) {
   std::list<LayerTreeTask> tasks;
->>>>>>> eb02629e
   tasks.emplace_back(view_id, std::move(layer_tree), pixel_ratio);
   return tasks;
 }
