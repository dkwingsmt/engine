--- conflicted
+++ resolved
@@ -538,14 +538,8 @@
 @pragma('vm:external-name', 'NativeReportViewWidthsCallback')
 external void nativeReportViewWidthsCallback(List<int> viewWidthPacket);
 
-<<<<<<< HEAD
-// This entrypoint reports whether there's an implicit view and the list of view
-// IDs using nativeReportViewIdsCallback on initialization and every
-// onMetricsChanged.
-=======
 // This entrypoint reports the list of views and their widths using
 // nativeReportViewWidthsCallback on initialization and every onMetricsChanged.
->>>>>>> 7c24ab8f
 @pragma('vm:entry-point')
 void testReportViewWidths() {
   nativeReportViewWidthsCallback(getCurrentViewWidths());
