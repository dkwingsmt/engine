// Copyright 2013 The Flutter Authors. All rights reserved.
// Use of this source code is governed by a BSD-style license that can be
// found in the LICENSE file.

#define RAPIDJSON_HAS_STDSTRING 1
#include "flutter/shell/common/shell.h"

#include <memory>
#include <sstream>
#include <utility>
#include <vector>

#include "flutter/assets/directory_asset_bundle.h"
#include "flutter/common/graphics/persistent_cache.h"
#include "flutter/fml/base32.h"
#include "flutter/fml/file.h"
#include "flutter/fml/icu_util.h"
#include "flutter/fml/log_settings.h"
#include "flutter/fml/logging.h"
#include "flutter/fml/make_copyable.h"
#include "flutter/fml/message_loop.h"
#include "flutter/fml/paths.h"
#include "flutter/fml/trace_event.h"
#include "flutter/runtime/dart_vm.h"
#include "flutter/shell/common/engine.h"
#include "flutter/shell/common/skia_event_tracer_impl.h"
#include "flutter/shell/common/switches.h"
#include "flutter/shell/common/vsync_waiter.h"
#include "rapidjson/stringbuffer.h"
#include "rapidjson/writer.h"
#include "third_party/dart/runtime/include/dart_tools_api.h"
#include "third_party/skia/include/codec/SkBmpDecoder.h"
#include "third_party/skia/include/codec/SkCodec.h"
#include "third_party/skia/include/codec/SkGifDecoder.h"
#include "third_party/skia/include/codec/SkIcoDecoder.h"
#include "third_party/skia/include/codec/SkJpegDecoder.h"
#include "third_party/skia/include/codec/SkPngDecoder.h"
#include "third_party/skia/include/codec/SkWbmpDecoder.h"
#include "third_party/skia/include/codec/SkWebpDecoder.h"
#include "third_party/skia/include/core/SkGraphics.h"
#include "third_party/skia/include/utils/SkBase64.h"
#include "third_party/tonic/common/log.h"

namespace flutter {

constexpr char kSkiaChannel[] = "flutter/skia";
constexpr char kSystemChannel[] = "flutter/system";
constexpr char kTypeKey[] = "type";
constexpr char kFontChange[] = "fontsChange";

namespace {

std::unique_ptr<Engine> CreateEngine(
    Engine::Delegate& delegate,
    const PointerDataDispatcherMaker& dispatcher_maker,
    DartVM& vm,
    const fml::RefPtr<const DartSnapshot>& isolate_snapshot,
    const TaskRunners& task_runners,
    const PlatformData& platform_data,
    const Settings& settings,
    std::unique_ptr<Animator> animator,
    const fml::WeakPtr<IOManager>& io_manager,
    const fml::RefPtr<SkiaUnrefQueue>& unref_queue,
    const fml::TaskRunnerAffineWeakPtr<SnapshotDelegate>& snapshot_delegate,
    const std::shared_ptr<VolatilePathTracker>& volatile_path_tracker,
    const std::shared_ptr<fml::SyncSwitch>& gpu_disabled_switch) {
  return std::make_unique<Engine>(delegate,               //
                                  dispatcher_maker,       //
                                  vm,                     //
                                  isolate_snapshot,       //
                                  task_runners,           //
                                  platform_data,          //
                                  settings,               //
                                  std::move(animator),    //
                                  io_manager,             //
                                  unref_queue,            //
                                  snapshot_delegate,      //
                                  volatile_path_tracker,  //
                                  gpu_disabled_switch);
}

void RegisterCodecsWithSkia() {
  // These are in the order they will be attempted to be decoded from.
  // If we have data to back it up, we can order these by "frequency used in
  // the wild" for a very small performance bump, but for now we mirror the
  // order Skia had them in.
  SkCodecs::Register(SkPngDecoder::Decoder());
  SkCodecs::Register(SkJpegDecoder::Decoder());
  SkCodecs::Register(SkWebpDecoder::Decoder());
  SkCodecs::Register(SkGifDecoder::Decoder());
  SkCodecs::Register(SkBmpDecoder::Decoder());
  SkCodecs::Register(SkWbmpDecoder::Decoder());
  SkCodecs::Register(SkIcoDecoder::Decoder());
}

// Though there can be multiple shells, some settings apply to all components in
// the process. These have to be set up before the shell or any of its
// sub-components can be initialized. In a perfect world, this would be empty.
// TODO(chinmaygarde): The unfortunate side effect of this call is that settings
// that cause shell initialization failures will still lead to some of their
// settings being applied.
void PerformInitializationTasks(Settings& settings) {
  {
    fml::LogSettings log_settings;
    log_settings.min_log_level =
        settings.verbose_logging ? fml::LOG_INFO : fml::LOG_ERROR;
    fml::SetLogSettings(log_settings);
  }

  static std::once_flag gShellSettingsInitialization = {};
  std::call_once(gShellSettingsInitialization, [&settings] {
    tonic::SetLogHandler(
        [](const char* message) { FML_LOG(ERROR) << message; });

    if (settings.trace_skia) {
      InitSkiaEventTracer(settings.trace_skia, settings.trace_skia_allowlist);
    }

    if (!settings.trace_allowlist.empty()) {
      fml::tracing::TraceSetAllowlist(settings.trace_allowlist);
    }

    if (!settings.skia_deterministic_rendering_on_cpu) {
      SkGraphics::Init();
    } else {
      FML_DLOG(INFO) << "Skia deterministic rendering is enabled.";
    }
    RegisterCodecsWithSkia();

    if (settings.icu_initialization_required) {
      if (!settings.icu_data_path.empty()) {
        fml::icu::InitializeICU(settings.icu_data_path);
      } else if (settings.icu_mapper) {
        fml::icu::InitializeICUFromMapping(settings.icu_mapper());
      } else {
        FML_DLOG(WARNING) << "Skipping ICU initialization in the shell.";
      }
    }
  });

  PersistentCache::SetCacheSkSL(settings.cache_sksl);
}

}  // namespace

std::unique_ptr<Shell> Shell::Create(
    const PlatformData& platform_data,
    const TaskRunners& task_runners,
    Settings settings,
    const Shell::CreateCallback<PlatformView>& on_create_platform_view,
    const Shell::CreateCallback<Rasterizer>& on_create_rasterizer,
    bool is_gpu_disabled) {
  // This must come first as it initializes tracing.
  PerformInitializationTasks(settings);

  TRACE_EVENT0("flutter", "Shell::Create");

  // Always use the `vm_snapshot` and `isolate_snapshot` provided by the
  // settings to launch the VM.  If the VM is already running, the snapshot
  // arguments are ignored.
  auto vm_snapshot = DartSnapshot::VMSnapshotFromSettings(settings);
  auto isolate_snapshot = DartSnapshot::IsolateSnapshotFromSettings(settings);
  auto vm = DartVMRef::Create(settings, vm_snapshot, isolate_snapshot);
  FML_CHECK(vm) << "Must be able to initialize the VM.";

  // If the settings did not specify an `isolate_snapshot`, fall back to the
  // one the VM was launched with.
  if (!isolate_snapshot) {
    isolate_snapshot = vm->GetVMData()->GetIsolateSnapshot();
  }
  auto resource_cache_limit_calculator =
      std::make_shared<ResourceCacheLimitCalculator>(
          settings.resource_cache_max_bytes_threshold);
  return CreateWithSnapshot(platform_data,                    //
                            task_runners,                     //
                            /*parent_merger=*/nullptr,        //
                            /*parent_io_manager=*/nullptr,    //
                            resource_cache_limit_calculator,  //
                            settings,                         //
                            std::move(vm),                    //
                            std::move(isolate_snapshot),      //
                            on_create_platform_view,          //
                            on_create_rasterizer,             //
                            CreateEngine, is_gpu_disabled);
}

std::unique_ptr<Shell> Shell::CreateShellOnPlatformThread(
    DartVMRef vm,
    fml::RefPtr<fml::RasterThreadMerger> parent_merger,
    std::shared_ptr<ShellIOManager> parent_io_manager,
    const std::shared_ptr<ResourceCacheLimitCalculator>&
        resource_cache_limit_calculator,
    const TaskRunners& task_runners,
    const PlatformData& platform_data,
    const Settings& settings,
    fml::RefPtr<const DartSnapshot> isolate_snapshot,
    const Shell::CreateCallback<PlatformView>& on_create_platform_view,
    const Shell::CreateCallback<Rasterizer>& on_create_rasterizer,
    const Shell::EngineCreateCallback& on_create_engine,
    bool is_gpu_disabled) {
  if (!task_runners.IsValid()) {
    FML_LOG(ERROR) << "Task runners to run the shell were invalid.";
    return nullptr;
  }

  auto shell = std::unique_ptr<Shell>(
      new Shell(std::move(vm), task_runners, std::move(parent_merger),
                resource_cache_limit_calculator, settings,
                std::make_shared<VolatilePathTracker>(
                    task_runners.GetUITaskRunner(),
                    !settings.skia_deterministic_rendering_on_cpu),
                is_gpu_disabled));

  // Create the platform view on the platform thread (this thread).
  auto platform_view = on_create_platform_view(*shell.get());
  if (!platform_view || !platform_view->GetWeakPtr()) {
    return nullptr;
  }

  // Create the rasterizer on the raster thread.
  std::promise<std::unique_ptr<Rasterizer>> rasterizer_promise;
  auto rasterizer_future = rasterizer_promise.get_future();
  std::promise<fml::TaskRunnerAffineWeakPtr<SnapshotDelegate>>
      snapshot_delegate_promise;
  auto snapshot_delegate_future = snapshot_delegate_promise.get_future();
  fml::TaskRunner::RunNowOrPostTask(
      task_runners.GetRasterTaskRunner(),
      [&rasterizer_promise,  //
       &snapshot_delegate_promise,
       on_create_rasterizer,                                   //
       shell = shell.get(),                                    //
       impeller_context = platform_view->GetImpellerContext()  //
  ]() {
        TRACE_EVENT0("flutter", "ShellSetupGPUSubsystem");
        std::unique_ptr<Rasterizer> rasterizer(on_create_rasterizer(*shell));
        rasterizer->SetImpellerContext(impeller_context);
        snapshot_delegate_promise.set_value(rasterizer->GetSnapshotDelegate());
        rasterizer_promise.set_value(std::move(rasterizer));
      });

  // Ask the platform view for the vsync waiter. This will be used by the engine
  // to create the animator.
  auto vsync_waiter = platform_view->CreateVSyncWaiter();
  if (!vsync_waiter) {
    return nullptr;
  }

  // Create the IO manager on the IO thread. The IO manager must be initialized
  // first because it has state that the other subsystems depend on. It must
  // first be booted and the necessary references obtained to initialize the
  // other subsystems.
  std::promise<std::shared_ptr<ShellIOManager>> io_manager_promise;
  auto io_manager_future = io_manager_promise.get_future();
  std::promise<fml::WeakPtr<ShellIOManager>> weak_io_manager_promise;
  auto weak_io_manager_future = weak_io_manager_promise.get_future();
  std::promise<fml::RefPtr<SkiaUnrefQueue>> unref_queue_promise;
  auto unref_queue_future = unref_queue_promise.get_future();
  auto io_task_runner = shell->GetTaskRunners().GetIOTaskRunner();

  // The platform_view will be stored into shell's platform_view_ in
  // shell->Setup(std::move(platform_view), ...) at the end.
  PlatformView* platform_view_ptr = platform_view.get();
  fml::TaskRunner::RunNowOrPostTask(
      io_task_runner,
      [&io_manager_promise,                                               //
       &weak_io_manager_promise,                                          //
       &parent_io_manager,                                                //
       &unref_queue_promise,                                              //
       platform_view_ptr,                                                 //
       io_task_runner,                                                    //
       is_backgrounded_sync_switch = shell->GetIsGpuDisabledSyncSwitch()  //
  ]() {
        TRACE_EVENT0("flutter", "ShellSetupIOSubsystem");
        std::shared_ptr<ShellIOManager> io_manager;
        if (parent_io_manager) {
          io_manager = parent_io_manager;
        } else {
          io_manager = std::make_shared<ShellIOManager>(
              platform_view_ptr->CreateResourceContext(),  // resource context
              is_backgrounded_sync_switch,                 // sync switch
              io_task_runner,  // unref queue task runner
              platform_view_ptr->GetImpellerContext()  // impeller context
          );
        }
        weak_io_manager_promise.set_value(io_manager->GetWeakPtr());
        unref_queue_promise.set_value(io_manager->GetSkiaUnrefQueue());
        io_manager_promise.set_value(io_manager);
      });

  // Send dispatcher_maker to the engine constructor because shell won't have
  // platform_view set until Shell::Setup is called later.
  auto dispatcher_maker = platform_view->GetDispatcherMaker();

  // Create the engine on the UI thread.
  std::promise<std::unique_ptr<Engine>> engine_promise;
  auto engine_future = engine_promise.get_future();
  fml::TaskRunner::RunNowOrPostTask(
      shell->GetTaskRunners().GetUITaskRunner(),
      fml::MakeCopyable([&engine_promise,                                 //
                         shell = shell.get(),                             //
                         &dispatcher_maker,                               //
                         &platform_data,                                  //
                         isolate_snapshot = std::move(isolate_snapshot),  //
                         vsync_waiter = std::move(vsync_waiter),          //
                         &weak_io_manager_future,                         //
                         &snapshot_delegate_future,                       //
                         &unref_queue_future,                             //
                         &on_create_engine]() mutable {
        TRACE_EVENT0("flutter", "ShellSetupUISubsystem");
        const auto& task_runners = shell->GetTaskRunners();

        // The animator is owned by the UI thread but it gets its vsync pulses
        // from the platform.
        auto animator = std::make_unique<Animator>(*shell, task_runners,
                                                   std::move(vsync_waiter));

        engine_promise.set_value(
            on_create_engine(*shell,                          //
                             dispatcher_maker,                //
                             *shell->GetDartVM(),             //
                             std::move(isolate_snapshot),     //
                             task_runners,                    //
                             platform_data,                   //
                             shell->GetSettings(),            //
                             std::move(animator),             //
                             weak_io_manager_future.get(),    //
                             unref_queue_future.get(),        //
                             snapshot_delegate_future.get(),  //
                             shell->volatile_path_tracker_,
                             shell->is_gpu_disabled_sync_switch_));
      }));

  if (!shell->Setup(std::move(platform_view),  //
                    engine_future.get(),       //
                    rasterizer_future.get(),   //
                    io_manager_future.get())   //
  ) {
    return nullptr;
  }

  return shell;
}

std::unique_ptr<Shell> Shell::CreateWithSnapshot(
    const PlatformData& platform_data,
    const TaskRunners& task_runners,
    const fml::RefPtr<fml::RasterThreadMerger>& parent_thread_merger,
    const std::shared_ptr<ShellIOManager>& parent_io_manager,
    const std::shared_ptr<ResourceCacheLimitCalculator>&
        resource_cache_limit_calculator,
    Settings settings,
    DartVMRef vm,
    fml::RefPtr<const DartSnapshot> isolate_snapshot,
    const Shell::CreateCallback<PlatformView>& on_create_platform_view,
    const Shell::CreateCallback<Rasterizer>& on_create_rasterizer,
    const Shell::EngineCreateCallback& on_create_engine,
    bool is_gpu_disabled) {
  // This must come first as it initializes tracing.
  PerformInitializationTasks(settings);

  TRACE_EVENT0("flutter", "Shell::CreateWithSnapshot");

  const bool callbacks_valid =
      on_create_platform_view && on_create_rasterizer && on_create_engine;
  if (!task_runners.IsValid() || !callbacks_valid) {
    return nullptr;
  }

  fml::AutoResetWaitableEvent latch;
  std::unique_ptr<Shell> shell;
  auto platform_task_runner = task_runners.GetPlatformTaskRunner();
  fml::TaskRunner::RunNowOrPostTask(
      platform_task_runner,
      fml::MakeCopyable([&latch,                                             //
                         &shell,                                             //
                         parent_thread_merger,                               //
                         parent_io_manager,                                  //
                         resource_cache_limit_calculator,                    //
                         task_runners = task_runners,                        //
                         platform_data = platform_data,                      //
                         settings = settings,                                //
                         vm = std::move(vm),                                 //
                         isolate_snapshot = std::move(isolate_snapshot),     //
                         on_create_platform_view = on_create_platform_view,  //
                         on_create_rasterizer = on_create_rasterizer,        //
                         on_create_engine = on_create_engine,
                         is_gpu_disabled]() mutable {
        shell = CreateShellOnPlatformThread(std::move(vm),                    //
                                            parent_thread_merger,             //
                                            parent_io_manager,                //
                                            resource_cache_limit_calculator,  //
                                            task_runners,                     //
                                            platform_data,                    //
                                            settings,                         //
                                            std::move(isolate_snapshot),      //
                                            on_create_platform_view,          //
                                            on_create_rasterizer,             //
                                            on_create_engine, is_gpu_disabled);
        latch.Signal();
      }));
  latch.Wait();
  return shell;
}

Shell::Shell(DartVMRef vm,
             const TaskRunners& task_runners,
             fml::RefPtr<fml::RasterThreadMerger> parent_merger,
             const std::shared_ptr<ResourceCacheLimitCalculator>&
                 resource_cache_limit_calculator,
             const Settings& settings,
             std::shared_ptr<VolatilePathTracker> volatile_path_tracker,
             bool is_gpu_disabled)
    : task_runners_(task_runners),
      parent_raster_thread_merger_(std::move(parent_merger)),
      resource_cache_limit_calculator_(resource_cache_limit_calculator),
      settings_(settings),
      vm_(std::move(vm)),
      is_gpu_disabled_sync_switch_(new fml::SyncSwitch(is_gpu_disabled)),
      volatile_path_tracker_(std::move(volatile_path_tracker)),
      weak_factory_gpu_(nullptr),
      weak_factory_(this) {
  FML_CHECK(vm_) << "Must have access to VM to create a shell.";
  FML_DCHECK(task_runners_.IsValid());
  FML_DCHECK(task_runners_.GetPlatformTaskRunner()->RunsTasksOnCurrentThread());

  display_manager_ = std::make_unique<DisplayManager>();
  resource_cache_limit_calculator->AddResourceCacheLimitItem(
      weak_factory_.GetWeakPtr());

  // Generate a WeakPtrFactory for use with the raster thread. This does not
  // need to wait on a latch because it can only ever be used from the raster
  // thread from this class, so we have ordering guarantees.
  fml::TaskRunner::RunNowOrPostTask(
      task_runners_.GetRasterTaskRunner(), fml::MakeCopyable([this]() mutable {
        this->weak_factory_gpu_ =
            std::make_unique<fml::TaskRunnerAffineWeakPtrFactory<Shell>>(this);
      }));

  // Install service protocol handlers.

  service_protocol_handlers_[ServiceProtocol::kScreenshotExtensionName] = {
      task_runners_.GetRasterTaskRunner(),
      std::bind(&Shell::OnServiceProtocolScreenshot, this,
                std::placeholders::_1, std::placeholders::_2)};
  service_protocol_handlers_[ServiceProtocol::kScreenshotSkpExtensionName] = {
      task_runners_.GetRasterTaskRunner(),
      std::bind(&Shell::OnServiceProtocolScreenshotSKP, this,
                std::placeholders::_1, std::placeholders::_2)};
  service_protocol_handlers_[ServiceProtocol::kRunInViewExtensionName] = {
      task_runners_.GetUITaskRunner(),
      std::bind(&Shell::OnServiceProtocolRunInView, this, std::placeholders::_1,
                std::placeholders::_2)};
  service_protocol_handlers_
      [ServiceProtocol::kFlushUIThreadTasksExtensionName] = {
          task_runners_.GetUITaskRunner(),
          std::bind(&Shell::OnServiceProtocolFlushUIThreadTasks, this,
                    std::placeholders::_1, std::placeholders::_2)};
  service_protocol_handlers_
      [ServiceProtocol::kSetAssetBundlePathExtensionName] = {
          task_runners_.GetUITaskRunner(),
          std::bind(&Shell::OnServiceProtocolSetAssetBundlePath, this,
                    std::placeholders::_1, std::placeholders::_2)};
  service_protocol_handlers_
      [ServiceProtocol::kGetDisplayRefreshRateExtensionName] = {
          task_runners_.GetUITaskRunner(),
          std::bind(&Shell::OnServiceProtocolGetDisplayRefreshRate, this,
                    std::placeholders::_1, std::placeholders::_2)};
  service_protocol_handlers_[ServiceProtocol::kGetSkSLsExtensionName] = {
      task_runners_.GetIOTaskRunner(),
      std::bind(&Shell::OnServiceProtocolGetSkSLs, this, std::placeholders::_1,
                std::placeholders::_2)};
  service_protocol_handlers_
      [ServiceProtocol::kEstimateRasterCacheMemoryExtensionName] = {
          task_runners_.GetRasterTaskRunner(),
          std::bind(&Shell::OnServiceProtocolEstimateRasterCacheMemory, this,
                    std::placeholders::_1, std::placeholders::_2)};
  service_protocol_handlers_
      [ServiceProtocol::kRenderFrameWithRasterStatsExtensionName] = {
          task_runners_.GetRasterTaskRunner(),
          std::bind(&Shell::OnServiceProtocolRenderFrameWithRasterStats, this,
                    std::placeholders::_1, std::placeholders::_2)};
  service_protocol_handlers_[ServiceProtocol::kReloadAssetFonts] = {
      task_runners_.GetPlatformTaskRunner(),
      std::bind(&Shell::OnServiceProtocolReloadAssetFonts, this,
                std::placeholders::_1, std::placeholders::_2)};
}

Shell::~Shell() {
  PersistentCache::GetCacheForProcess()->RemoveWorkerTaskRunner(
      task_runners_.GetIOTaskRunner());

  vm_->GetServiceProtocol()->RemoveHandler(this);

  fml::AutoResetWaitableEvent ui_latch, gpu_latch, platform_latch, io_latch;

  fml::TaskRunner::RunNowOrPostTask(
      task_runners_.GetUITaskRunner(),
      fml::MakeCopyable([this, &ui_latch]() mutable {
        engine_.reset();
        ui_latch.Signal();
      }));
  ui_latch.Wait();

  fml::TaskRunner::RunNowOrPostTask(
      task_runners_.GetRasterTaskRunner(),
      fml::MakeCopyable(
          [this, rasterizer = std::move(rasterizer_), &gpu_latch]() mutable {
            rasterizer.reset();
            this->weak_factory_gpu_.reset();
            gpu_latch.Signal();
          }));
  gpu_latch.Wait();

  fml::TaskRunner::RunNowOrPostTask(
      task_runners_.GetIOTaskRunner(),
      fml::MakeCopyable([io_manager = std::move(io_manager_),
                         platform_view = platform_view_.get(),
                         &io_latch]() mutable {
        io_manager.reset();
        if (platform_view) {
          platform_view->ReleaseResourceContext();
        }
        io_latch.Signal();
      }));

  io_latch.Wait();

  // The platform view must go last because it may be holding onto platform side
  // counterparts to resources owned by subsystems running on other threads. For
  // example, the NSOpenGLContext on the Mac.
  fml::TaskRunner::RunNowOrPostTask(
      task_runners_.GetPlatformTaskRunner(),
      fml::MakeCopyable([platform_view = std::move(platform_view_),
                         &platform_latch]() mutable {
        platform_view.reset();
        platform_latch.Signal();
      }));
  platform_latch.Wait();
}

std::unique_ptr<Shell> Shell::Spawn(
    RunConfiguration run_configuration,
    const std::string& initial_route,
    const CreateCallback<PlatformView>& on_create_platform_view,
    const CreateCallback<Rasterizer>& on_create_rasterizer) const {
  FML_DCHECK(task_runners_.IsValid());
  // It's safe to store this value since it is set on the platform thread.
  bool is_gpu_disabled = false;
  GetIsGpuDisabledSyncSwitch()->Execute(
      fml::SyncSwitch::Handlers()
          .SetIfFalse([&is_gpu_disabled] { is_gpu_disabled = false; })
          .SetIfTrue([&is_gpu_disabled] { is_gpu_disabled = true; }));
  std::unique_ptr<Shell> result = CreateWithSnapshot(
      PlatformData{}, task_runners_, rasterizer_->GetRasterThreadMerger(),
      io_manager_, resource_cache_limit_calculator_, GetSettings(), vm_,
      vm_->GetVMData()->GetIsolateSnapshot(), on_create_platform_view,
      on_create_rasterizer,
      [engine = this->engine_.get(), initial_route](
          Engine::Delegate& delegate,
          const PointerDataDispatcherMaker& dispatcher_maker, DartVM& vm,
          const fml::RefPtr<const DartSnapshot>& isolate_snapshot,
          const TaskRunners& task_runners, const PlatformData& platform_data,
          const Settings& settings, std::unique_ptr<Animator> animator,
          const fml::WeakPtr<IOManager>& io_manager,
          const fml::RefPtr<SkiaUnrefQueue>& unref_queue,
          fml::TaskRunnerAffineWeakPtr<SnapshotDelegate> snapshot_delegate,
          const std::shared_ptr<VolatilePathTracker>& volatile_path_tracker,
          const std::shared_ptr<fml::SyncSwitch>& is_gpu_disabled_sync_switch) {
        return engine->Spawn(
            /*delegate=*/delegate,
            /*dispatcher_maker=*/dispatcher_maker,
            /*settings=*/settings,
            /*animator=*/std::move(animator),
            /*initial_route=*/initial_route,
            /*io_manager=*/io_manager,
            /*snapshot_delegate=*/std::move(snapshot_delegate),
            /*gpu_disabled_switch=*/is_gpu_disabled_sync_switch);
      },
      is_gpu_disabled);
  result->RunEngine(std::move(run_configuration));
  return result;
}

void Shell::NotifyLowMemoryWarning() const {
  auto trace_id = fml::tracing::TraceNonce();
  TRACE_EVENT_ASYNC_BEGIN0("flutter", "Shell::NotifyLowMemoryWarning",
                           trace_id);
  // This does not require a current isolate but does require a running VM.
  // Since a valid shell will not be returned to the embedder without a valid
  // DartVMRef, we can be certain that this is a safe spot to assume a VM is
  // running.
  ::Dart_NotifyLowMemory();

  task_runners_.GetRasterTaskRunner()->PostTask(
      [rasterizer = rasterizer_->GetWeakPtr(), trace_id = trace_id]() {
        if (rasterizer) {
          rasterizer->NotifyLowMemoryWarning();
        }
        TRACE_EVENT_ASYNC_END0("flutter", "Shell::NotifyLowMemoryWarning",
                               trace_id);
      });
  // The IO Manager uses resource cache limits of 0, so it is not necessary
  // to purge them.
}

void Shell::RunEngine(RunConfiguration run_configuration) {
  RunEngine(std::move(run_configuration), nullptr);
}

void Shell::RunEngine(
    RunConfiguration run_configuration,
    const std::function<void(Engine::RunStatus)>& result_callback) {
  auto result = [platform_runner = task_runners_.GetPlatformTaskRunner(),
                 result_callback](Engine::RunStatus run_result) {
    if (!result_callback) {
      return;
    }
    platform_runner->PostTask(
        [result_callback, run_result]() { result_callback(run_result); });
  };
  FML_DCHECK(is_setup_);
  FML_DCHECK(task_runners_.GetPlatformTaskRunner()->RunsTasksOnCurrentThread());

  fml::TaskRunner::RunNowOrPostTask(
      task_runners_.GetUITaskRunner(),
      fml::MakeCopyable(
          [run_configuration = std::move(run_configuration),
           weak_engine = weak_engine_, result]() mutable {
            if (!weak_engine) {
              FML_LOG(ERROR)
                  << "Could not launch engine with configuration - no engine.";
              result(Engine::RunStatus::Failure);
              return;
            }
            auto run_result = weak_engine->Run(std::move(run_configuration));
            if (run_result == flutter::Engine::RunStatus::Failure) {
              FML_LOG(ERROR) << "Could not launch engine with configuration.";
            }

            result(run_result);
          }));
}

std::optional<DartErrorCode> Shell::GetUIIsolateLastError() const {
  FML_DCHECK(is_setup_);
  FML_DCHECK(task_runners_.GetUITaskRunner()->RunsTasksOnCurrentThread());

  if (!weak_engine_) {
    return std::nullopt;
  }
  switch (weak_engine_->GetUIIsolateLastError()) {
    case tonic::kCompilationErrorType:
      return DartErrorCode::CompilationError;
    case tonic::kApiErrorType:
      return DartErrorCode::ApiError;
    case tonic::kUnknownErrorType:
      return DartErrorCode::UnknownError;
    case tonic::kNoError:
      return DartErrorCode::NoError;
  }
  return DartErrorCode::UnknownError;
}

bool Shell::EngineHasLivePorts() const {
  FML_DCHECK(is_setup_);
  FML_DCHECK(task_runners_.GetUITaskRunner()->RunsTasksOnCurrentThread());

  if (!weak_engine_) {
    return false;
  }

  return weak_engine_->UIIsolateHasLivePorts();
}

bool Shell::IsSetup() const {
  return is_setup_;
}

bool Shell::Setup(std::unique_ptr<PlatformView> platform_view,
                  std::unique_ptr<Engine> engine,
                  std::unique_ptr<Rasterizer> rasterizer,
                  const std::shared_ptr<ShellIOManager>& io_manager) {
  if (is_setup_) {
    return false;
  }

  if (!platform_view || !engine || !rasterizer || !io_manager) {
    return false;
  }

  platform_view_ = std::move(platform_view);
  platform_message_handler_ = platform_view_->GetPlatformMessageHandler();
  route_messages_through_platform_thread_.store(true);
  task_runners_.GetPlatformTaskRunner()->PostTask(
      [self = weak_factory_.GetWeakPtr()] {
        if (self) {
          self->route_messages_through_platform_thread_.store(false);
        }
      });
  engine_ = std::move(engine);
  rasterizer_ = std::move(rasterizer);
  io_manager_ = io_manager;

  // Set the external view embedder for the rasterizer.
  auto view_embedder = platform_view_->CreateExternalViewEmbedder();
  rasterizer_->SetExternalViewEmbedder(view_embedder);
  rasterizer_->SetSnapshotSurfaceProducer(
      platform_view_->CreateSnapshotSurfaceProducer());

  // The weak ptr must be generated in the platform thread which owns the unique
  // ptr.
  weak_engine_ = engine_->GetWeakPtr();
  weak_rasterizer_ = rasterizer_->GetWeakPtr();
  weak_platform_view_ = platform_view_->GetWeakPtr();

  // Setup the time-consuming default font manager right after engine created.
  if (!settings_.prefetched_default_font_manager) {
    fml::TaskRunner::RunNowOrPostTask(task_runners_.GetUITaskRunner(),
                                      [engine = weak_engine_] {
                                        if (engine) {
                                          engine->SetupDefaultFontManager();
                                        }
                                      });
  }

  is_setup_ = true;

  PersistentCache::GetCacheForProcess()->AddWorkerTaskRunner(
      task_runners_.GetIOTaskRunner());

  PersistentCache::GetCacheForProcess()->SetIsDumpingSkp(
      settings_.dump_skp_on_shader_compilation);

  if (settings_.purge_persistent_cache) {
    PersistentCache::GetCacheForProcess()->Purge();
  }

  return true;
}

const Settings& Shell::GetSettings() const {
  return settings_;
}

const TaskRunners& Shell::GetTaskRunners() const {
  return task_runners_;
}

const fml::RefPtr<fml::RasterThreadMerger> Shell::GetParentRasterThreadMerger()
    const {
  return parent_raster_thread_merger_;
}

fml::TaskRunnerAffineWeakPtr<Rasterizer> Shell::GetRasterizer() const {
  FML_DCHECK(is_setup_);
  return weak_rasterizer_;
}

fml::WeakPtr<Engine> Shell::GetEngine() {
  FML_DCHECK(is_setup_);
  return weak_engine_;
}

fml::WeakPtr<PlatformView> Shell::GetPlatformView() {
  FML_DCHECK(is_setup_);
  return weak_platform_view_;
}

fml::WeakPtr<ShellIOManager> Shell::GetIOManager() {
  FML_DCHECK(is_setup_);
  return io_manager_->GetWeakPtr();
}

DartVM* Shell::GetDartVM() {
  return &vm_;
}

static constexpr int64_t kFlutterDefaultViewId = 0ll;

// |PlatformView::Delegate|
void Shell::OnPlatformViewCreated(std::unique_ptr<Surface> surface) {
  TRACE_EVENT0("flutter", "Shell::OnPlatformViewCreated");
  FML_DCHECK(is_setup_);
  FML_DCHECK(task_runners_.GetPlatformTaskRunner()->RunsTasksOnCurrentThread());

  // Prevent any request to change the thread configuration for raster and
  // platform queues while the platform view is being created.
  //
  // This prevents false positives such as this method starts assuming that the
  // raster and platform queues have a given thread configuration, but then the
  // configuration is changed by a task, and the assumption is no longer true.
  //
  // This incorrect assumption can lead to deadlock.
  // See `should_post_raster_task` for more.
  rasterizer_->DisableThreadMergerIfNeeded();

  // The normal flow executed by this method is that the platform thread is
  // starting the sequence and waiting on the latch. Later the UI thread posts
  // raster_task to the raster thread which signals the latch. If the raster and
  // the platform threads are the same this results in a deadlock as the
  // raster_task will never be posted to the platform/raster thread that is
  // blocked on a latch. To avoid the described deadlock, if the raster and the
  // platform threads are the same, should_post_raster_task will be false, and
  // then instead of posting a task to the raster thread, the ui thread just
  // signals the latch and the platform/raster thread follows with executing
  // raster_task.
  const bool should_post_raster_task =
      !task_runners_.GetRasterTaskRunner()->RunsTasksOnCurrentThread();

  fml::AutoResetWaitableEvent latch;
  auto raster_task = fml::MakeCopyable(
      [&waiting_for_first_frame = waiting_for_first_frame_,  //
       rasterizer = rasterizer_->GetWeakPtr(),               //
       surface = std::move(surface)                          //
  ]() mutable {
        if (rasterizer) {
          // Enables the thread merger which may be used by the external view
          // embedder.
          rasterizer->EnableThreadMergerIfNeeded();
          rasterizer->Setup(std::move(surface));
          rasterizer->AddView(kFlutterDefaultViewId);
        }

        waiting_for_first_frame.store(true);
      });

  auto ui_task = [engine = engine_->GetWeakPtr()] {
    if (engine) {
      engine->ScheduleFrame();
    }
  };

  // Threading: Capture platform view by raw pointer and not the weak pointer.
  // We are going to use the pointer on the IO thread which is not safe with a
  // weak pointer. However, we are preventing the platform view from being
  // collected by using a latch.
  auto* platform_view = platform_view_.get();

  FML_DCHECK(platform_view);

  auto io_task = [io_manager = io_manager_->GetWeakPtr(), platform_view,
                  ui_task_runner = task_runners_.GetUITaskRunner(), ui_task,
                  raster_task_runner = task_runners_.GetRasterTaskRunner(),
                  raster_task, should_post_raster_task, &latch] {
    if (io_manager && !io_manager->GetResourceContext()) {
      sk_sp<GrDirectContext> resource_context =
          platform_view->CreateResourceContext();
      io_manager->NotifyResourceContextAvailable(resource_context);
    }
    // Step 1: Post a task on the UI thread to tell the engine that it has
    // an output surface.
    fml::TaskRunner::RunNowOrPostTask(ui_task_runner, ui_task);

    // Step 2: Tell the raster thread that it should create a surface for
    // its rasterizer.
    if (should_post_raster_task) {
      fml::TaskRunner::RunNowOrPostTask(raster_task_runner, raster_task);
    }
    latch.Signal();
  };

  fml::TaskRunner::RunNowOrPostTask(task_runners_.GetIOTaskRunner(), io_task);

  latch.Wait();
  if (!should_post_raster_task) {
    // See comment on should_post_raster_task, in this case the raster_task
    // wasn't executed, and we just run it here as the platform thread
    // is the raster thread.
    raster_task();
  }
}

// |PlatformView::Delegate|
void Shell::OnPlatformViewDestroyed() {
  TRACE_EVENT0("flutter", "Shell::OnPlatformViewDestroyed");
  FML_DCHECK(is_setup_);
  FML_DCHECK(task_runners_.GetPlatformTaskRunner()->RunsTasksOnCurrentThread());

  // Prevent any request to change the thread configuration for raster and
  // platform queues while the platform view is being destroyed.
  //
  // This prevents false positives such as this method starts assuming that the
  // raster and platform queues have a given thread configuration, but then the
  // configuration is changed by a task, and the assumption is no longer true.
  //
  // This incorrect assumption can lead to deadlock.
  rasterizer_->DisableThreadMergerIfNeeded();

  // Notify the Dart VM that the PlatformView has been destroyed and some
  // cleanup activity can be done (e.g: garbage collect the Dart heap).
  task_runners_.GetUITaskRunner()->PostTask([engine = engine_->GetWeakPtr()]() {
    if (engine) {
      engine->NotifyDestroyed();
    }
  });

  // Note:
  // This is a synchronous operation because certain platforms depend on
  // setup/suspension of all activities that may be interacting with the GPU in
  // a synchronous fashion.
  // The UI thread does not need to be serialized here - there is sufficient
  // guardrailing in the rasterizer to allow the UI thread to post work to it
  // even after the surface has been torn down.

  fml::AutoResetWaitableEvent latch;

  auto io_task = [io_manager = io_manager_.get(), &latch]() {
    // Execute any pending Skia object deletions while GPU access is still
    // allowed.
    io_manager->GetIsGpuDisabledSyncSwitch()->Execute(
        fml::SyncSwitch::Handlers().SetIfFalse(
            [&] { io_manager->GetSkiaUnrefQueue()->Drain(); }));
    // Step 4: All done. Signal the latch that the platform thread is waiting
    // on.
    latch.Signal();
  };

  auto raster_task = [rasterizer = rasterizer_->GetWeakPtr(),
                      io_task_runner = task_runners_.GetIOTaskRunner(),
                      io_task]() {
    if (rasterizer) {
      // Enables the thread merger which is required prior tearing down the
      // rasterizer. If the raster and platform threads are merged, tearing down
      // the rasterizer unmerges the threads.
      rasterizer->EnableThreadMergerIfNeeded();
      rasterizer->Teardown();
    }
    // Step 2: Tell the IO thread to complete its remaining work.
    fml::TaskRunner::RunNowOrPostTask(io_task_runner, io_task);
  };

  // Step 1: Post a task to the Raster thread (possibly this thread) to tell the
  // rasterizer the output surface is going away.
  fml::TaskRunner::RunNowOrPostTask(task_runners_.GetRasterTaskRunner(),
                                    raster_task);
  latch.Wait();
  // On Android, the external view embedder may post a task to the platform
  // thread, and wait until it completes if overlay surfaces must be released.
  // However, the platform thread might be blocked when Dart is initializing.
  // In this situation, calling TeardownExternalViewEmbedder is safe because no
  // platform views have been created before Flutter renders the first frame.
  // Overall, the longer term plan is to remove this implementation once
  // https://github.com/flutter/flutter/issues/96679 is fixed.
  rasterizer_->TeardownExternalViewEmbedder();
}

// |PlatformView::Delegate|
void Shell::OnPlatformViewScheduleFrame() {
  TRACE_EVENT0("flutter", "Shell::OnPlatformViewScheduleFrame");
  FML_DCHECK(is_setup_);
  FML_DCHECK(task_runners_.GetPlatformTaskRunner()->RunsTasksOnCurrentThread());

  task_runners_.GetUITaskRunner()->PostTask([engine = engine_->GetWeakPtr()]() {
    if (engine) {
      engine->ScheduleFrame();
    }
  });
}

// |PlatformView::Delegate|
void Shell::OnPlatformViewSetViewportMetrics(int64_t view_id,
                                             const ViewportMetrics& metrics) {
  FML_DCHECK(is_setup_);
  FML_DCHECK(task_runners_.GetPlatformTaskRunner()->RunsTasksOnCurrentThread());

  if (metrics.device_pixel_ratio <= 0 || metrics.physical_width <= 0 ||
      metrics.physical_height <= 0) {
    // Ignore invalid view-port metrics.
    return;
  }

  // This is the formula Android uses.
  // https://android.googlesource.com/platform/frameworks/base/+/39ae5bac216757bc201490f4c7b8c0f63006c6cd/libs/hwui/renderthread/CacheManager.cpp#45
  resource_cache_limit_ =
      metrics.physical_width * metrics.physical_height * 12 * 4;
  size_t resource_cache_max_bytes =
      resource_cache_limit_calculator_->GetResourceCacheMaxBytes();
  task_runners_.GetRasterTaskRunner()->PostTask(
      [rasterizer = rasterizer_->GetWeakPtr(), resource_cache_max_bytes] {
        if (rasterizer) {
          rasterizer->SetResourceCacheMaxBytes(resource_cache_max_bytes, false);
        }
      });

  task_runners_.GetUITaskRunner()->PostTask(
<<<<<<< HEAD
      [engine = engine_->GetWeakPtr(), metrics, view_id]() {
=======
      [engine = engine_->GetWeakPtr(), view_id, metrics]() {
>>>>>>> 09c6ce42
        if (engine) {
          engine->SetViewportMetrics(view_id, metrics);
        }
      });

  {
    std::scoped_lock<std::mutex> lock(resize_mutex_);
    expected_frame_sizes_[view_id] =
        SkISize::Make(metrics.physical_width, metrics.physical_height);
    device_pixel_ratio_ = metrics.device_pixel_ratio;
  }
}

// |PlatformView::Delegate|
void Shell::OnPlatformViewDispatchPlatformMessage(
    std::unique_ptr<PlatformMessage> message) {
  FML_DCHECK(is_setup_);
#if FLUTTER_RUNTIME_MODE == FLUTTER_RUNTIME_MODE_DEBUG
  if (!task_runners_.GetPlatformTaskRunner()->RunsTasksOnCurrentThread()) {
    std::scoped_lock lock(misbehaving_message_channels_mutex_);
    auto inserted = misbehaving_message_channels_.insert(message->channel());
    if (inserted.second) {
      FML_LOG(ERROR)
          << "The '" << message->channel()
          << "' channel sent a message from native to Flutter on a "
             "non-platform thread. Platform channel messages must be sent on "
             "the platform thread. Failure to do so may result in data loss or "
             "crashes, and must be fixed in the plugin or application code "
             "creating that channel.\n"
             "See https://docs.flutter.dev/platform-integration/"
             "platform-channels#channels-and-platform-threading for more "
             "information.";
    }
  }
#endif  // FLUTTER_RUNTIME_MODE == FLUTTER_RUNTIME_MODE_DEBUG

  // The static leak checker gets confused by the use of fml::MakeCopyable.
  // NOLINTNEXTLINE(clang-analyzer-cplusplus.NewDeleteLeaks)
  task_runners_.GetUITaskRunner()->PostTask(fml::MakeCopyable(
      [engine = engine_->GetWeakPtr(), message = std::move(message)]() mutable {
        if (engine) {
          engine->DispatchPlatformMessage(std::move(message));
        }
      }));
}

// |PlatformView::Delegate|
void Shell::OnPlatformViewDispatchPointerDataPacket(
    std::unique_ptr<PointerDataPacket> packet) {
  TRACE_EVENT0("flutter", "Shell::OnPlatformViewDispatchPointerDataPacket");
  TRACE_FLOW_BEGIN("flutter", "PointerEvent", next_pointer_flow_id_);
  FML_DCHECK(is_setup_);
  FML_DCHECK(task_runners_.GetPlatformTaskRunner()->RunsTasksOnCurrentThread());
  task_runners_.GetUITaskRunner()->PostTask(
      fml::MakeCopyable([engine = weak_engine_, packet = std::move(packet),
                         flow_id = next_pointer_flow_id_]() mutable {
        if (engine) {
          engine->DispatchPointerDataPacket(std::move(packet), flow_id);
        }
      }));
  next_pointer_flow_id_++;
}

// |PlatformView::Delegate|
void Shell::OnPlatformViewDispatchSemanticsAction(int32_t node_id,
                                                  SemanticsAction action,
                                                  fml::MallocMapping args) {
  FML_DCHECK(is_setup_);
  FML_DCHECK(task_runners_.GetPlatformTaskRunner()->RunsTasksOnCurrentThread());

  task_runners_.GetUITaskRunner()->PostTask(
      fml::MakeCopyable([engine = engine_->GetWeakPtr(), node_id, action,
                         args = std::move(args)]() mutable {
        if (engine) {
          engine->DispatchSemanticsAction(node_id, action, std::move(args));
        }
      }));
}

// |PlatformView::Delegate|
void Shell::OnPlatformViewSetSemanticsEnabled(bool enabled) {
  FML_DCHECK(is_setup_);
  FML_DCHECK(task_runners_.GetPlatformTaskRunner()->RunsTasksOnCurrentThread());

  task_runners_.GetUITaskRunner()->PostTask(
      [engine = engine_->GetWeakPtr(), enabled] {
        if (engine) {
          engine->SetSemanticsEnabled(enabled);
        }
      });
}

// |PlatformView::Delegate|
void Shell::OnPlatformViewSetAccessibilityFeatures(int32_t flags) {
  FML_DCHECK(is_setup_);
  FML_DCHECK(task_runners_.GetPlatformTaskRunner()->RunsTasksOnCurrentThread());

  task_runners_.GetUITaskRunner()->PostTask(
      [engine = engine_->GetWeakPtr(), flags] {
        if (engine) {
          engine->SetAccessibilityFeatures(flags);
        }
      });
}

// |PlatformView::Delegate|
void Shell::OnPlatformViewRegisterTexture(
    std::shared_ptr<flutter::Texture> texture) {
  FML_DCHECK(is_setup_);
  FML_DCHECK(task_runners_.GetPlatformTaskRunner()->RunsTasksOnCurrentThread());

  task_runners_.GetRasterTaskRunner()->PostTask(
      [rasterizer = rasterizer_->GetWeakPtr(), texture] {
        if (rasterizer) {
          if (auto registry = rasterizer->GetTextureRegistry()) {
            registry->RegisterTexture(texture);
          }
        }
      });
}

// |PlatformView::Delegate|
void Shell::OnPlatformViewUnregisterTexture(int64_t texture_id) {
  FML_DCHECK(is_setup_);
  FML_DCHECK(task_runners_.GetPlatformTaskRunner()->RunsTasksOnCurrentThread());

  task_runners_.GetRasterTaskRunner()->PostTask(
      [rasterizer = rasterizer_->GetWeakPtr(), texture_id]() {
        if (rasterizer) {
          if (auto registry = rasterizer->GetTextureRegistry()) {
            registry->UnregisterTexture(texture_id);
          }
        }
      });
}

// |PlatformView::Delegate|
void Shell::OnPlatformViewMarkTextureFrameAvailable(int64_t texture_id) {
  FML_DCHECK(is_setup_);
  FML_DCHECK(task_runners_.GetPlatformTaskRunner()->RunsTasksOnCurrentThread());

  // Tell the rasterizer that one of its textures has a new frame available.
  task_runners_.GetRasterTaskRunner()->PostTask(
      [rasterizer = rasterizer_->GetWeakPtr(), texture_id]() {
        auto registry = rasterizer->GetTextureRegistry();

        if (!registry) {
          return;
        }

        auto texture = registry->GetTexture(texture_id);

        if (!texture) {
          return;
        }

        texture->MarkNewFrameAvailable();
      });

  // Schedule a new frame without having to rebuild the layer tree.
  task_runners_.GetUITaskRunner()->PostTask([engine = engine_->GetWeakPtr()]() {
    if (engine) {
      engine->ScheduleFrame(false);
    }
  });
}

// |PlatformView::Delegate|
void Shell::OnPlatformViewSetNextFrameCallback(const fml::closure& closure) {
  FML_DCHECK(is_setup_);
  FML_DCHECK(task_runners_.GetPlatformTaskRunner()->RunsTasksOnCurrentThread());

  task_runners_.GetRasterTaskRunner()->PostTask(
      [rasterizer = rasterizer_->GetWeakPtr(), closure = closure]() {
        if (rasterizer) {
          rasterizer->SetNextFrameCallback(closure);
        }
      });
}

// |PlatformView::Delegate|
const Settings& Shell::OnPlatformViewGetSettings() const {
  return settings_;
}

// |Animator::Delegate|
void Shell::OnAnimatorBeginFrame(fml::TimePoint frame_target_time,
                                 uint64_t frame_number) {
  FML_DCHECK(is_setup_);
  FML_DCHECK(task_runners_.GetUITaskRunner()->RunsTasksOnCurrentThread());

  // record the target time for use by rasterizer.
  {
    std::scoped_lock time_recorder_lock(time_recorder_mutex_);
    latest_frame_target_time_.emplace(frame_target_time);
  }
  if (engine_) {
    engine_->BeginFrame(frame_target_time, frame_number);
  }
}

// |Animator::Delegate|
void Shell::OnAnimatorNotifyIdle(fml::TimeDelta deadline) {
  FML_DCHECK(is_setup_);
  FML_DCHECK(task_runners_.GetUITaskRunner()->RunsTasksOnCurrentThread());

  if (engine_) {
    engine_->NotifyIdle(deadline);
    volatile_path_tracker_->OnFrame();
  }
}

void Shell::OnAnimatorUpdateLatestFrameTargetTime(
    fml::TimePoint frame_target_time) {
  FML_DCHECK(is_setup_);

  // record the target time for use by rasterizer.
  {
    std::scoped_lock time_recorder_lock(time_recorder_mutex_);
    if (!latest_frame_target_time_) {
      latest_frame_target_time_ = frame_target_time;
    } else if (latest_frame_target_time_ < frame_target_time) {
      latest_frame_target_time_ = frame_target_time;
    }
  }
}

// |Animator::Delegate|
void Shell::OnAnimatorDraw(std::shared_ptr<LayerTreePipeline> pipeline) {
  FML_DCHECK(is_setup_);

  auto discard_callback = [this](int64_t view_id, flutter::LayerTree& tree) {
    std::scoped_lock<std::mutex> lock(resize_mutex_);
    auto expected_frame_size = ExpectedFrameSize(view_id);
    return !expected_frame_size.isEmpty() &&
           tree.frame_size() != expected_frame_size;
  };

  task_runners_.GetRasterTaskRunner()->PostTask(fml::MakeCopyable(
      [&waiting_for_first_frame = waiting_for_first_frame_,
       &waiting_for_first_frame_condition = waiting_for_first_frame_condition_,
       rasterizer = rasterizer_->GetWeakPtr(),
       weak_pipeline = std::weak_ptr<LayerTreePipeline>(pipeline),
       discard_callback = std::move(discard_callback)]() mutable {
        if (rasterizer) {
          std::shared_ptr<LayerTreePipeline> pipeline = weak_pipeline.lock();
          if (pipeline) {
            rasterizer->Draw(pipeline, std::move(discard_callback));
          }

          if (waiting_for_first_frame.load()) {
            waiting_for_first_frame.store(false);
            waiting_for_first_frame_condition.notify_all();
          }
        }
      }));
}

// |Animator::Delegate|
void Shell::OnAnimatorDrawLastLayerTree(
    std::unique_ptr<FrameTimingsRecorder> frame_timings_recorder) {
  FML_DCHECK(is_setup_);

  auto task = fml::MakeCopyable(
      [rasterizer = rasterizer_->GetWeakPtr(),
       frame_timings_recorder = std::move(frame_timings_recorder)]() mutable {
        if (rasterizer) {
          rasterizer->DrawLastLayerTree(std::move(frame_timings_recorder));
        }
      });

  task_runners_.GetRasterTaskRunner()->PostTask(task);
}

// |Engine::Delegate|
void Shell::OnEngineUpdateSemantics(SemanticsNodeUpdates update,
                                    CustomAccessibilityActionUpdates actions) {
  FML_DCHECK(is_setup_);
  FML_DCHECK(task_runners_.GetUITaskRunner()->RunsTasksOnCurrentThread());

  task_runners_.GetPlatformTaskRunner()->PostTask(
      [view = platform_view_->GetWeakPtr(), update = std::move(update),
       actions = std::move(actions)] {
        if (view) {
          view->UpdateSemantics(update, actions);
        }
      });
}

// |Engine::Delegate|
void Shell::OnEngineHandlePlatformMessage(
    std::unique_ptr<PlatformMessage> message) {
  FML_DCHECK(is_setup_);
  FML_DCHECK(task_runners_.GetUITaskRunner()->RunsTasksOnCurrentThread());

  if (message->channel() == kSkiaChannel) {
    HandleEngineSkiaMessage(std::move(message));
    return;
  }

  if (platform_message_handler_) {
    if (route_messages_through_platform_thread_ &&
        !platform_message_handler_
             ->DoesHandlePlatformMessageOnPlatformThread()) {
#if _WIN32
      // On Windows capturing a TaskRunner with a TaskRunner will cause an
      // uncaught exception in process shutdown because of the deletion order of
      // global variables. See also
      // https://github.com/flutter/flutter/issues/111575.
      // This won't be an issue until Windows supports background platform
      // channels (https://github.com/flutter/flutter/issues/93945). Then this
      // can potentially be addressed by capturing a weak_ptr to an object that
      // retains the ui TaskRunner, instead of the TaskRunner directly.
      FML_DCHECK(false);
#endif
      // We route messages through the platform thread temporarily when the
      // shell is being initialized to be backwards compatible with setting
      // message handlers in the same event as starting the isolate, but after
      // it is started.
      auto ui_task_runner = task_runners_.GetUITaskRunner();
      task_runners_.GetPlatformTaskRunner()->PostTask(fml::MakeCopyable(
          [weak_platform_message_handler =
               std::weak_ptr<PlatformMessageHandler>(platform_message_handler_),
           message = std::move(message), ui_task_runner]() mutable {
            ui_task_runner->PostTask(
                fml::MakeCopyable([weak_platform_message_handler,
                                   message = std::move(message)]() mutable {
                  auto platform_message_handler =
                      weak_platform_message_handler.lock();
                  if (platform_message_handler) {
                    platform_message_handler->HandlePlatformMessage(
                        std::move(message));
                  }
                }));
          }));
    } else {
      platform_message_handler_->HandlePlatformMessage(std::move(message));
    }
  } else {
    task_runners_.GetPlatformTaskRunner()->PostTask(
        fml::MakeCopyable([view = platform_view_->GetWeakPtr(),
                           message = std::move(message)]() mutable {
          if (view) {
            view->HandlePlatformMessage(std::move(message));
          }
        }));
  }
}

void Shell::HandleEngineSkiaMessage(std::unique_ptr<PlatformMessage> message) {
  const auto& data = message->data();

  rapidjson::Document document;
  document.Parse(reinterpret_cast<const char*>(data.GetMapping()),
                 data.GetSize());
  if (document.HasParseError() || !document.IsObject()) {
    return;
  }
  auto root = document.GetObject();
  auto method = root.FindMember("method");
  if (method->value != "Skia.setResourceCacheMaxBytes") {
    return;
  }
  auto args = root.FindMember("args");
  if (args == root.MemberEnd() || !args->value.IsInt()) {
    return;
  }

  task_runners_.GetRasterTaskRunner()->PostTask(
      [rasterizer = rasterizer_->GetWeakPtr(), max_bytes = args->value.GetInt(),
       response = message->response()] {
        if (rasterizer) {
          rasterizer->SetResourceCacheMaxBytes(static_cast<size_t>(max_bytes),
                                               true);
        }
        if (response) {
          // The framework side expects this to be valid json encoded as a list.
          // Return `[true]` to signal success.
          std::vector<uint8_t> data = {'[', 't', 'r', 'u', 'e', ']'};
          response->Complete(
              std::make_unique<fml::DataMapping>(std::move(data)));
        }
      });
}

// |Engine::Delegate|
void Shell::OnPreEngineRestart() {
  FML_DCHECK(is_setup_);
  FML_DCHECK(task_runners_.GetUITaskRunner()->RunsTasksOnCurrentThread());

  fml::AutoResetWaitableEvent latch;
  fml::TaskRunner::RunNowOrPostTask(
      task_runners_.GetPlatformTaskRunner(),
      [view = platform_view_->GetWeakPtr(), &latch]() {
        if (view) {
          view->OnPreEngineRestart();
        }
        latch.Signal();
      });
  // This is blocking as any embedded platform views has to be flushed before
  // we re-run the Dart code.
  latch.Wait();
}

// |Engine::Delegate|
void Shell::OnRootIsolateCreated() {
  if (is_added_to_service_protocol_) {
    return;
  }
  auto description = GetServiceProtocolDescription();
  fml::TaskRunner::RunNowOrPostTask(
      task_runners_.GetPlatformTaskRunner(),
      [self = weak_factory_.GetWeakPtr(),
       description = std::move(description)]() {
        if (self) {
          self->vm_->GetServiceProtocol()->AddHandler(self.get(), description);
        }
      });
  is_added_to_service_protocol_ = true;
}

// |Engine::Delegate|
void Shell::UpdateIsolateDescription(const std::string isolate_name,
                                     int64_t isolate_port) {
  Handler::Description description(isolate_port, isolate_name);
  vm_->GetServiceProtocol()->SetHandlerDescription(this, description);
}

void Shell::SetNeedsReportTimings(bool value) {
  needs_report_timings_ = value;
}

// |Engine::Delegate|
std::unique_ptr<std::vector<std::string>> Shell::ComputePlatformResolvedLocale(
    const std::vector<std::string>& supported_locale_data) {
  return platform_view_->ComputePlatformResolvedLocales(supported_locale_data);
}

void Shell::LoadDartDeferredLibrary(
    intptr_t loading_unit_id,
    std::unique_ptr<const fml::Mapping> snapshot_data,
    std::unique_ptr<const fml::Mapping> snapshot_instructions) {
  task_runners_.GetUITaskRunner()->PostTask(fml::MakeCopyable(
      [engine = engine_->GetWeakPtr(), loading_unit_id,
       data = std::move(snapshot_data),
       instructions = std::move(snapshot_instructions)]() mutable {
        if (engine) {
          engine->LoadDartDeferredLibrary(loading_unit_id, std::move(data),
                                          std::move(instructions));
        }
      }));
}

void Shell::LoadDartDeferredLibraryError(intptr_t loading_unit_id,
                                         const std::string error_message,
                                         bool transient) {
  fml::TaskRunner::RunNowOrPostTask(
      task_runners_.GetUITaskRunner(),
      [engine = weak_engine_, loading_unit_id, error_message, transient] {
        if (engine) {
          engine->LoadDartDeferredLibraryError(loading_unit_id, error_message,
                                               transient);
        }
      });
}

void Shell::UpdateAssetResolverByType(
    std::unique_ptr<AssetResolver> updated_asset_resolver,
    AssetResolver::AssetResolverType type) {
  fml::TaskRunner::RunNowOrPostTask(
      task_runners_.GetUITaskRunner(),
      fml::MakeCopyable(
          [engine = weak_engine_, type,
           asset_resolver = std::move(updated_asset_resolver)]() mutable {
            if (engine) {
              engine->GetAssetManager()->UpdateResolverByType(
                  std::move(asset_resolver), type);
            }
          }));
}

// |Engine::Delegate|
void Shell::RequestDartDeferredLibrary(intptr_t loading_unit_id) {
  task_runners_.GetPlatformTaskRunner()->PostTask(
      [view = platform_view_->GetWeakPtr(), loading_unit_id] {
        if (view) {
          view->RequestDartDeferredLibrary(loading_unit_id);
        }
      });
}

void Shell::ReportTimings() {
  FML_DCHECK(is_setup_);
  FML_DCHECK(task_runners_.GetRasterTaskRunner()->RunsTasksOnCurrentThread());

  auto timings = std::move(unreported_timings_);
  unreported_timings_ = {};
  task_runners_.GetUITaskRunner()->PostTask([timings, engine = weak_engine_] {
    if (engine) {
      engine->ReportTimings(timings);
    }
  });
}

size_t Shell::UnreportedFramesCount() const {
  // Check that this is running on the raster thread to avoid race conditions.
  FML_DCHECK(task_runners_.GetRasterTaskRunner()->RunsTasksOnCurrentThread());
  FML_DCHECK(unreported_timings_.size() % (FrameTiming::kStatisticsCount) == 0);
  return unreported_timings_.size() / (FrameTiming::kStatisticsCount);
}

void Shell::OnFrameRasterized(const FrameTiming& timing) {
  FML_DCHECK(is_setup_);
  FML_DCHECK(task_runners_.GetRasterTaskRunner()->RunsTasksOnCurrentThread());

  // The C++ callback defined in settings.h and set by Flutter runner. This is
  // independent of the timings report to the Dart side.
  if (settings_.frame_rasterized_callback) {
    settings_.frame_rasterized_callback(timing);
  }

  if (!needs_report_timings_) {
    return;
  }

  size_t old_count = unreported_timings_.size();
  (void)old_count;
  for (auto phase : FrameTiming::kPhases) {
    unreported_timings_.push_back(
        timing.Get(phase).ToEpochDelta().ToMicroseconds());
  }
  unreported_timings_.push_back(timing.GetLayerCacheCount());
  unreported_timings_.push_back(timing.GetLayerCacheBytes());
  unreported_timings_.push_back(timing.GetPictureCacheCount());
  unreported_timings_.push_back(timing.GetPictureCacheBytes());
  unreported_timings_.push_back(timing.GetFrameNumber());
  FML_DCHECK(unreported_timings_.size() ==
             old_count + FrameTiming::kStatisticsCount);

  // In tests using iPhone 6S with profile mode, sending a batch of 1 frame or a
  // batch of 100 frames have roughly the same cost of less than 0.1ms. Sending
  // a batch of 500 frames costs about 0.2ms. The 1 second threshold usually
  // kicks in before we reaching the following 100 frames threshold. The 100
  // threshold here is mainly for unit tests (so we don't have to write a
  // 1-second unit test), and make sure that our vector won't grow too big with
  // future 120fps, 240fps, or 1000fps displays.
  //
  // In the profile/debug mode, the timings are used by development tools which
  // require a latency of no more than 100ms. Hence we lower that 1-second
  // threshold to 100ms because performance overhead isn't that critical in
  // those cases.
  if (!first_frame_rasterized_ || UnreportedFramesCount() >= 100) {
    first_frame_rasterized_ = true;
    ReportTimings();
  } else if (!frame_timings_report_scheduled_) {
#if FLUTTER_RELEASE
    constexpr int kBatchTimeInMilliseconds = 1000;
#else
    constexpr int kBatchTimeInMilliseconds = 100;
#endif

    // Also make sure that frame times get reported with a max latency of 1
    // second. Otherwise, the timings of last few frames of an animation may
    // never be reported until the next animation starts.
    frame_timings_report_scheduled_ = true;
    task_runners_.GetRasterTaskRunner()->PostDelayedTask(
        [self = weak_factory_gpu_->GetWeakPtr()]() {
          if (!self) {
            return;
          }
          self->frame_timings_report_scheduled_ = false;
          if (self->UnreportedFramesCount() > 0) {
            self->ReportTimings();
          }
        },
        fml::TimeDelta::FromMilliseconds(kBatchTimeInMilliseconds));
  }
}

fml::Milliseconds Shell::GetFrameBudget() {
  double display_refresh_rate = display_manager_->GetMainDisplayRefreshRate();
  if (display_refresh_rate > 0) {
    return fml::RefreshRateToFrameBudget(display_refresh_rate);
  } else {
    return fml::kDefaultFrameBudget;
  }
}

fml::TimePoint Shell::GetLatestFrameTargetTime() const {
  std::scoped_lock time_recorder_lock(time_recorder_mutex_);
  FML_CHECK(latest_frame_target_time_.has_value())
      << "GetLatestFrameTargetTime called before OnAnimatorBeginFrame";
  // Covered by FML_CHECK().
  // NOLINTNEXTLINE(bugprone-unchecked-optional-access)
  return latest_frame_target_time_.value();
}

// |ServiceProtocol::Handler|
fml::RefPtr<fml::TaskRunner> Shell::GetServiceProtocolHandlerTaskRunner(
    std::string_view method) const {
  FML_DCHECK(is_setup_);
  auto found = service_protocol_handlers_.find(method);
  if (found != service_protocol_handlers_.end()) {
    return found->second.first;
  }
  return task_runners_.GetUITaskRunner();
}

// |ServiceProtocol::Handler|
bool Shell::HandleServiceProtocolMessage(
    std::string_view method,  // one if the extension names specified above.
    const ServiceProtocolMap& params,
    rapidjson::Document* response) {
  auto found = service_protocol_handlers_.find(method);
  if (found != service_protocol_handlers_.end()) {
    return found->second.second(params, response);
  }
  return false;
}

// |ServiceProtocol::Handler|
ServiceProtocol::Handler::Description Shell::GetServiceProtocolDescription()
    const {
  FML_DCHECK(task_runners_.GetUITaskRunner()->RunsTasksOnCurrentThread());

  if (!weak_engine_) {
    return ServiceProtocol::Handler::Description();
  }

  return {
      weak_engine_->GetUIIsolateMainPort(),
      weak_engine_->GetUIIsolateName(),
  };
}

static void ServiceProtocolParameterError(rapidjson::Document* response,
                                          std::string error_details) {
  auto& allocator = response->GetAllocator();
  response->SetObject();
  const int64_t kInvalidParams = -32602;
  response->AddMember("code", kInvalidParams, allocator);
  response->AddMember("message", "Invalid params", allocator);
  {
    rapidjson::Value details(rapidjson::kObjectType);
    details.AddMember("details", std::move(error_details), allocator);
    response->AddMember("data", details, allocator);
  }
}

static void ServiceProtocolFailureError(rapidjson::Document* response,
                                        std::string message) {
  auto& allocator = response->GetAllocator();
  response->SetObject();
  const int64_t kJsonServerError = -32000;
  response->AddMember("code", kJsonServerError, allocator);
  response->AddMember("message", std::move(message), allocator);
}

// Service protocol handler
bool Shell::OnServiceProtocolScreenshot(
    const ServiceProtocol::Handler::ServiceProtocolMap& params,
    rapidjson::Document* response) {
  FML_DCHECK(task_runners_.GetRasterTaskRunner()->RunsTasksOnCurrentThread());
  auto screenshot = rasterizer_->ScreenshotLastLayerTree(
      Rasterizer::ScreenshotType::CompressedImage, true);
  if (screenshot.data) {
    response->SetObject();
    auto& allocator = response->GetAllocator();
    response->AddMember("type", "Screenshot", allocator);
    rapidjson::Value image;
    image.SetString(static_cast<const char*>(screenshot.data->data()),
                    screenshot.data->size(), allocator);
    response->AddMember("screenshot", image, allocator);
    return true;
  }
  ServiceProtocolFailureError(response, "Could not capture image screenshot.");
  return false;
}

// Service protocol handler
bool Shell::OnServiceProtocolScreenshotSKP(
    const ServiceProtocol::Handler::ServiceProtocolMap& params,
    rapidjson::Document* response) {
  FML_DCHECK(task_runners_.GetRasterTaskRunner()->RunsTasksOnCurrentThread());
  auto screenshot = rasterizer_->ScreenshotLastLayerTree(
      Rasterizer::ScreenshotType::SkiaPicture, true);
  if (screenshot.data) {
    response->SetObject();
    auto& allocator = response->GetAllocator();
    response->AddMember("type", "ScreenshotSkp", allocator);
    rapidjson::Value skp;
    skp.SetString(static_cast<const char*>(screenshot.data->data()),
                  screenshot.data->size(), allocator);
    response->AddMember("skp", skp, allocator);
    return true;
  }
  ServiceProtocolFailureError(response, "Could not capture SKP screenshot.");
  return false;
}

// Service protocol handler
bool Shell::OnServiceProtocolRunInView(
    const ServiceProtocol::Handler::ServiceProtocolMap& params,
    rapidjson::Document* response) {
  FML_DCHECK(task_runners_.GetUITaskRunner()->RunsTasksOnCurrentThread());

  if (params.count("mainScript") == 0) {
    ServiceProtocolParameterError(response,
                                  "'mainScript' parameter is missing.");
    return false;
  }

  if (params.count("assetDirectory") == 0) {
    ServiceProtocolParameterError(response,
                                  "'assetDirectory' parameter is missing.");
    return false;
  }

  std::string main_script_path =
      fml::paths::FromURI(params.at("mainScript").data());
  std::string asset_directory_path =
      fml::paths::FromURI(params.at("assetDirectory").data());

  auto main_script_file_mapping =
      std::make_unique<fml::FileMapping>(fml::OpenFile(
          main_script_path.c_str(), false, fml::FilePermission::kRead));

  auto isolate_configuration = IsolateConfiguration::CreateForKernel(
      std::move(main_script_file_mapping));

  RunConfiguration configuration(std::move(isolate_configuration));

  configuration.SetEntrypointAndLibrary(engine_->GetLastEntrypoint(),
                                        engine_->GetLastEntrypointLibrary());
  configuration.SetEntrypointArgs(engine_->GetLastEntrypointArgs());

  configuration.AddAssetResolver(std::make_unique<DirectoryAssetBundle>(
      fml::OpenDirectory(asset_directory_path.c_str(), false,
                         fml::FilePermission::kRead),
      false));

  // Preserve any original asset resolvers to avoid syncing unchanged assets
  // over the DevFS connection.
  auto old_asset_manager = engine_->GetAssetManager();
  if (old_asset_manager != nullptr) {
    for (auto& old_resolver : old_asset_manager->TakeResolvers()) {
      if (old_resolver->IsValidAfterAssetManagerChange()) {
        configuration.AddAssetResolver(std::move(old_resolver));
      }
    }
  }

  auto& allocator = response->GetAllocator();
  response->SetObject();
  if (engine_->Restart(std::move(configuration))) {
    response->AddMember("type", "Success", allocator);
    auto new_description = GetServiceProtocolDescription();
    rapidjson::Value view(rapidjson::kObjectType);
    new_description.Write(this, view, allocator);
    response->AddMember("view", view, allocator);
    return true;
  } else {
    FML_DLOG(ERROR) << "Could not run configuration in engine.";
    ServiceProtocolFailureError(response,
                                "Could not run configuration in engine.");
    return false;
  }

  FML_DCHECK(false);
  return false;
}

// Service protocol handler
bool Shell::OnServiceProtocolFlushUIThreadTasks(
    const ServiceProtocol::Handler::ServiceProtocolMap& params,
    rapidjson::Document* response) {
  FML_DCHECK(task_runners_.GetUITaskRunner()->RunsTasksOnCurrentThread());
  // This API should not be invoked by production code.
  // It can potentially starve the service isolate if the main isolate pauses
  // at a breakpoint or is in an infinite loop.
  //
  // It should be invoked from the VM Service and blocks it until UI thread
  // tasks are processed.
  response->SetObject();
  response->AddMember("type", "Success", response->GetAllocator());
  return true;
}

bool Shell::OnServiceProtocolGetDisplayRefreshRate(
    const ServiceProtocol::Handler::ServiceProtocolMap& params,
    rapidjson::Document* response) {
  FML_DCHECK(task_runners_.GetUITaskRunner()->RunsTasksOnCurrentThread());
  response->SetObject();
  response->AddMember("type", "DisplayRefreshRate", response->GetAllocator());
  response->AddMember("fps", display_manager_->GetMainDisplayRefreshRate(),
                      response->GetAllocator());
  return true;
}

double Shell::GetMainDisplayRefreshRate() {
  return display_manager_->GetMainDisplayRefreshRate();
}

void Shell::RegisterImageDecoder(ImageGeneratorFactory factory,
                                 int32_t priority) {
  FML_DCHECK(task_runners_.GetPlatformTaskRunner()->RunsTasksOnCurrentThread());
  FML_DCHECK(is_setup_);

  fml::TaskRunner::RunNowOrPostTask(
      task_runners_.GetUITaskRunner(),
      [engine = engine_->GetWeakPtr(), factory = std::move(factory),
       priority]() {
        if (engine) {
          engine->GetImageGeneratorRegistry()->AddFactory(factory, priority);
        }
      });
}

bool Shell::OnServiceProtocolGetSkSLs(
    const ServiceProtocol::Handler::ServiceProtocolMap& params,
    rapidjson::Document* response) {
  FML_DCHECK(task_runners_.GetIOTaskRunner()->RunsTasksOnCurrentThread());
  response->SetObject();
  response->AddMember("type", "GetSkSLs", response->GetAllocator());

  rapidjson::Value shaders_json(rapidjson::kObjectType);
  PersistentCache* persistent_cache = PersistentCache::GetCacheForProcess();
  std::vector<PersistentCache::SkSLCache> sksls = persistent_cache->LoadSkSLs();
  for (const auto& sksl : sksls) {
    size_t b64_size =
        SkBase64::Encode(sksl.value->data(), sksl.value->size(), nullptr);
    sk_sp<SkData> b64_data = SkData::MakeUninitialized(b64_size + 1);
    char* b64_char = static_cast<char*>(b64_data->writable_data());
    SkBase64::Encode(sksl.value->data(), sksl.value->size(), b64_char);
    b64_char[b64_size] = 0;  // make it null terminated for printing
    rapidjson::Value shader_value(b64_char, response->GetAllocator());
    std::string_view key_view(reinterpret_cast<const char*>(sksl.key->data()),
                              sksl.key->size());
    auto encode_result = fml::Base32Encode(key_view);
    if (!encode_result.first) {
      continue;
    }
    rapidjson::Value shader_key(encode_result.second, response->GetAllocator());
    shaders_json.AddMember(shader_key, shader_value, response->GetAllocator());
  }
  response->AddMember("SkSLs", shaders_json, response->GetAllocator());
  return true;
}

bool Shell::OnServiceProtocolEstimateRasterCacheMemory(
    const ServiceProtocol::Handler::ServiceProtocolMap& params,
    rapidjson::Document* response) {
  FML_DCHECK(task_runners_.GetRasterTaskRunner()->RunsTasksOnCurrentThread());
  const auto& raster_cache = rasterizer_->compositor_context()->raster_cache();
  response->SetObject();
  response->AddMember("type", "EstimateRasterCacheMemory",
                      response->GetAllocator());
  response->AddMember<uint64_t>("layerBytes",
                                raster_cache.EstimateLayerCacheByteSize(),
                                response->GetAllocator());
  response->AddMember<uint64_t>("pictureBytes",
                                raster_cache.EstimatePictureCacheByteSize(),
                                response->GetAllocator());
  return true;
}

// Service protocol handler
bool Shell::OnServiceProtocolSetAssetBundlePath(
    const ServiceProtocol::Handler::ServiceProtocolMap& params,
    rapidjson::Document* response) {
  FML_DCHECK(task_runners_.GetUITaskRunner()->RunsTasksOnCurrentThread());

  if (params.count("assetDirectory") == 0) {
    ServiceProtocolParameterError(response,
                                  "'assetDirectory' parameter is missing.");
    return false;
  }

  auto& allocator = response->GetAllocator();
  response->SetObject();

  auto asset_manager = std::make_shared<AssetManager>();

  if (!asset_manager->PushFront(std::make_unique<DirectoryAssetBundle>(
          fml::OpenDirectory(params.at("assetDirectory").data(), false,
                             fml::FilePermission::kRead),
          false))) {
    // The new asset directory path was invalid.
    FML_DLOG(ERROR) << "Could not update asset directory.";
    ServiceProtocolFailureError(response, "Could not update asset directory.");
    return false;
  }

  // Preserve any original asset resolvers to avoid syncing unchanged assets
  // over the DevFS connection.
  auto old_asset_manager = engine_->GetAssetManager();
  if (old_asset_manager != nullptr) {
    for (auto& old_resolver : old_asset_manager->TakeResolvers()) {
      if (old_resolver->IsValidAfterAssetManagerChange()) {
        asset_manager->PushBack(std::move(old_resolver));
      }
    }
  }

  if (engine_->UpdateAssetManager(asset_manager)) {
    response->AddMember("type", "Success", allocator);
    auto new_description = GetServiceProtocolDescription();
    rapidjson::Value view(rapidjson::kObjectType);
    new_description.Write(this, view, allocator);
    response->AddMember("view", view, allocator);
    return true;
  } else {
    FML_DLOG(ERROR) << "Could not update asset directory.";
    ServiceProtocolFailureError(response, "Could not update asset directory.");
    return false;
  }

  FML_DCHECK(false);
  return false;
}

static rapidjson::Value SerializeLayerSnapshot(
    double device_pixel_ratio,
    const LayerSnapshotData& snapshot,
    rapidjson::Document* response) {
  auto& allocator = response->GetAllocator();
  rapidjson::Value result;
  result.SetObject();
  result.AddMember("layer_unique_id", snapshot.GetLayerUniqueId(), allocator);
  result.AddMember("duration_micros", snapshot.GetDuration().ToMicroseconds(),
                   allocator);

  const SkRect bounds = snapshot.GetBounds();
  result.AddMember("top", bounds.top(), allocator);
  result.AddMember("left", bounds.left(), allocator);
  result.AddMember("width", bounds.width(), allocator);
  result.AddMember("height", bounds.height(), allocator);

  sk_sp<SkData> snapshot_bytes = snapshot.GetSnapshot();
  if (snapshot_bytes) {
    rapidjson::Value image;
    image.SetArray();
    const uint8_t* data =
        reinterpret_cast<const uint8_t*>(snapshot_bytes->data());
    for (size_t i = 0; i < snapshot_bytes->size(); i++) {
      image.PushBack(data[i], allocator);
    }
    result.AddMember("snapshot", image, allocator);
  }
  return result;
}

bool Shell::OnServiceProtocolRenderFrameWithRasterStats(
    const ServiceProtocol::Handler::ServiceProtocolMap& params,
    rapidjson::Document* response) {
  FML_DCHECK(task_runners_.GetRasterTaskRunner()->RunsTasksOnCurrentThread());

  // When rendering the last layer tree, we do not need to build a frame,
  // invariants in FrameTimingRecorder enforce that raster timings can not be
  // set before build-end.
  auto frame_timings_recorder = std::make_unique<FrameTimingsRecorder>();
  const auto now = fml::TimePoint::Now();
  frame_timings_recorder->RecordVsync(now, now);
  frame_timings_recorder->RecordBuildStart(now);
  frame_timings_recorder->RecordBuildEnd(now);

  int success_count =
      rasterizer_->DrawLastLayerTree(std::move(frame_timings_recorder),
                                     /* enable_leaf_layer_tracing=*/true);

  if (success_count > 0) {
    auto& allocator = response->GetAllocator();
    response->SetObject();
    response->AddMember("type", "RenderFrameWithRasterStats", allocator);

    rapidjson::Value snapshots;
    snapshots.SetArray();

    LayerSnapshotStore& store =
        rasterizer_->compositor_context()->snapshot_store();
    for (const LayerSnapshotData& data : store) {
      snapshots.PushBack(
          SerializeLayerSnapshot(device_pixel_ratio_, data, response),
          allocator);
    }

    response->AddMember("snapshots", snapshots, allocator);

    // TODO(dkwingsmt)
    const auto& frame_size = ExpectedFrameSize(kFlutterDefaultViewId);
    response->AddMember("frame_width", frame_size.width(), allocator);
    response->AddMember("frame_height", frame_size.height(), allocator);

    return true;
  } else {
    const char* error =
        "Failed to render the last frame with raster stats."
        " Rasterizer does not hold a valid last layer tree."
        " This could happen if this method was invoked before a frame was "
        "rendered";
    FML_DLOG(ERROR) << error;
    ServiceProtocolFailureError(response, error);
    return false;
  }
}

void Shell::SendFontChangeNotification() {
  // After system fonts are reloaded, we send a system channel message
  // to notify flutter framework.
  rapidjson::Document document;
  document.SetObject();
  auto& allocator = document.GetAllocator();
  rapidjson::Value message_value;
  message_value.SetString(kFontChange, allocator);
  document.AddMember(kTypeKey, message_value, allocator);

  rapidjson::StringBuffer buffer;
  rapidjson::Writer<rapidjson::StringBuffer> writer(buffer);
  document.Accept(writer);
  std::string message = buffer.GetString();
  std::unique_ptr<PlatformMessage> fontsChangeMessage =
      std::make_unique<flutter::PlatformMessage>(
          kSystemChannel,
          fml::MallocMapping::Copy(message.c_str(), message.length()), nullptr);
  OnPlatformViewDispatchPlatformMessage(std::move(fontsChangeMessage));
}

bool Shell::OnServiceProtocolReloadAssetFonts(
    const ServiceProtocol::Handler::ServiceProtocolMap& params,
    rapidjson::Document* response) {
  FML_DCHECK(task_runners_.GetPlatformTaskRunner()->RunsTasksOnCurrentThread());
  if (!engine_) {
    return false;
  }
  engine_->GetFontCollection().RegisterFonts(engine_->GetAssetManager());
  engine_->GetFontCollection().GetFontCollection()->ClearFontFamilyCache();
  SendFontChangeNotification();

  auto& allocator = response->GetAllocator();
  response->SetObject();
  response->AddMember("type", "Success", allocator);

  return true;
}

void Shell::AddView(int64_t view_id) {
  TRACE_EVENT0("flutter", "Shell::AddView");
  FML_DCHECK(is_setup_);
  FML_DCHECK(task_runners_.GetPlatformTaskRunner()->RunsTasksOnCurrentThread());
  if (view_id == kFlutterDefaultViewId) {
    return;
  }
  if (!engine_) {
    return;
  }
  task_runners_.GetUITaskRunner()->PostTask([engine = engine_->GetWeakPtr(),  //
                                             view_id                          //
  ] { engine->AddView(view_id); });

  task_runners_.GetRasterTaskRunner()->PostTask(
      fml::MakeCopyable([rasterizer = rasterizer_->GetWeakPtr(),  //
                         view_id                                  //
  ]() mutable {
        if (rasterizer) {
          rasterizer->AddView(view_id);
        }
      }));
}

void Shell::RemoveView(int64_t view_id) {
  TRACE_EVENT0("flutter", "Shell::RemoveView");
  FML_DCHECK(is_setup_);
  FML_DCHECK(task_runners_.GetPlatformTaskRunner()->RunsTasksOnCurrentThread());

  fml::AutoResetWaitableEvent latch;
  // platform_view_->RemoveSurface(view_id);
  task_runners_.GetUITaskRunner()->PostTask([engine = engine_->GetWeakPtr(),  //
                                             view_id                          //
  ] { engine->RemoveView(view_id); });
  task_runners_.GetRasterTaskRunner()->PostTask(
      [&latch,                                  //
       rasterizer = rasterizer_->GetWeakPtr(),  //
       view_id                                  //
  ]() mutable {
        if (rasterizer) {
          rasterizer->RemoveSurface(view_id);
        }
        latch.Signal();
      });
  latch.Wait();
}

Rasterizer::Screenshot Shell::Screenshot(
    Rasterizer::ScreenshotType screenshot_type,
    bool base64_encode) {
  TRACE_EVENT0("flutter", "Shell::Screenshot");
  fml::AutoResetWaitableEvent latch;
  Rasterizer::Screenshot screenshot;
  fml::TaskRunner::RunNowOrPostTask(
      task_runners_.GetRasterTaskRunner(), [&latch,                        //
                                            rasterizer = GetRasterizer(),  //
                                            &screenshot,                   //
                                            screenshot_type,               //
                                            base64_encode                  //
  ]() {
        if (rasterizer) {
          screenshot = rasterizer->ScreenshotLastLayerTree(screenshot_type,
                                                           base64_encode);
        }
        latch.Signal();
      });
  latch.Wait();
  return screenshot;
}

fml::Status Shell::WaitForFirstFrame(fml::TimeDelta timeout) {
  FML_DCHECK(is_setup_);
  if (task_runners_.GetUITaskRunner()->RunsTasksOnCurrentThread() ||
      task_runners_.GetRasterTaskRunner()->RunsTasksOnCurrentThread()) {
    return fml::Status(fml::StatusCode::kFailedPrecondition,
                       "WaitForFirstFrame called from thread that can't wait "
                       "because it is responsible for generating the frame.");
  }

  // Check for overflow.
  auto now = std::chrono::steady_clock::now();
  auto max_duration = std::chrono::steady_clock::time_point::max() - now;
  auto desired_duration = std::chrono::milliseconds(timeout.ToMilliseconds());
  auto duration =
      now + (desired_duration > max_duration ? max_duration : desired_duration);

  std::unique_lock<std::mutex> lock(waiting_for_first_frame_mutex_);
  bool success = waiting_for_first_frame_condition_.wait_until(
      lock, duration, [&waiting_for_first_frame = waiting_for_first_frame_] {
        return !waiting_for_first_frame.load();
      });
  if (success) {
    return fml::Status();
  } else {
    return fml::Status(fml::StatusCode::kDeadlineExceeded, "timeout");
  }
}

bool Shell::ReloadSystemFonts() {
  FML_DCHECK(is_setup_);
  FML_DCHECK(task_runners_.GetPlatformTaskRunner()->RunsTasksOnCurrentThread());

  if (!engine_) {
    return false;
  }
  engine_->SetupDefaultFontManager();
  engine_->GetFontCollection().GetFontCollection()->ClearFontFamilyCache();
  // After system fonts are reloaded, we send a system channel message
  // to notify flutter framework.
  SendFontChangeNotification();
  return true;
}

std::shared_ptr<const fml::SyncSwitch> Shell::GetIsGpuDisabledSyncSwitch()
    const {
  return is_gpu_disabled_sync_switch_;
}

void Shell::SetGpuAvailability(GpuAvailability availability) {
  FML_DCHECK(task_runners_.GetPlatformTaskRunner()->RunsTasksOnCurrentThread());
  switch (availability) {
    case GpuAvailability::kAvailable:
      is_gpu_disabled_sync_switch_->SetSwitch(false);
      return;
    case GpuAvailability::kFlushAndMakeUnavailable: {
      fml::AutoResetWaitableEvent latch;
      fml::TaskRunner::RunNowOrPostTask(
          task_runners_.GetIOTaskRunner(),
          [io_manager = io_manager_.get(), &latch]() {
            io_manager->GetSkiaUnrefQueue()->Drain();
            latch.Signal();
          });
      latch.Wait();
    }
      // FALLTHROUGH
    case GpuAvailability::kUnavailable:
      is_gpu_disabled_sync_switch_->SetSwitch(true);
      return;
    default:
      FML_DCHECK(false);
  }
}

void Shell::OnDisplayUpdates(std::vector<std::unique_ptr<Display>> displays) {
  FML_DCHECK(is_setup_);
  FML_DCHECK(task_runners_.GetPlatformTaskRunner()->RunsTasksOnCurrentThread());

  std::vector<DisplayData> display_data;
  for (const auto& display : displays) {
    display_data.push_back(display->GetDisplayData());
  }
  task_runners_.GetUITaskRunner()->PostTask(
      [engine = engine_->GetWeakPtr(),
       display_data = std::move(display_data)]() {
        if (engine) {
          engine->SetDisplays(display_data);
        }
      });

  display_manager_->HandleDisplayUpdates(std::move(displays));
}

fml::TimePoint Shell::GetCurrentTimePoint() {
  return fml::TimePoint::Now();
}

const std::shared_ptr<PlatformMessageHandler>&
Shell::GetPlatformMessageHandler() const {
  return platform_message_handler_;
}

const std::weak_ptr<VsyncWaiter> Shell::GetVsyncWaiter() const {
  if (!engine_) {
    return {};
  }
  return engine_->GetVsyncWaiter();
}

const std::shared_ptr<fml::ConcurrentTaskRunner>
Shell::GetConcurrentWorkerTaskRunner() const {
  FML_DCHECK(vm_);
  if (!vm_) {
    return nullptr;
  }
  return vm_->GetConcurrentWorkerTaskRunner();
}

SkISize Shell::ExpectedFrameSize(int64_t view_id) {
  auto found = expected_frame_sizes_.find(view_id);
  if (found == expected_frame_sizes_.end()) {
    return SkISize::MakeEmpty();
  }
  return found->second;
}

}  // namespace flutter<|MERGE_RESOLUTION|>--- conflicted
+++ resolved
@@ -983,11 +983,7 @@
       });
 
   task_runners_.GetUITaskRunner()->PostTask(
-<<<<<<< HEAD
-      [engine = engine_->GetWeakPtr(), metrics, view_id]() {
-=======
       [engine = engine_->GetWeakPtr(), view_id, metrics]() {
->>>>>>> 09c6ce42
         if (engine) {
           engine->SetViewportMetrics(view_id, metrics);
         }
