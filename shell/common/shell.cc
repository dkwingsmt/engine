--- conflicted
+++ resolved
@@ -716,13 +716,7 @@
   weak_rasterizer_ = rasterizer_->GetWeakPtr();
   weak_platform_view_ = platform_view_->GetWeakPtr();
 
-<<<<<<< HEAD
-  if (settings_.enable_implicit_view) {
-    engine_->AddView(kFlutterImplicitViewId, ViewportMetrics{});
-  }
-=======
   engine_->AddView(kFlutterImplicitViewId, ViewportMetrics{});
->>>>>>> e88b21b6
   // Setup the time-consuming default font manager right after engine created.
   if (!settings_.prefetched_default_font_manager) {
     fml::TaskRunner::RunNowOrPostTask(task_runners_.GetUITaskRunner(),
@@ -1224,16 +1218,6 @@
 void Shell::OnAnimatorDraw(std::shared_ptr<LayerTreePipeline> pipeline) {
   FML_DCHECK(is_set_up_);
 
-<<<<<<< HEAD
-  auto discard_callback = [this](int64_t view_id, flutter::LayerTree& tree) {
-    std::scoped_lock<std::mutex> lock(resize_mutex_);
-    auto expected_frame_size = ExpectedFrameSize(view_id);
-    return !expected_frame_size.isEmpty() &&
-           tree.frame_size() != expected_frame_size;
-  };
-
-=======
->>>>>>> e88b21b6
   task_runners_.GetRasterTaskRunner()->PostTask(fml::MakeCopyable(
       [&waiting_for_first_frame = waiting_for_first_frame_,
        &waiting_for_first_frame_condition = waiting_for_first_frame_condition_,
