// Copyright 2013 The Flutter Authors. All rights reserved.
// Use of this source code is governed by a BSD-style license that can be
// found in the LICENSE file.

#define RAPIDJSON_HAS_STDSTRING 1
#include "flutter/shell/common/shell.h"

#include <memory>
#include <sstream>
#include <utility>
#include <vector>

#include "flutter/assets/directory_asset_bundle.h"
#include "flutter/common/graphics/persistent_cache.h"
#include "flutter/fml/base32.h"
#include "flutter/fml/file.h"
#include "flutter/fml/icu_util.h"
#include "flutter/fml/log_settings.h"
#include "flutter/fml/logging.h"
#include "flutter/fml/make_copyable.h"
#include "flutter/fml/message_loop.h"
#include "flutter/fml/paths.h"
#include "flutter/fml/trace_event.h"
#include "flutter/runtime/dart_vm.h"
#include "flutter/shell/common/engine.h"
#include "flutter/shell/common/skia_event_tracer_impl.h"
#include "flutter/shell/common/switches.h"
#include "flutter/shell/common/vsync_waiter.h"
#include "rapidjson/stringbuffer.h"
#include "rapidjson/writer.h"
#include "third_party/dart/runtime/include/dart_tools_api.h"
#include "third_party/skia/include/codec/SkBmpDecoder.h"
#include "third_party/skia/include/codec/SkCodec.h"
#include "third_party/skia/include/codec/SkGifDecoder.h"
#include "third_party/skia/include/codec/SkIcoDecoder.h"
#include "third_party/skia/include/codec/SkJpegDecoder.h"
#include "third_party/skia/include/codec/SkPngDecoder.h"
#include "third_party/skia/include/codec/SkWbmpDecoder.h"
#include "third_party/skia/include/codec/SkWebpDecoder.h"
#include "third_party/skia/include/core/SkGraphics.h"
#include "third_party/skia/include/utils/SkBase64.h"
#include "third_party/tonic/common/log.h"

namespace flutter {

constexpr char kSkiaChannel[] = "flutter/skia";
constexpr char kSystemChannel[] = "flutter/system";
constexpr char kTypeKey[] = "type";
constexpr char kFontChange[] = "fontsChange";

namespace {

std::unique_ptr<Engine> CreateEngine(
    Engine::Delegate& delegate,
    const PointerDataDispatcherMaker& dispatcher_maker,
    DartVM& vm,
    const fml::RefPtr<const DartSnapshot>& isolate_snapshot,
    const TaskRunners& task_runners,
    const PlatformData& platform_data,
    const Settings& settings,
    std::unique_ptr<Animator> animator,
    const fml::WeakPtr<IOManager>& io_manager,
    const fml::RefPtr<SkiaUnrefQueue>& unref_queue,
    const fml::TaskRunnerAffineWeakPtr<SnapshotDelegate>& snapshot_delegate,
    const std::shared_ptr<VolatilePathTracker>& volatile_path_tracker,
    const std::shared_ptr<fml::SyncSwitch>& gpu_disabled_switch) {
  return std::make_unique<Engine>(delegate,               //
                                  dispatcher_maker,       //
                                  vm,                     //
                                  isolate_snapshot,       //
                                  task_runners,           //
                                  platform_data,          //
                                  settings,               //
                                  std::move(animator),    //
                                  io_manager,             //
                                  unref_queue,            //
                                  snapshot_delegate,      //
                                  volatile_path_tracker,  //
                                  gpu_disabled_switch);
}

void RegisterCodecsWithSkia() {
  // These are in the order they will be attempted to be decoded from.
  // If we have data to back it up, we can order these by "frequency used in
  // the wild" for a very small performance bump, but for now we mirror the
  // order Skia had them in.
  SkCodecs::Register(SkPngDecoder::Decoder());
  SkCodecs::Register(SkJpegDecoder::Decoder());
  SkCodecs::Register(SkWebpDecoder::Decoder());
  SkCodecs::Register(SkGifDecoder::Decoder());
  SkCodecs::Register(SkBmpDecoder::Decoder());
  SkCodecs::Register(SkWbmpDecoder::Decoder());
  SkCodecs::Register(SkIcoDecoder::Decoder());
}

// Though there can be multiple shells, some settings apply to all components in
// the process. These have to be set up before the shell or any of its
// sub-components can be initialized. In a perfect world, this would be empty.
// TODO(chinmaygarde): The unfortunate side effect of this call is that settings
// that cause shell initialization failures will still lead to some of their
// settings being applied.
void PerformInitializationTasks(Settings& settings) {
  {
    fml::LogSettings log_settings;
    log_settings.min_log_level =
        settings.verbose_logging ? fml::LOG_INFO : fml::LOG_ERROR;
    fml::SetLogSettings(log_settings);
  }

  static std::once_flag gShellSettingsInitialization = {};
  std::call_once(gShellSettingsInitialization, [&settings] {
    tonic::SetLogHandler(
        [](const char* message) { FML_LOG(ERROR) << message; });

    if (settings.trace_skia) {
      InitSkiaEventTracer(settings.trace_skia, settings.trace_skia_allowlist);
    }

    if (!settings.trace_allowlist.empty()) {
      fml::tracing::TraceSetAllowlist(settings.trace_allowlist);
    }

    if (!settings.skia_deterministic_rendering_on_cpu) {
      SkGraphics::Init();
    } else {
      FML_DLOG(INFO) << "Skia deterministic rendering is enabled.";
    }
    RegisterCodecsWithSkia();

    if (settings.icu_initialization_required) {
      if (!settings.icu_data_path.empty()) {
        fml::icu::InitializeICU(settings.icu_data_path);
      } else if (settings.icu_mapper) {
        fml::icu::InitializeICUFromMapping(settings.icu_mapper());
      } else {
        FML_DLOG(WARNING) << "Skipping ICU initialization in the shell.";
      }
    }
  });

  PersistentCache::SetCacheSkSL(settings.cache_sksl);
}

}  // namespace

std::unique_ptr<Shell> Shell::Create(
    const PlatformData& platform_data,
    const TaskRunners& task_runners,
    Settings settings,
    const Shell::CreateCallback<PlatformView>& on_create_platform_view,
    const Shell::CreateCallback<Rasterizer>& on_create_rasterizer,
    bool is_gpu_disabled) {
  // This must come first as it initializes tracing.
  PerformInitializationTasks(settings);

  TRACE_EVENT0("flutter", "Shell::Create");

  // Always use the `vm_snapshot` and `isolate_snapshot` provided by the
  // settings to launch the VM.  If the VM is already running, the snapshot
  // arguments are ignored.
  auto vm_snapshot = DartSnapshot::VMSnapshotFromSettings(settings);
  auto isolate_snapshot = DartSnapshot::IsolateSnapshotFromSettings(settings);
  auto vm = DartVMRef::Create(settings, vm_snapshot, isolate_snapshot);
  FML_CHECK(vm) << "Must be able to initialize the VM.";

  // If the settings did not specify an `isolate_snapshot`, fall back to the
  // one the VM was launched with.
  if (!isolate_snapshot) {
    isolate_snapshot = vm->GetVMData()->GetIsolateSnapshot();
  }
  auto resource_cache_limit_calculator =
      std::make_shared<ResourceCacheLimitCalculator>(
          settings.resource_cache_max_bytes_threshold);
  return CreateWithSnapshot(platform_data,                    //
                            task_runners,                     //
                            /*parent_merger=*/nullptr,        //
                            /*parent_io_manager=*/nullptr,    //
                            resource_cache_limit_calculator,  //
                            settings,                         //
                            std::move(vm),                    //
                            std::move(isolate_snapshot),      //
                            on_create_platform_view,          //
                            on_create_rasterizer,             //
                            CreateEngine, is_gpu_disabled);
}

std::unique_ptr<Shell> Shell::CreateShellOnPlatformThread(
    DartVMRef vm,
    fml::RefPtr<fml::RasterThreadMerger> parent_merger,
    std::shared_ptr<ShellIOManager> parent_io_manager,
    const std::shared_ptr<ResourceCacheLimitCalculator>&
        resource_cache_limit_calculator,
    const TaskRunners& task_runners,
    const PlatformData& platform_data,
    const Settings& settings,
    fml::RefPtr<const DartSnapshot> isolate_snapshot,
    const Shell::CreateCallback<PlatformView>& on_create_platform_view,
    const Shell::CreateCallback<Rasterizer>& on_create_rasterizer,
    const Shell::EngineCreateCallback& on_create_engine,
    bool is_gpu_disabled) {
  if (!task_runners.IsValid()) {
    FML_LOG(ERROR) << "Task runners to run the shell were invalid.";
    return nullptr;
  }

  auto shell = std::unique_ptr<Shell>(
      new Shell(std::move(vm), task_runners, std::move(parent_merger),
                resource_cache_limit_calculator, settings,
                std::make_shared<VolatilePathTracker>(
                    task_runners.GetUITaskRunner(),
                    !settings.skia_deterministic_rendering_on_cpu),
                is_gpu_disabled));

  // Create the platform view on the platform thread (this thread).
  auto platform_view = on_create_platform_view(*shell.get());
  if (!platform_view || !platform_view->GetWeakPtr()) {
    return nullptr;
  }

  // Create the rasterizer on the raster thread.
  std::promise<std::unique_ptr<Rasterizer>> rasterizer_promise;
  auto rasterizer_future = rasterizer_promise.get_future();
  std::promise<fml::TaskRunnerAffineWeakPtr<SnapshotDelegate>>
      snapshot_delegate_promise;
  auto snapshot_delegate_future = snapshot_delegate_promise.get_future();
  fml::TaskRunner::RunNowOrPostTask(
      task_runners.GetRasterTaskRunner(),
      [&rasterizer_promise,  //
       &snapshot_delegate_promise,
       on_create_rasterizer,                                   //
       shell = shell.get(),                                    //
       impeller_context = platform_view->GetImpellerContext()  //
  ]() {
        TRACE_EVENT0("flutter", "ShellSetupGPUSubsystem");
        std::unique_ptr<Rasterizer> rasterizer(on_create_rasterizer(*shell));
        rasterizer->SetImpellerContext(impeller_context);
        snapshot_delegate_promise.set_value(rasterizer->GetSnapshotDelegate());
        rasterizer_promise.set_value(std::move(rasterizer));
      });

  // Ask the platform view for the vsync waiter. This will be used by the engine
  // to create the animator.
  auto vsync_waiter = platform_view->CreateVSyncWaiter();
  if (!vsync_waiter) {
    return nullptr;
  }

  // Create the IO manager on the IO thread. The IO manager must be initialized
  // first because it has state that the other subsystems depend on. It must
  // first be booted and the necessary references obtained to initialize the
  // other subsystems.
  std::promise<std::shared_ptr<ShellIOManager>> io_manager_promise;
  auto io_manager_future = io_manager_promise.get_future();
  std::promise<fml::WeakPtr<ShellIOManager>> weak_io_manager_promise;
  auto weak_io_manager_future = weak_io_manager_promise.get_future();
  std::promise<fml::RefPtr<SkiaUnrefQueue>> unref_queue_promise;
  auto unref_queue_future = unref_queue_promise.get_future();
  auto io_task_runner = shell->GetTaskRunners().GetIOTaskRunner();

  // The platform_view will be stored into shell's platform_view_ in
  // shell->Setup(std::move(platform_view), ...) at the end.
  PlatformView* platform_view_ptr = platform_view.get();
  fml::TaskRunner::RunNowOrPostTask(
      io_task_runner,
      [&io_manager_promise,                                               //
       &weak_io_manager_promise,                                          //
       &parent_io_manager,                                                //
       &unref_queue_promise,                                              //
       platform_view_ptr,                                                 //
       io_task_runner,                                                    //
       is_backgrounded_sync_switch = shell->GetIsGpuDisabledSyncSwitch()  //
  ]() {
        TRACE_EVENT0("flutter", "ShellSetupIOSubsystem");
        std::shared_ptr<ShellIOManager> io_manager;
        if (parent_io_manager) {
          io_manager = parent_io_manager;
        } else {
          io_manager = std::make_shared<ShellIOManager>(
              platform_view_ptr->CreateResourceContext(),  // resource context
              is_backgrounded_sync_switch,                 // sync switch
              io_task_runner,  // unref queue task runner
              platform_view_ptr->GetImpellerContext()  // impeller context
          );
        }
        weak_io_manager_promise.set_value(io_manager->GetWeakPtr());
        unref_queue_promise.set_value(io_manager->GetSkiaUnrefQueue());
        io_manager_promise.set_value(io_manager);
      });

  // Send dispatcher_maker to the engine constructor because shell won't have
  // platform_view set until Shell::Setup is called later.
  auto dispatcher_maker = platform_view->GetDispatcherMaker();

  // Create the engine on the UI thread.
  std::promise<std::unique_ptr<Engine>> engine_promise;
  auto engine_future = engine_promise.get_future();
  fml::TaskRunner::RunNowOrPostTask(
      shell->GetTaskRunners().GetUITaskRunner(),
      fml::MakeCopyable([&engine_promise,                                 //
                         shell = shell.get(),                             //
                         &dispatcher_maker,                               //
                         &platform_data,                                  //
                         isolate_snapshot = std::move(isolate_snapshot),  //
                         vsync_waiter = std::move(vsync_waiter),          //
                         &weak_io_manager_future,                         //
                         &snapshot_delegate_future,                       //
                         &unref_queue_future,                             //
                         &on_create_engine]() mutable {
        TRACE_EVENT0("flutter", "ShellSetupUISubsystem");
        const auto& task_runners = shell->GetTaskRunners();

        // The animator is owned by the UI thread but it gets its vsync pulses
        // from the platform.
        auto animator = std::make_unique<Animator>(*shell, task_runners,
                                                   std::move(vsync_waiter));

        engine_promise.set_value(
            on_create_engine(*shell,                          //
                             dispatcher_maker,                //
                             *shell->GetDartVM(),             //
                             std::move(isolate_snapshot),     //
                             task_runners,                    //
                             platform_data,                   //
                             shell->GetSettings(),            //
                             std::move(animator),             //
                             weak_io_manager_future.get(),    //
                             unref_queue_future.get(),        //
                             snapshot_delegate_future.get(),  //
                             shell->volatile_path_tracker_,
                             shell->is_gpu_disabled_sync_switch_));
      }));

  if (!shell->Setup(std::move(platform_view),  //
                    engine_future.get(),       //
                    rasterizer_future.get(),   //
                    io_manager_future.get())   //
  ) {
    return nullptr;
  }

  return shell;
}

std::unique_ptr<Shell> Shell::CreateWithSnapshot(
    const PlatformData& platform_data,
    const TaskRunners& task_runners,
    const fml::RefPtr<fml::RasterThreadMerger>& parent_thread_merger,
    const std::shared_ptr<ShellIOManager>& parent_io_manager,
    const std::shared_ptr<ResourceCacheLimitCalculator>&
        resource_cache_limit_calculator,
    Settings settings,
    DartVMRef vm,
    fml::RefPtr<const DartSnapshot> isolate_snapshot,
    const Shell::CreateCallback<PlatformView>& on_create_platform_view,
    const Shell::CreateCallback<Rasterizer>& on_create_rasterizer,
    const Shell::EngineCreateCallback& on_create_engine,
    bool is_gpu_disabled) {
  // This must come first as it initializes tracing.
  PerformInitializationTasks(settings);

  TRACE_EVENT0("flutter", "Shell::CreateWithSnapshot");

  const bool callbacks_valid =
      on_create_platform_view && on_create_rasterizer && on_create_engine;
  if (!task_runners.IsValid() || !callbacks_valid) {
    return nullptr;
  }

  fml::AutoResetWaitableEvent latch;
  std::unique_ptr<Shell> shell;
  auto platform_task_runner = task_runners.GetPlatformTaskRunner();
  fml::TaskRunner::RunNowOrPostTask(
      platform_task_runner,
      fml::MakeCopyable([&latch,                                             //
                         &shell,                                             //
                         parent_thread_merger,                               //
                         parent_io_manager,                                  //
                         resource_cache_limit_calculator,                    //
                         task_runners = task_runners,                        //
                         platform_data = platform_data,                      //
                         settings = settings,                                //
                         vm = std::move(vm),                                 //
                         isolate_snapshot = std::move(isolate_snapshot),     //
                         on_create_platform_view = on_create_platform_view,  //
                         on_create_rasterizer = on_create_rasterizer,        //
                         on_create_engine = on_create_engine,
                         is_gpu_disabled]() mutable {
        shell = CreateShellOnPlatformThread(std::move(vm),                    //
                                            parent_thread_merger,             //
                                            parent_io_manager,                //
                                            resource_cache_limit_calculator,  //
                                            task_runners,                     //
                                            platform_data,                    //
                                            settings,                         //
                                            std::move(isolate_snapshot),      //
                                            on_create_platform_view,          //
                                            on_create_rasterizer,             //
                                            on_create_engine, is_gpu_disabled);
        latch.Signal();
      }));
  latch.Wait();
  return shell;
}

Shell::Shell(DartVMRef vm,
             const TaskRunners& task_runners,
             fml::RefPtr<fml::RasterThreadMerger> parent_merger,
             const std::shared_ptr<ResourceCacheLimitCalculator>&
                 resource_cache_limit_calculator,
             const Settings& settings,
             std::shared_ptr<VolatilePathTracker> volatile_path_tracker,
             bool is_gpu_disabled)
    : task_runners_(task_runners),
      parent_raster_thread_merger_(std::move(parent_merger)),
      resource_cache_limit_calculator_(resource_cache_limit_calculator),
      settings_(settings),
      vm_(std::move(vm)),
      is_gpu_disabled_sync_switch_(new fml::SyncSwitch(is_gpu_disabled)),
      volatile_path_tracker_(std::move(volatile_path_tracker)),
      weak_factory_gpu_(nullptr),
      weak_factory_(this) {
  FML_CHECK(vm_) << "Must have access to VM to create a shell.";
  FML_DCHECK(task_runners_.IsValid());
  FML_DCHECK(task_runners_.GetPlatformTaskRunner()->RunsTasksOnCurrentThread());

  display_manager_ = std::make_unique<DisplayManager>();
  resource_cache_limit_calculator->AddResourceCacheLimitItem(
      weak_factory_.GetWeakPtr());

  // Generate a WeakPtrFactory for use with the raster thread. This does not
  // need to wait on a latch because it can only ever be used from the raster
  // thread from this class, so we have ordering guarantees.
  fml::TaskRunner::RunNowOrPostTask(
      task_runners_.GetRasterTaskRunner(), fml::MakeCopyable([this]() mutable {
        this->weak_factory_gpu_ =
            std::make_unique<fml::TaskRunnerAffineWeakPtrFactory<Shell>>(this);
      }));

  // Install service protocol handlers.

  service_protocol_handlers_[ServiceProtocol::kScreenshotExtensionName] = {
      task_runners_.GetRasterTaskRunner(),
      std::bind(&Shell::OnServiceProtocolScreenshot, this,
                std::placeholders::_1, std::placeholders::_2)};
  service_protocol_handlers_[ServiceProtocol::kScreenshotSkpExtensionName] = {
      task_runners_.GetRasterTaskRunner(),
      std::bind(&Shell::OnServiceProtocolScreenshotSKP, this,
                std::placeholders::_1, std::placeholders::_2)};
  service_protocol_handlers_[ServiceProtocol::kRunInViewExtensionName] = {
      task_runners_.GetUITaskRunner(),
      std::bind(&Shell::OnServiceProtocolRunInView, this, std::placeholders::_1,
                std::placeholders::_2)};
  service_protocol_handlers_
      [ServiceProtocol::kFlushUIThreadTasksExtensionName] = {
          task_runners_.GetUITaskRunner(),
          std::bind(&Shell::OnServiceProtocolFlushUIThreadTasks, this,
                    std::placeholders::_1, std::placeholders::_2)};
  service_protocol_handlers_
      [ServiceProtocol::kSetAssetBundlePathExtensionName] = {
          task_runners_.GetUITaskRunner(),
          std::bind(&Shell::OnServiceProtocolSetAssetBundlePath, this,
                    std::placeholders::_1, std::placeholders::_2)};
  service_protocol_handlers_
      [ServiceProtocol::kGetDisplayRefreshRateExtensionName] = {
          task_runners_.GetUITaskRunner(),
          std::bind(&Shell::OnServiceProtocolGetDisplayRefreshRate, this,
                    std::placeholders::_1, std::placeholders::_2)};
  service_protocol_handlers_[ServiceProtocol::kGetSkSLsExtensionName] = {
      task_runners_.GetIOTaskRunner(),
      std::bind(&Shell::OnServiceProtocolGetSkSLs, this, std::placeholders::_1,
                std::placeholders::_2)};
  service_protocol_handlers_
      [ServiceProtocol::kEstimateRasterCacheMemoryExtensionName] = {
          task_runners_.GetRasterTaskRunner(),
          std::bind(&Shell::OnServiceProtocolEstimateRasterCacheMemory, this,
                    std::placeholders::_1, std::placeholders::_2)};
  service_protocol_handlers_
      [ServiceProtocol::kRenderFrameWithRasterStatsExtensionName] = {
          task_runners_.GetRasterTaskRunner(),
          std::bind(&Shell::OnServiceProtocolRenderFrameWithRasterStats, this,
                    std::placeholders::_1, std::placeholders::_2)};
  service_protocol_handlers_[ServiceProtocol::kReloadAssetFonts] = {
      task_runners_.GetPlatformTaskRunner(),
      std::bind(&Shell::OnServiceProtocolReloadAssetFonts, this,
                std::placeholders::_1, std::placeholders::_2)};
}

Shell::~Shell() {
  PersistentCache::GetCacheForProcess()->RemoveWorkerTaskRunner(
      task_runners_.GetIOTaskRunner());

  vm_->GetServiceProtocol()->RemoveHandler(this);

  fml::AutoResetWaitableEvent ui_latch, gpu_latch, platform_latch, io_latch;

  fml::TaskRunner::RunNowOrPostTask(
      task_runners_.GetUITaskRunner(),
      fml::MakeCopyable([this, &ui_latch]() mutable {
        engine_.reset();
        ui_latch.Signal();
      }));
  ui_latch.Wait();

  fml::TaskRunner::RunNowOrPostTask(
      task_runners_.GetRasterTaskRunner(),
      fml::MakeCopyable(
          [this, rasterizer = std::move(rasterizer_), &gpu_latch]() mutable {
            rasterizer.reset();
            this->weak_factory_gpu_.reset();
            gpu_latch.Signal();
          }));
  gpu_latch.Wait();

  fml::TaskRunner::RunNowOrPostTask(
      task_runners_.GetIOTaskRunner(),
      fml::MakeCopyable([io_manager = std::move(io_manager_),
                         platform_view = platform_view_.get(),
                         &io_latch]() mutable {
        io_manager.reset();
        if (platform_view) {
          platform_view->ReleaseResourceContext();
        }
        io_latch.Signal();
      }));

  io_latch.Wait();

  // The platform view must go last because it may be holding onto platform side
  // counterparts to resources owned by subsystems running on other threads. For
  // example, the NSOpenGLContext on the Mac.
  fml::TaskRunner::RunNowOrPostTask(
      task_runners_.GetPlatformTaskRunner(),
      fml::MakeCopyable([platform_view = std::move(platform_view_),
                         &platform_latch]() mutable {
        platform_view.reset();
        platform_latch.Signal();
      }));
  platform_latch.Wait();
}

std::unique_ptr<Shell> Shell::Spawn(
    RunConfiguration run_configuration,
    const std::string& initial_route,
    const CreateCallback<PlatformView>& on_create_platform_view,
    const CreateCallback<Rasterizer>& on_create_rasterizer) const {
  FML_DCHECK(task_runners_.IsValid());
  // It's safe to store this value since it is set on the platform thread.
  bool is_gpu_disabled = false;
  GetIsGpuDisabledSyncSwitch()->Execute(
      fml::SyncSwitch::Handlers()
          .SetIfFalse([&is_gpu_disabled] { is_gpu_disabled = false; })
          .SetIfTrue([&is_gpu_disabled] { is_gpu_disabled = true; }));
  std::unique_ptr<Shell> result = CreateWithSnapshot(
      PlatformData{}, task_runners_, rasterizer_->GetRasterThreadMerger(),
      io_manager_, resource_cache_limit_calculator_, GetSettings(), vm_,
      vm_->GetVMData()->GetIsolateSnapshot(), on_create_platform_view,
      on_create_rasterizer,
      [engine = this->engine_.get(), initial_route](
          Engine::Delegate& delegate,
          const PointerDataDispatcherMaker& dispatcher_maker, DartVM& vm,
          const fml::RefPtr<const DartSnapshot>& isolate_snapshot,
          const TaskRunners& task_runners, const PlatformData& platform_data,
          const Settings& settings, std::unique_ptr<Animator> animator,
          const fml::WeakPtr<IOManager>& io_manager,
          const fml::RefPtr<SkiaUnrefQueue>& unref_queue,
          fml::TaskRunnerAffineWeakPtr<SnapshotDelegate> snapshot_delegate,
          const std::shared_ptr<VolatilePathTracker>& volatile_path_tracker,
          const std::shared_ptr<fml::SyncSwitch>& is_gpu_disabled_sync_switch) {
        return engine->Spawn(
            /*delegate=*/delegate,
            /*dispatcher_maker=*/dispatcher_maker,
            /*settings=*/settings,
            /*animator=*/std::move(animator),
            /*initial_route=*/initial_route,
            /*io_manager=*/io_manager,
            /*snapshot_delegate=*/std::move(snapshot_delegate),
            /*gpu_disabled_switch=*/is_gpu_disabled_sync_switch);
      },
      is_gpu_disabled);
  result->RunEngine(std::move(run_configuration));
  return result;
}

void Shell::NotifyLowMemoryWarning() const {
  auto trace_id = fml::tracing::TraceNonce();
  TRACE_EVENT_ASYNC_BEGIN0("flutter", "Shell::NotifyLowMemoryWarning",
                           trace_id);
  // This does not require a current isolate but does require a running VM.
  // Since a valid shell will not be returned to the embedder without a valid
  // DartVMRef, we can be certain that this is a safe spot to assume a VM is
  // running.
  ::Dart_NotifyLowMemory();

  task_runners_.GetRasterTaskRunner()->PostTask(
      [rasterizer = rasterizer_->GetWeakPtr(), trace_id = trace_id]() {
        if (rasterizer) {
          rasterizer->NotifyLowMemoryWarning();
        }
        TRACE_EVENT_ASYNC_END0("flutter", "Shell::NotifyLowMemoryWarning",
                               trace_id);
      });
  // The IO Manager uses resource cache limits of 0, so it is not necessary
  // to purge them.
}

void Shell::RunEngine(RunConfiguration run_configuration) {
  RunEngine(std::move(run_configuration), nullptr);
}

void Shell::RunEngine(
    RunConfiguration run_configuration,
    const std::function<void(Engine::RunStatus)>& result_callback) {
  auto result = [platform_runner = task_runners_.GetPlatformTaskRunner(),
                 result_callback](Engine::RunStatus run_result) {
    if (!result_callback) {
      return;
    }
    platform_runner->PostTask(
        [result_callback, run_result]() { result_callback(run_result); });
  };
  FML_DCHECK(is_set_up_);
  FML_DCHECK(task_runners_.GetPlatformTaskRunner()->RunsTasksOnCurrentThread());

  fml::TaskRunner::RunNowOrPostTask(
      task_runners_.GetUITaskRunner(),
      fml::MakeCopyable(
          [run_configuration = std::move(run_configuration),
           weak_engine = weak_engine_, result]() mutable {
            if (!weak_engine) {
              FML_LOG(ERROR)
                  << "Could not launch engine with configuration - no engine.";
              result(Engine::RunStatus::Failure);
              return;
            }
            auto run_result = weak_engine->Run(std::move(run_configuration));
            if (run_result == flutter::Engine::RunStatus::Failure) {
              FML_LOG(ERROR) << "Could not launch engine with configuration.";
            }

            result(run_result);
          }));
}

std::optional<DartErrorCode> Shell::GetUIIsolateLastError() const {
  FML_DCHECK(is_set_up_);
  FML_DCHECK(task_runners_.GetUITaskRunner()->RunsTasksOnCurrentThread());

  if (!weak_engine_) {
    return std::nullopt;
  }
  switch (weak_engine_->GetUIIsolateLastError()) {
    case tonic::kCompilationErrorType:
      return DartErrorCode::CompilationError;
    case tonic::kApiErrorType:
      return DartErrorCode::ApiError;
    case tonic::kUnknownErrorType:
      return DartErrorCode::UnknownError;
    case tonic::kNoError:
      return DartErrorCode::NoError;
  }
  return DartErrorCode::UnknownError;
}

bool Shell::EngineHasLivePorts() const {
  FML_DCHECK(is_set_up_);
  FML_DCHECK(task_runners_.GetUITaskRunner()->RunsTasksOnCurrentThread());

  if (!weak_engine_) {
    return false;
  }

  return weak_engine_->UIIsolateHasLivePorts();
}

bool Shell::IsSetup() const {
  return is_set_up_;
}

bool Shell::Setup(std::unique_ptr<PlatformView> platform_view,
                  std::unique_ptr<Engine> engine,
                  std::unique_ptr<Rasterizer> rasterizer,
                  const std::shared_ptr<ShellIOManager>& io_manager) {
  if (is_set_up_) {
    return false;
  }

  if (!platform_view || !engine || !rasterizer || !io_manager) {
    return false;
  }

  platform_view_ = std::move(platform_view);
  platform_message_handler_ = platform_view_->GetPlatformMessageHandler();
  route_messages_through_platform_thread_.store(true);
  task_runners_.GetPlatformTaskRunner()->PostTask(
      [self = weak_factory_.GetWeakPtr()] {
        if (self) {
          self->route_messages_through_platform_thread_.store(false);
        }
      });
  engine_ = std::move(engine);
  rasterizer_ = std::move(rasterizer);
  io_manager_ = io_manager;

  // Set the external view embedder for the rasterizer.
  auto view_embedder = platform_view_->CreateExternalViewEmbedder();
  rasterizer_->SetExternalViewEmbedder(view_embedder);
  rasterizer_->SetSnapshotSurfaceProducer(
      platform_view_->CreateSnapshotSurfaceProducer());

  // The weak ptr must be generated in the platform thread which owns the unique
  // ptr.
  weak_engine_ = engine_->GetWeakPtr();
  weak_rasterizer_ = rasterizer_->GetWeakPtr();
  weak_platform_view_ = platform_view_->GetWeakPtr();

  // Setup the time-consuming default font manager right after engine created.
  if (!settings_.prefetched_default_font_manager) {
    fml::TaskRunner::RunNowOrPostTask(task_runners_.GetUITaskRunner(),
                                      [engine = weak_engine_] {
                                        if (engine) {
                                          engine->SetupDefaultFontManager();
                                        }
                                      });
  }

  is_set_up_ = true;

  PersistentCache::GetCacheForProcess()->AddWorkerTaskRunner(
      task_runners_.GetIOTaskRunner());

  PersistentCache::GetCacheForProcess()->SetIsDumpingSkp(
      settings_.dump_skp_on_shader_compilation);

  if (settings_.purge_persistent_cache) {
    PersistentCache::GetCacheForProcess()->Purge();
  }

  return true;
}

const Settings& Shell::GetSettings() const {
  return settings_;
}

const TaskRunners& Shell::GetTaskRunners() const {
  return task_runners_;
}

const fml::RefPtr<fml::RasterThreadMerger> Shell::GetParentRasterThreadMerger()
    const {
  return parent_raster_thread_merger_;
}

fml::TaskRunnerAffineWeakPtr<Rasterizer> Shell::GetRasterizer() const {
  FML_DCHECK(is_set_up_);
  return weak_rasterizer_;
}

fml::WeakPtr<Engine> Shell::GetEngine() {
  FML_DCHECK(is_set_up_);
  return weak_engine_;
}

fml::WeakPtr<PlatformView> Shell::GetPlatformView() {
  FML_DCHECK(is_set_up_);
  return weak_platform_view_;
}

fml::WeakPtr<ShellIOManager> Shell::GetIOManager() {
  FML_DCHECK(is_set_up_);
  return io_manager_->GetWeakPtr();
}

DartVM* Shell::GetDartVM() {
  return &vm_;
}

static constexpr int64_t kFlutterImplicitViewId = 0ll;

// |PlatformView::Delegate|
void Shell::OnPlatformViewCreated(std::unique_ptr<Surface> surface) {
  TRACE_EVENT0("flutter", "Shell::OnPlatformViewCreated");
  FML_DCHECK(is_set_up_);
  FML_DCHECK(task_runners_.GetPlatformTaskRunner()->RunsTasksOnCurrentThread());

  // Prevent any request to change the thread configuration for raster and
  // platform queues while the platform view is being created.
  //
  // This prevents false positives such as this method starts assuming that the
  // raster and platform queues have a given thread configuration, but then the
  // configuration is changed by a task, and the assumption is no longer true.
  //
  // This incorrect assumption can lead to deadlock.
  // See `should_post_raster_task` for more.
  rasterizer_->DisableThreadMergerIfNeeded();

  // The normal flow executed by this method is that the platform thread is
  // starting the sequence and waiting on the latch. Later the UI thread posts
  // raster_task to the raster thread which signals the latch. If the raster and
  // the platform threads are the same this results in a deadlock as the
  // raster_task will never be posted to the platform/raster thread that is
  // blocked on a latch. To avoid the described deadlock, if the raster and the
  // platform threads are the same, should_post_raster_task will be false, and
  // then instead of posting a task to the raster thread, the ui thread just
  // signals the latch and the platform/raster thread follows with executing
  // raster_task.
  const bool should_post_raster_task =
      !task_runners_.GetRasterTaskRunner()->RunsTasksOnCurrentThread();

  fml::AutoResetWaitableEvent latch;
  auto raster_task = fml::MakeCopyable(
      [&waiting_for_first_frame = waiting_for_first_frame_,   //
       rasterizer = rasterizer_->GetWeakPtr(),                //
       surface = std::move(surface),                          //
       enable_implicit_view = settings_.enable_implicit_view  //
  ]() mutable {
        if (rasterizer) {
          // Enables the thread merger which may be used by the external view
          // embedder.
          rasterizer->EnableThreadMergerIfNeeded();
          rasterizer->Setup(std::move(surface));
          if (enable_implicit_view) {
            rasterizer->AddView(kFlutterImplicitViewId);
          }
        }

        waiting_for_first_frame.store(true);
      });

  auto ui_task = [engine = engine_->GetWeakPtr()] {
    if (engine) {
      // Don't call engine->AddView(implicitView) here, because the runtime has
      // not been initialized anyway. The runtime has its own way to initialize
      // the implitic view.
      engine->ScheduleFrame();
    }
  };

  // Threading: Capture platform view by raw pointer and not the weak pointer.
  // We are going to use the pointer on the IO thread which is not safe with a
  // weak pointer. However, we are preventing the platform view from being
  // collected by using a latch.
  auto* platform_view = platform_view_.get();

  FML_DCHECK(platform_view);

  auto io_task = [io_manager = io_manager_->GetWeakPtr(), platform_view,
                  ui_task_runner = task_runners_.GetUITaskRunner(), ui_task,
                  raster_task_runner = task_runners_.GetRasterTaskRunner(),
                  raster_task, should_post_raster_task, &latch] {
    if (io_manager && !io_manager->GetResourceContext()) {
      sk_sp<GrDirectContext> resource_context =
          platform_view->CreateResourceContext();
      io_manager->NotifyResourceContextAvailable(resource_context);
    }
    // Step 1: Post a task on the UI thread to tell the engine that it has
    // an output surface.
    fml::TaskRunner::RunNowOrPostTask(ui_task_runner, ui_task);

    // Step 2: Tell the raster thread that it should create a surface for
    // its rasterizer.
    if (should_post_raster_task) {
      fml::TaskRunner::RunNowOrPostTask(raster_task_runner, raster_task);
    }
    latch.Signal();
  };

  fml::TaskRunner::RunNowOrPostTask(task_runners_.GetIOTaskRunner(), io_task);

  latch.Wait();
  if (!should_post_raster_task) {
    // See comment on should_post_raster_task, in this case the raster_task
    // wasn't executed, and we just run it here as the platform thread
    // is the raster thread.
    raster_task();
  }
}

// |PlatformView::Delegate|
void Shell::OnPlatformViewDestroyed() {
  TRACE_EVENT0("flutter", "Shell::OnPlatformViewDestroyed");
  FML_DCHECK(is_set_up_);
  FML_DCHECK(task_runners_.GetPlatformTaskRunner()->RunsTasksOnCurrentThread());

  // Prevent any request to change the thread configuration for raster and
  // platform queues while the platform view is being destroyed.
  //
  // This prevents false positives such as this method starts assuming that the
  // raster and platform queues have a given thread configuration, but then the
  // configuration is changed by a task, and the assumption is no longer true.
  //
  // This incorrect assumption can lead to deadlock.
  rasterizer_->DisableThreadMergerIfNeeded();

  // Notify the Dart VM that the PlatformView has been destroyed and some
  // cleanup activity can be done (e.g: garbage collect the Dart heap).
  task_runners_.GetUITaskRunner()->PostTask([engine = engine_->GetWeakPtr()]() {
    if (engine) {
      engine->NotifyDestroyed();
    }
  });

  // Note:
  // This is a synchronous operation because certain platforms depend on
  // setup/suspension of all activities that may be interacting with the GPU in
  // a synchronous fashion.
  // The UI thread does not need to be serialized here - there is sufficient
  // guardrailing in the rasterizer to allow the UI thread to post work to it
  // even after the surface has been torn down.

  fml::AutoResetWaitableEvent latch;

  auto io_task = [io_manager = io_manager_.get(), &latch]() {
    // Execute any pending Skia object deletions while GPU access is still
    // allowed.
    io_manager->GetIsGpuDisabledSyncSwitch()->Execute(
        fml::SyncSwitch::Handlers().SetIfFalse(
            [&] { io_manager->GetSkiaUnrefQueue()->Drain(); }));
    // Step 4: All done. Signal the latch that the platform thread is waiting
    // on.
    latch.Signal();
  };

  auto raster_task = [rasterizer = rasterizer_->GetWeakPtr(),
                      io_task_runner = task_runners_.GetIOTaskRunner(),
                      io_task]() {
    if (rasterizer) {
      // Enables the thread merger which is required prior tearing down the
      // rasterizer. If the raster and platform threads are merged, tearing down
      // the rasterizer unmerges the threads.
      rasterizer->EnableThreadMergerIfNeeded();
      rasterizer->Teardown();
    }
    // Step 2: Tell the IO thread to complete its remaining work.
    fml::TaskRunner::RunNowOrPostTask(io_task_runner, io_task);
  };

  // Step 1: Post a task to the Raster thread (possibly this thread) to tell the
  // rasterizer the output surface is going away.
  fml::TaskRunner::RunNowOrPostTask(task_runners_.GetRasterTaskRunner(),
                                    raster_task);
  latch.Wait();
  // On Android, the external view embedder may post a task to the platform
  // thread, and wait until it completes if overlay surfaces must be released.
  // However, the platform thread might be blocked when Dart is initializing.
  // In this situation, calling TeardownExternalViewEmbedder is safe because no
  // platform views have been created before Flutter renders the first frame.
  // Overall, the longer term plan is to remove this implementation once
  // https://github.com/flutter/flutter/issues/96679 is fixed.
  rasterizer_->TeardownExternalViewEmbedder();
}

// |PlatformView::Delegate|
void Shell::OnPlatformViewScheduleFrame() {
  TRACE_EVENT0("flutter", "Shell::OnPlatformViewScheduleFrame");
  FML_DCHECK(is_set_up_);
  FML_DCHECK(task_runners_.GetPlatformTaskRunner()->RunsTasksOnCurrentThread());

  task_runners_.GetUITaskRunner()->PostTask([engine = engine_->GetWeakPtr()]() {
    if (engine) {
      engine->ScheduleFrame();
    }
  });
}

// |PlatformView::Delegate|
void Shell::OnPlatformViewSetViewportMetrics(int64_t view_id,
                                             const ViewportMetrics& metrics) {
  FML_DCHECK(is_set_up_);
  FML_DCHECK(task_runners_.GetPlatformTaskRunner()->RunsTasksOnCurrentThread());

  if (metrics.device_pixel_ratio <= 0 || metrics.physical_width <= 0 ||
      metrics.physical_height <= 0) {
    // Ignore invalid view-port metrics.
    return;
  }

  // This is the formula Android uses.
  // https://android.googlesource.com/platform/frameworks/base/+/39ae5bac216757bc201490f4c7b8c0f63006c6cd/libs/hwui/renderthread/CacheManager.cpp#45
  resource_cache_limit_ =
      metrics.physical_width * metrics.physical_height * 12 * 4;
  size_t resource_cache_max_bytes =
      resource_cache_limit_calculator_->GetResourceCacheMaxBytes();
  task_runners_.GetRasterTaskRunner()->PostTask(
      [rasterizer = rasterizer_->GetWeakPtr(), resource_cache_max_bytes] {
        if (rasterizer) {
          rasterizer->SetResourceCacheMaxBytes(resource_cache_max_bytes, false);
        }
      });

  task_runners_.GetUITaskRunner()->PostTask(
      [engine = engine_->GetWeakPtr(), view_id, metrics]() {
        if (engine) {
          engine->SetViewportMetrics(view_id, metrics);
        }
      });

  {
    // TODO(dkwingsmt): Use the correct view ID when this method supports
    // multi-view.
    int64_t view_id = kFlutterImplicitViewId;
    std::scoped_lock<std::mutex> lock(resize_mutex_);
    expected_frame_sizes_[view_id] =
        SkISize::Make(metrics.physical_width, metrics.physical_height);
    device_pixel_ratio_ = metrics.device_pixel_ratio;
  }
}

// |PlatformView::Delegate|
void Shell::OnPlatformViewDispatchPlatformMessage(
    std::unique_ptr<PlatformMessage> message) {
  FML_DCHECK(is_set_up_);
#if FLUTTER_RUNTIME_MODE == FLUTTER_RUNTIME_MODE_DEBUG
  if (!task_runners_.GetPlatformTaskRunner()->RunsTasksOnCurrentThread()) {
    std::scoped_lock lock(misbehaving_message_channels_mutex_);
    auto inserted = misbehaving_message_channels_.insert(message->channel());
    if (inserted.second) {
      FML_LOG(ERROR)
          << "The '" << message->channel()
          << "' channel sent a message from native to Flutter on a "
             "non-platform thread. Platform channel messages must be sent on "
             "the platform thread. Failure to do so may result in data loss or "
             "crashes, and must be fixed in the plugin or application code "
             "creating that channel.\n"
             "See https://docs.flutter.dev/platform-integration/"
             "platform-channels#channels-and-platform-threading for more "
             "information.";
    }
  }
#endif  // FLUTTER_RUNTIME_MODE == FLUTTER_RUNTIME_MODE_DEBUG

  // The static leak checker gets confused by the use of fml::MakeCopyable.
  // NOLINTNEXTLINE(clang-analyzer-cplusplus.NewDeleteLeaks)
  task_runners_.GetUITaskRunner()->PostTask(fml::MakeCopyable(
      [engine = engine_->GetWeakPtr(), message = std::move(message)]() mutable {
        if (engine) {
          engine->DispatchPlatformMessage(std::move(message));
        }
      }));
}

// |PlatformView::Delegate|
void Shell::OnPlatformViewDispatchPointerDataPacket(
    std::unique_ptr<PointerDataPacket> packet) {
  TRACE_EVENT0("flutter", "Shell::OnPlatformViewDispatchPointerDataPacket");
  TRACE_FLOW_BEGIN("flutter", "PointerEvent", next_pointer_flow_id_);
  FML_DCHECK(is_set_up_);
  FML_DCHECK(task_runners_.GetPlatformTaskRunner()->RunsTasksOnCurrentThread());
  task_runners_.GetUITaskRunner()->PostTask(
      fml::MakeCopyable([engine = weak_engine_, packet = std::move(packet),
                         flow_id = next_pointer_flow_id_]() mutable {
        if (engine) {
          engine->DispatchPointerDataPacket(std::move(packet), flow_id);
        }
      }));
  next_pointer_flow_id_++;
}

// |PlatformView::Delegate|
void Shell::OnPlatformViewDispatchSemanticsAction(int32_t node_id,
                                                  SemanticsAction action,
                                                  fml::MallocMapping args) {
  FML_DCHECK(is_set_up_);
  FML_DCHECK(task_runners_.GetPlatformTaskRunner()->RunsTasksOnCurrentThread());

  task_runners_.GetUITaskRunner()->PostTask(
      fml::MakeCopyable([engine = engine_->GetWeakPtr(), node_id, action,
                         args = std::move(args)]() mutable {
        if (engine) {
          engine->DispatchSemanticsAction(node_id, action, std::move(args));
        }
      }));
}

// |PlatformView::Delegate|
void Shell::OnPlatformViewSetSemanticsEnabled(bool enabled) {
  FML_DCHECK(is_set_up_);
  FML_DCHECK(task_runners_.GetPlatformTaskRunner()->RunsTasksOnCurrentThread());

  task_runners_.GetUITaskRunner()->PostTask(
      [engine = engine_->GetWeakPtr(), enabled] {
        if (engine) {
          engine->SetSemanticsEnabled(enabled);
        }
      });
}

// |PlatformView::Delegate|
void Shell::OnPlatformViewSetAccessibilityFeatures(int32_t flags) {
  FML_DCHECK(is_set_up_);
  FML_DCHECK(task_runners_.GetPlatformTaskRunner()->RunsTasksOnCurrentThread());

  task_runners_.GetUITaskRunner()->PostTask(
      [engine = engine_->GetWeakPtr(), flags] {
        if (engine) {
          engine->SetAccessibilityFeatures(flags);
        }
      });
}

// |PlatformView::Delegate|
void Shell::OnPlatformViewRegisterTexture(
    std::shared_ptr<flutter::Texture> texture) {
  FML_DCHECK(is_set_up_);
  FML_DCHECK(task_runners_.GetPlatformTaskRunner()->RunsTasksOnCurrentThread());

  task_runners_.GetRasterTaskRunner()->PostTask(
      [rasterizer = rasterizer_->GetWeakPtr(), texture] {
        if (rasterizer) {
          if (auto registry = rasterizer->GetTextureRegistry()) {
            registry->RegisterTexture(texture);
          }
        }
      });
}

// |PlatformView::Delegate|
void Shell::OnPlatformViewUnregisterTexture(int64_t texture_id) {
  FML_DCHECK(is_set_up_);
  FML_DCHECK(task_runners_.GetPlatformTaskRunner()->RunsTasksOnCurrentThread());

  task_runners_.GetRasterTaskRunner()->PostTask(
      [rasterizer = rasterizer_->GetWeakPtr(), texture_id]() {
        if (rasterizer) {
          if (auto registry = rasterizer->GetTextureRegistry()) {
            registry->UnregisterTexture(texture_id);
          }
        }
      });
}

// |PlatformView::Delegate|
void Shell::OnPlatformViewMarkTextureFrameAvailable(int64_t texture_id) {
  FML_DCHECK(is_set_up_);
  FML_DCHECK(task_runners_.GetPlatformTaskRunner()->RunsTasksOnCurrentThread());

  // Tell the rasterizer that one of its textures has a new frame available.
  task_runners_.GetRasterTaskRunner()->PostTask(
      [rasterizer = rasterizer_->GetWeakPtr(), texture_id]() {
        auto registry = rasterizer->GetTextureRegistry();

        if (!registry) {
          return;
        }

        auto texture = registry->GetTexture(texture_id);

        if (!texture) {
          return;
        }

        texture->MarkNewFrameAvailable();
      });

  // Schedule a new frame without having to rebuild the layer tree.
  task_runners_.GetUITaskRunner()->PostTask([engine = engine_->GetWeakPtr()]() {
    if (engine) {
      engine->ScheduleFrame(false);
    }
  });
}

// |PlatformView::Delegate|
void Shell::OnPlatformViewSetNextFrameCallback(const fml::closure& closure) {
  FML_DCHECK(is_set_up_);
  FML_DCHECK(task_runners_.GetPlatformTaskRunner()->RunsTasksOnCurrentThread());

  task_runners_.GetRasterTaskRunner()->PostTask(
      [rasterizer = rasterizer_->GetWeakPtr(), closure = closure]() {
        if (rasterizer) {
          rasterizer->SetNextFrameCallback(closure);
        }
      });
}

// |PlatformView::Delegate|
const Settings& Shell::OnPlatformViewGetSettings() const {
  return settings_;
}

// |Animator::Delegate|
void Shell::OnAnimatorBeginFrame(fml::TimePoint frame_target_time,
                                 uint64_t frame_number) {
  FML_DCHECK(is_set_up_);
  FML_DCHECK(task_runners_.GetUITaskRunner()->RunsTasksOnCurrentThread());

  // record the target time for use by rasterizer.
  {
    std::scoped_lock time_recorder_lock(time_recorder_mutex_);
    latest_frame_target_time_.emplace(frame_target_time);
  }
  if (engine_) {
    engine_->BeginFrame(frame_target_time, frame_number);
  }
}

// |Animator::Delegate|
void Shell::OnAnimatorNotifyIdle(fml::TimeDelta deadline) {
  FML_DCHECK(is_set_up_);
  FML_DCHECK(task_runners_.GetUITaskRunner()->RunsTasksOnCurrentThread());

  if (engine_) {
    engine_->NotifyIdle(deadline);
    volatile_path_tracker_->OnFrame();
  }
}

void Shell::OnAnimatorUpdateLatestFrameTargetTime(
    fml::TimePoint frame_target_time) {
  FML_DCHECK(is_set_up_);

  // record the target time for use by rasterizer.
  {
    std::scoped_lock time_recorder_lock(time_recorder_mutex_);
    if (!latest_frame_target_time_) {
      latest_frame_target_time_ = frame_target_time;
    } else if (latest_frame_target_time_ < frame_target_time) {
      latest_frame_target_time_ = frame_target_time;
    }
  }
}

// |Animator::Delegate|
void Shell::OnAnimatorDraw(std::shared_ptr<LayerTreePipeline> pipeline) {
  FML_DCHECK(is_set_up_);

  auto discard_callback = [this](int64_t view_id, flutter::LayerTree& tree) {
    std::scoped_lock<std::mutex> lock(resize_mutex_);
    auto expected_frame_size = ExpectedFrameSize(view_id);
    return !expected_frame_size.isEmpty() &&
           tree.frame_size() != expected_frame_size;
  };

  task_runners_.GetRasterTaskRunner()->PostTask(fml::MakeCopyable(
      [&waiting_for_first_frame = waiting_for_first_frame_,
       &waiting_for_first_frame_condition = waiting_for_first_frame_condition_,
       rasterizer = rasterizer_->GetWeakPtr(),
       weak_pipeline = std::weak_ptr<LayerTreePipeline>(pipeline),
       discard_callback = std::move(discard_callback)]() mutable {
        if (rasterizer) {
          std::shared_ptr<LayerTreePipeline> pipeline = weak_pipeline.lock();
          if (pipeline) {
            rasterizer->Draw(pipeline, std::move(discard_callback));
          }

          if (waiting_for_first_frame.load()) {
            waiting_for_first_frame.store(false);
            waiting_for_first_frame_condition.notify_all();
          }
        }
      }));
}

// |Animator::Delegate|
void Shell::OnAnimatorDrawLastLayerTree(
    std::unique_ptr<FrameTimingsRecorder> frame_timings_recorder) {
  FML_DCHECK(is_set_up_);

  auto task = fml::MakeCopyable(
      [rasterizer = rasterizer_->GetWeakPtr(),
       frame_timings_recorder = std::move(frame_timings_recorder)]() mutable {
        if (rasterizer) {
          rasterizer->DrawLastLayerTree(std::move(frame_timings_recorder));
        }
      });

  task_runners_.GetRasterTaskRunner()->PostTask(task);
}

// |Engine::Delegate|
void Shell::OnEngineUpdateSemantics(SemanticsNodeUpdates update,
                                    CustomAccessibilityActionUpdates actions) {
  FML_DCHECK(is_set_up_);
  FML_DCHECK(task_runners_.GetUITaskRunner()->RunsTasksOnCurrentThread());

  task_runners_.GetPlatformTaskRunner()->PostTask(
      [view = platform_view_->GetWeakPtr(), update = std::move(update),
       actions = std::move(actions)] {
        if (view) {
          view->UpdateSemantics(update, actions);
        }
      });
}

// |Engine::Delegate|
void Shell::OnEngineHandlePlatformMessage(
    std::unique_ptr<PlatformMessage> message) {
  FML_DCHECK(is_set_up_);
  FML_DCHECK(task_runners_.GetUITaskRunner()->RunsTasksOnCurrentThread());

  if (message->channel() == kSkiaChannel) {
    HandleEngineSkiaMessage(std::move(message));
    return;
  }

  if (platform_message_handler_) {
    if (route_messages_through_platform_thread_ &&
        !platform_message_handler_
             ->DoesHandlePlatformMessageOnPlatformThread()) {
#if _WIN32
      // On Windows capturing a TaskRunner with a TaskRunner will cause an
      // uncaught exception in process shutdown because of the deletion order of
      // global variables. See also
      // https://github.com/flutter/flutter/issues/111575.
      // This won't be an issue until Windows supports background platform
      // channels (https://github.com/flutter/flutter/issues/93945). Then this
      // can potentially be addressed by capturing a weak_ptr to an object that
      // retains the ui TaskRunner, instead of the TaskRunner directly.
      FML_DCHECK(false);
#endif
      // We route messages through the platform thread temporarily when the
      // shell is being initialized to be backwards compatible with setting
      // message handlers in the same event as starting the isolate, but after
      // it is started.
      auto ui_task_runner = task_runners_.GetUITaskRunner();
      task_runners_.GetPlatformTaskRunner()->PostTask(fml::MakeCopyable(
          [weak_platform_message_handler =
               std::weak_ptr<PlatformMessageHandler>(platform_message_handler_),
           message = std::move(message), ui_task_runner]() mutable {
            ui_task_runner->PostTask(
                fml::MakeCopyable([weak_platform_message_handler,
                                   message = std::move(message)]() mutable {
                  auto platform_message_handler =
                      weak_platform_message_handler.lock();
                  if (platform_message_handler) {
                    platform_message_handler->HandlePlatformMessage(
                        std::move(message));
                  }
                }));
          }));
    } else {
      platform_message_handler_->HandlePlatformMessage(std::move(message));
    }
  } else {
    task_runners_.GetPlatformTaskRunner()->PostTask(
        fml::MakeCopyable([view = platform_view_->GetWeakPtr(),
                           message = std::move(message)]() mutable {
          if (view) {
            view->HandlePlatformMessage(std::move(message));
          }
        }));
  }
}

void Shell::HandleEngineSkiaMessage(std::unique_ptr<PlatformMessage> message) {
  const auto& data = message->data();

  rapidjson::Document document;
  document.Parse(reinterpret_cast<const char*>(data.GetMapping()),
                 data.GetSize());
  if (document.HasParseError() || !document.IsObject()) {
    return;
  }
  auto root = document.GetObject();
  auto method = root.FindMember("method");
  if (method->value != "Skia.setResourceCacheMaxBytes") {
    return;
  }
  auto args = root.FindMember("args");
  if (args == root.MemberEnd() || !args->value.IsInt()) {
    return;
  }

  task_runners_.GetRasterTaskRunner()->PostTask(
      [rasterizer = rasterizer_->GetWeakPtr(), max_bytes = args->value.GetInt(),
       response = message->response()] {
        if (rasterizer) {
          rasterizer->SetResourceCacheMaxBytes(static_cast<size_t>(max_bytes),
                                               true);
        }
        if (response) {
          // The framework side expects this to be valid json encoded as a list.
          // Return `[true]` to signal success.
          std::vector<uint8_t> data = {'[', 't', 'r', 'u', 'e', ']'};
          response->Complete(
              std::make_unique<fml::DataMapping>(std::move(data)));
        }
      });
}

// |Engine::Delegate|
void Shell::OnPreEngineRestart() {
  FML_DCHECK(is_set_up_);
  FML_DCHECK(task_runners_.GetUITaskRunner()->RunsTasksOnCurrentThread());

  fml::AutoResetWaitableEvent latch;
  fml::TaskRunner::RunNowOrPostTask(
      task_runners_.GetPlatformTaskRunner(),
      [view = platform_view_->GetWeakPtr(), &latch]() {
        if (view) {
          view->OnPreEngineRestart();
        }
        latch.Signal();
      });
  // This is blocking as any embedded platform views has to be flushed before
  // we re-run the Dart code.
  latch.Wait();
}

// |Engine::Delegate|
void Shell::OnRootIsolateCreated() {
  if (is_added_to_service_protocol_) {
    return;
  }
  auto description = GetServiceProtocolDescription();
  fml::TaskRunner::RunNowOrPostTask(
      task_runners_.GetPlatformTaskRunner(),
      [self = weak_factory_.GetWeakPtr(),
       description = std::move(description)]() {
        if (self) {
          self->vm_->GetServiceProtocol()->AddHandler(self.get(), description);
        }
      });
  is_added_to_service_protocol_ = true;
}

// |Engine::Delegate|
void Shell::UpdateIsolateDescription(const std::string isolate_name,
                                     int64_t isolate_port) {
  Handler::Description description(isolate_port, isolate_name);
  vm_->GetServiceProtocol()->SetHandlerDescription(this, description);
}

void Shell::SetNeedsReportTimings(bool value) {
  needs_report_timings_ = value;
}

// |Engine::Delegate|
std::unique_ptr<std::vector<std::string>> Shell::ComputePlatformResolvedLocale(
    const std::vector<std::string>& supported_locale_data) {
  return platform_view_->ComputePlatformResolvedLocales(supported_locale_data);
}

void Shell::LoadDartDeferredLibrary(
    intptr_t loading_unit_id,
    std::unique_ptr<const fml::Mapping> snapshot_data,
    std::unique_ptr<const fml::Mapping> snapshot_instructions) {
  task_runners_.GetUITaskRunner()->PostTask(fml::MakeCopyable(
      [engine = engine_->GetWeakPtr(), loading_unit_id,
       data = std::move(snapshot_data),
       instructions = std::move(snapshot_instructions)]() mutable {
        if (engine) {
          engine->LoadDartDeferredLibrary(loading_unit_id, std::move(data),
                                          std::move(instructions));
        }
      }));
}

void Shell::LoadDartDeferredLibraryError(intptr_t loading_unit_id,
                                         const std::string error_message,
                                         bool transient) {
  fml::TaskRunner::RunNowOrPostTask(
      task_runners_.GetUITaskRunner(),
      [engine = weak_engine_, loading_unit_id, error_message, transient] {
        if (engine) {
          engine->LoadDartDeferredLibraryError(loading_unit_id, error_message,
                                               transient);
        }
      });
}

void Shell::UpdateAssetResolverByType(
    std::unique_ptr<AssetResolver> updated_asset_resolver,
    AssetResolver::AssetResolverType type) {
  fml::TaskRunner::RunNowOrPostTask(
      task_runners_.GetUITaskRunner(),
      fml::MakeCopyable(
          [engine = weak_engine_, type,
           asset_resolver = std::move(updated_asset_resolver)]() mutable {
            if (engine) {
              engine->GetAssetManager()->UpdateResolverByType(
                  std::move(asset_resolver), type);
            }
          }));
}

// |Engine::Delegate|
void Shell::RequestDartDeferredLibrary(intptr_t loading_unit_id) {
  task_runners_.GetPlatformTaskRunner()->PostTask(
      [view = platform_view_->GetWeakPtr(), loading_unit_id] {
        if (view) {
          view->RequestDartDeferredLibrary(loading_unit_id);
        }
      });
}

void Shell::ReportTimings() {
  FML_DCHECK(is_set_up_);
  FML_DCHECK(task_runners_.GetRasterTaskRunner()->RunsTasksOnCurrentThread());

  auto timings = std::move(unreported_timings_);
  unreported_timings_ = {};
  task_runners_.GetUITaskRunner()->PostTask([timings, engine = weak_engine_] {
    if (engine) {
      engine->ReportTimings(timings);
    }
  });
}

size_t Shell::UnreportedFramesCount() const {
  // Check that this is running on the raster thread to avoid race conditions.
  FML_DCHECK(task_runners_.GetRasterTaskRunner()->RunsTasksOnCurrentThread());
  FML_DCHECK(unreported_timings_.size() % (FrameTiming::kStatisticsCount) == 0);
  return unreported_timings_.size() / (FrameTiming::kStatisticsCount);
}

void Shell::OnFrameRasterized(const FrameTiming& timing) {
  FML_DCHECK(is_set_up_);
  FML_DCHECK(task_runners_.GetRasterTaskRunner()->RunsTasksOnCurrentThread());

  // The C++ callback defined in settings.h and set by Flutter runner. This is
  // independent of the timings report to the Dart side.
  if (settings_.frame_rasterized_callback) {
    settings_.frame_rasterized_callback(timing);
  }

  if (!needs_report_timings_) {
    return;
  }

  size_t old_count = unreported_timings_.size();
  (void)old_count;
  for (auto phase : FrameTiming::kPhases) {
    unreported_timings_.push_back(
        timing.Get(phase).ToEpochDelta().ToMicroseconds());
  }
  unreported_timings_.push_back(timing.GetLayerCacheCount());
  unreported_timings_.push_back(timing.GetLayerCacheBytes());
  unreported_timings_.push_back(timing.GetPictureCacheCount());
  unreported_timings_.push_back(timing.GetPictureCacheBytes());
  unreported_timings_.push_back(timing.GetFrameNumber());
  FML_DCHECK(unreported_timings_.size() ==
             old_count + FrameTiming::kStatisticsCount);

  // In tests using iPhone 6S with profile mode, sending a batch of 1 frame or a
  // batch of 100 frames have roughly the same cost of less than 0.1ms. Sending
  // a batch of 500 frames costs about 0.2ms. The 1 second threshold usually
  // kicks in before we reaching the following 100 frames threshold. The 100
  // threshold here is mainly for unit tests (so we don't have to write a
  // 1-second unit test), and make sure that our vector won't grow too big with
  // future 120fps, 240fps, or 1000fps displays.
  //
  // In the profile/debug mode, the timings are used by development tools which
  // require a latency of no more than 100ms. Hence we lower that 1-second
  // threshold to 100ms because performance overhead isn't that critical in
  // those cases.
  if (!first_frame_rasterized_ || UnreportedFramesCount() >= 100) {
    first_frame_rasterized_ = true;
    ReportTimings();
  } else if (!frame_timings_report_scheduled_) {
#if FLUTTER_RELEASE
    constexpr int kBatchTimeInMilliseconds = 1000;
#else
    constexpr int kBatchTimeInMilliseconds = 100;
#endif

    // Also make sure that frame times get reported with a max latency of 1
    // second. Otherwise, the timings of last few frames of an animation may
    // never be reported until the next animation starts.
    frame_timings_report_scheduled_ = true;
    task_runners_.GetRasterTaskRunner()->PostDelayedTask(
        [self = weak_factory_gpu_->GetWeakPtr()]() {
          if (!self) {
            return;
          }
          self->frame_timings_report_scheduled_ = false;
          if (self->UnreportedFramesCount() > 0) {
            self->ReportTimings();
          }
        },
        fml::TimeDelta::FromMilliseconds(kBatchTimeInMilliseconds));
  }
}

fml::Milliseconds Shell::GetFrameBudget() {
  double display_refresh_rate = display_manager_->GetMainDisplayRefreshRate();
  if (display_refresh_rate > 0) {
    return fml::RefreshRateToFrameBudget(display_refresh_rate);
  } else {
    return fml::kDefaultFrameBudget;
  }
}

fml::TimePoint Shell::GetLatestFrameTargetTime() const {
  std::scoped_lock time_recorder_lock(time_recorder_mutex_);
  FML_CHECK(latest_frame_target_time_.has_value())
      << "GetLatestFrameTargetTime called before OnAnimatorBeginFrame";
  // Covered by FML_CHECK().
  // NOLINTNEXTLINE(bugprone-unchecked-optional-access)
  return latest_frame_target_time_.value();
}

// |ServiceProtocol::Handler|
fml::RefPtr<fml::TaskRunner> Shell::GetServiceProtocolHandlerTaskRunner(
    std::string_view method) const {
  FML_DCHECK(is_set_up_);
  auto found = service_protocol_handlers_.find(method);
  if (found != service_protocol_handlers_.end()) {
    return found->second.first;
  }
  return task_runners_.GetUITaskRunner();
}

// |ServiceProtocol::Handler|
bool Shell::HandleServiceProtocolMessage(
    std::string_view method,  // one if the extension names specified above.
    const ServiceProtocolMap& params,
    rapidjson::Document* response) {
  auto found = service_protocol_handlers_.find(method);
  if (found != service_protocol_handlers_.end()) {
    return found->second.second(params, response);
  }
  return false;
}

// |ServiceProtocol::Handler|
ServiceProtocol::Handler::Description Shell::GetServiceProtocolDescription()
    const {
  FML_DCHECK(task_runners_.GetUITaskRunner()->RunsTasksOnCurrentThread());

  if (!weak_engine_) {
    return ServiceProtocol::Handler::Description();
  }

  return {
      weak_engine_->GetUIIsolateMainPort(),
      weak_engine_->GetUIIsolateName(),
  };
}

static void ServiceProtocolParameterError(rapidjson::Document* response,
                                          std::string error_details) {
  auto& allocator = response->GetAllocator();
  response->SetObject();
  const int64_t kInvalidParams = -32602;
  response->AddMember("code", kInvalidParams, allocator);
  response->AddMember("message", "Invalid params", allocator);
  {
    rapidjson::Value details(rapidjson::kObjectType);
    details.AddMember("details", std::move(error_details), allocator);
    response->AddMember("data", details, allocator);
  }
}

static void ServiceProtocolFailureError(rapidjson::Document* response,
                                        std::string message) {
  auto& allocator = response->GetAllocator();
  response->SetObject();
  const int64_t kJsonServerError = -32000;
  response->AddMember("code", kJsonServerError, allocator);
  response->AddMember("message", std::move(message), allocator);
}

// Service protocol handler
bool Shell::OnServiceProtocolScreenshot(
    const ServiceProtocol::Handler::ServiceProtocolMap& params,
    rapidjson::Document* response) {
  FML_DCHECK(task_runners_.GetRasterTaskRunner()->RunsTasksOnCurrentThread());
  auto screenshot = rasterizer_->ScreenshotLastLayerTree(
      Rasterizer::ScreenshotType::CompressedImage, true);
  if (screenshot.data) {
    response->SetObject();
    auto& allocator = response->GetAllocator();
    response->AddMember("type", "Screenshot", allocator);
    rapidjson::Value image;
    image.SetString(static_cast<const char*>(screenshot.data->data()),
                    screenshot.data->size(), allocator);
    response->AddMember("screenshot", image, allocator);
    return true;
  }
  ServiceProtocolFailureError(response, "Could not capture image screenshot.");
  return false;
}

// Service protocol handler
bool Shell::OnServiceProtocolScreenshotSKP(
    const ServiceProtocol::Handler::ServiceProtocolMap& params,
    rapidjson::Document* response) {
  FML_DCHECK(task_runners_.GetRasterTaskRunner()->RunsTasksOnCurrentThread());
  auto screenshot = rasterizer_->ScreenshotLastLayerTree(
      Rasterizer::ScreenshotType::SkiaPicture, true);
  if (screenshot.data) {
    response->SetObject();
    auto& allocator = response->GetAllocator();
    response->AddMember("type", "ScreenshotSkp", allocator);
    rapidjson::Value skp;
    skp.SetString(static_cast<const char*>(screenshot.data->data()),
                  screenshot.data->size(), allocator);
    response->AddMember("skp", skp, allocator);
    return true;
  }
  ServiceProtocolFailureError(response, "Could not capture SKP screenshot.");
  return false;
}

// Service protocol handler
bool Shell::OnServiceProtocolRunInView(
    const ServiceProtocol::Handler::ServiceProtocolMap& params,
    rapidjson::Document* response) {
  FML_DCHECK(task_runners_.GetUITaskRunner()->RunsTasksOnCurrentThread());

  if (params.count("mainScript") == 0) {
    ServiceProtocolParameterError(response,
                                  "'mainScript' parameter is missing.");
    return false;
  }

  if (params.count("assetDirectory") == 0) {
    ServiceProtocolParameterError(response,
                                  "'assetDirectory' parameter is missing.");
    return false;
  }

  std::string main_script_path =
      fml::paths::FromURI(params.at("mainScript").data());
  std::string asset_directory_path =
      fml::paths::FromURI(params.at("assetDirectory").data());

  auto main_script_file_mapping =
      std::make_unique<fml::FileMapping>(fml::OpenFile(
          main_script_path.c_str(), false, fml::FilePermission::kRead));

  auto isolate_configuration = IsolateConfiguration::CreateForKernel(
      std::move(main_script_file_mapping));

  RunConfiguration configuration(std::move(isolate_configuration));

  configuration.SetEntrypointAndLibrary(engine_->GetLastEntrypoint(),
                                        engine_->GetLastEntrypointLibrary());
  configuration.SetEntrypointArgs(engine_->GetLastEntrypointArgs());

  configuration.AddAssetResolver(std::make_unique<DirectoryAssetBundle>(
      fml::OpenDirectory(asset_directory_path.c_str(), false,
                         fml::FilePermission::kRead),
      false));

  // Preserve any original asset resolvers to avoid syncing unchanged assets
  // over the DevFS connection.
  auto old_asset_manager = engine_->GetAssetManager();
  if (old_asset_manager != nullptr) {
    for (auto& old_resolver : old_asset_manager->TakeResolvers()) {
      if (old_resolver->IsValidAfterAssetManagerChange()) {
        configuration.AddAssetResolver(std::move(old_resolver));
      }
    }
  }

  auto& allocator = response->GetAllocator();
  response->SetObject();
  if (engine_->Restart(std::move(configuration))) {
    response->AddMember("type", "Success", allocator);
    auto new_description = GetServiceProtocolDescription();
    rapidjson::Value view(rapidjson::kObjectType);
    new_description.Write(this, view, allocator);
    response->AddMember("view", view, allocator);
    return true;
  } else {
    FML_DLOG(ERROR) << "Could not run configuration in engine.";
    ServiceProtocolFailureError(response,
                                "Could not run configuration in engine.");
    return false;
  }

  FML_DCHECK(false);
  return false;
}

// Service protocol handler
bool Shell::OnServiceProtocolFlushUIThreadTasks(
    const ServiceProtocol::Handler::ServiceProtocolMap& params,
    rapidjson::Document* response) {
  FML_DCHECK(task_runners_.GetUITaskRunner()->RunsTasksOnCurrentThread());
  // This API should not be invoked by production code.
  // It can potentially starve the service isolate if the main isolate pauses
  // at a breakpoint or is in an infinite loop.
  //
  // It should be invoked from the VM Service and blocks it until UI thread
  // tasks are processed.
  response->SetObject();
  response->AddMember("type", "Success", response->GetAllocator());
  return true;
}

bool Shell::OnServiceProtocolGetDisplayRefreshRate(
    const ServiceProtocol::Handler::ServiceProtocolMap& params,
    rapidjson::Document* response) {
  FML_DCHECK(task_runners_.GetUITaskRunner()->RunsTasksOnCurrentThread());
  response->SetObject();
  response->AddMember("type", "DisplayRefreshRate", response->GetAllocator());
  response->AddMember("fps", display_manager_->GetMainDisplayRefreshRate(),
                      response->GetAllocator());
  return true;
}

double Shell::GetMainDisplayRefreshRate() {
  return display_manager_->GetMainDisplayRefreshRate();
}

void Shell::RegisterImageDecoder(ImageGeneratorFactory factory,
                                 int32_t priority) {
  FML_DCHECK(task_runners_.GetPlatformTaskRunner()->RunsTasksOnCurrentThread());
  FML_DCHECK(is_set_up_);

  fml::TaskRunner::RunNowOrPostTask(
      task_runners_.GetUITaskRunner(),
      [engine = engine_->GetWeakPtr(), factory = std::move(factory),
       priority]() {
        if (engine) {
          engine->GetImageGeneratorRegistry()->AddFactory(factory, priority);
        }
      });
}

bool Shell::OnServiceProtocolGetSkSLs(
    const ServiceProtocol::Handler::ServiceProtocolMap& params,
    rapidjson::Document* response) {
  FML_DCHECK(task_runners_.GetIOTaskRunner()->RunsTasksOnCurrentThread());
  response->SetObject();
  response->AddMember("type", "GetSkSLs", response->GetAllocator());

  rapidjson::Value shaders_json(rapidjson::kObjectType);
  PersistentCache* persistent_cache = PersistentCache::GetCacheForProcess();
  std::vector<PersistentCache::SkSLCache> sksls = persistent_cache->LoadSkSLs();
  for (const auto& sksl : sksls) {
    size_t b64_size =
        SkBase64::Encode(sksl.value->data(), sksl.value->size(), nullptr);
    sk_sp<SkData> b64_data = SkData::MakeUninitialized(b64_size + 1);
    char* b64_char = static_cast<char*>(b64_data->writable_data());
    SkBase64::Encode(sksl.value->data(), sksl.value->size(), b64_char);
    b64_char[b64_size] = 0;  // make it null terminated for printing
    rapidjson::Value shader_value(b64_char, response->GetAllocator());
    std::string_view key_view(reinterpret_cast<const char*>(sksl.key->data()),
                              sksl.key->size());
    auto encode_result = fml::Base32Encode(key_view);
    if (!encode_result.first) {
      continue;
    }
    rapidjson::Value shader_key(encode_result.second, response->GetAllocator());
    shaders_json.AddMember(shader_key, shader_value, response->GetAllocator());
  }
  response->AddMember("SkSLs", shaders_json, response->GetAllocator());
  return true;
}

bool Shell::OnServiceProtocolEstimateRasterCacheMemory(
    const ServiceProtocol::Handler::ServiceProtocolMap& params,
    rapidjson::Document* response) {
  FML_DCHECK(task_runners_.GetRasterTaskRunner()->RunsTasksOnCurrentThread());
  const auto& raster_cache = rasterizer_->compositor_context()->raster_cache();
  response->SetObject();
  response->AddMember("type", "EstimateRasterCacheMemory",
                      response->GetAllocator());
  response->AddMember<uint64_t>("layerBytes",
                                raster_cache.EstimateLayerCacheByteSize(),
                                response->GetAllocator());
  response->AddMember<uint64_t>("pictureBytes",
                                raster_cache.EstimatePictureCacheByteSize(),
                                response->GetAllocator());
  return true;
}

// Service protocol handler
bool Shell::OnServiceProtocolSetAssetBundlePath(
    const ServiceProtocol::Handler::ServiceProtocolMap& params,
    rapidjson::Document* response) {
  FML_DCHECK(task_runners_.GetUITaskRunner()->RunsTasksOnCurrentThread());

  if (params.count("assetDirectory") == 0) {
    ServiceProtocolParameterError(response,
                                  "'assetDirectory' parameter is missing.");
    return false;
  }

  auto& allocator = response->GetAllocator();
  response->SetObject();

  auto asset_manager = std::make_shared<AssetManager>();

  if (!asset_manager->PushFront(std::make_unique<DirectoryAssetBundle>(
          fml::OpenDirectory(params.at("assetDirectory").data(), false,
                             fml::FilePermission::kRead),
          false))) {
    // The new asset directory path was invalid.
    FML_DLOG(ERROR) << "Could not update asset directory.";
    ServiceProtocolFailureError(response, "Could not update asset directory.");
    return false;
  }

  // Preserve any original asset resolvers to avoid syncing unchanged assets
  // over the DevFS connection.
  auto old_asset_manager = engine_->GetAssetManager();
  if (old_asset_manager != nullptr) {
    for (auto& old_resolver : old_asset_manager->TakeResolvers()) {
      if (old_resolver->IsValidAfterAssetManagerChange()) {
        asset_manager->PushBack(std::move(old_resolver));
      }
    }
  }

  if (engine_->UpdateAssetManager(asset_manager)) {
    response->AddMember("type", "Success", allocator);
    auto new_description = GetServiceProtocolDescription();
    rapidjson::Value view(rapidjson::kObjectType);
    new_description.Write(this, view, allocator);
    response->AddMember("view", view, allocator);
    return true;
  } else {
    FML_DLOG(ERROR) << "Could not update asset directory.";
    ServiceProtocolFailureError(response, "Could not update asset directory.");
    return false;
  }

  FML_DCHECK(false);
  return false;
}

static rapidjson::Value SerializeLayerSnapshot(
    double device_pixel_ratio,
    const LayerSnapshotData& snapshot,
    rapidjson::Document* response) {
  auto& allocator = response->GetAllocator();
  rapidjson::Value result;
  result.SetObject();
  result.AddMember("layer_unique_id", snapshot.GetLayerUniqueId(), allocator);
  result.AddMember("duration_micros", snapshot.GetDuration().ToMicroseconds(),
                   allocator);

  const SkRect bounds = snapshot.GetBounds();
  result.AddMember("top", bounds.top(), allocator);
  result.AddMember("left", bounds.left(), allocator);
  result.AddMember("width", bounds.width(), allocator);
  result.AddMember("height", bounds.height(), allocator);

  sk_sp<SkData> snapshot_bytes = snapshot.GetSnapshot();
  if (snapshot_bytes) {
    rapidjson::Value image;
    image.SetArray();
    const uint8_t* data =
        reinterpret_cast<const uint8_t*>(snapshot_bytes->data());
    for (size_t i = 0; i < snapshot_bytes->size(); i++) {
      image.PushBack(data[i], allocator);
    }
    result.AddMember("snapshot", image, allocator);
  }
  return result;
}

bool Shell::OnServiceProtocolRenderFrameWithRasterStats(
    const ServiceProtocol::Handler::ServiceProtocolMap& params,
    rapidjson::Document* response) {
  FML_DCHECK(task_runners_.GetRasterTaskRunner()->RunsTasksOnCurrentThread());

  // When rendering the last layer tree, we do not need to build a frame,
  // invariants in FrameTimingRecorder enforce that raster timings can not be
  // set before build-end.
  auto frame_timings_recorder = std::make_unique<FrameTimingsRecorder>();
  const auto now = fml::TimePoint::Now();
  frame_timings_recorder->RecordVsync(now, now);
  frame_timings_recorder->RecordBuildStart(now);
  frame_timings_recorder->RecordBuildEnd(now);

  int success_count =
      rasterizer_->DrawLastLayerTree(std::move(frame_timings_recorder),
                                     /* enable_leaf_layer_tracing=*/true);

  if (success_count > 0) {
    auto& allocator = response->GetAllocator();
    response->SetObject();
    response->AddMember("type", "RenderFrameWithRasterStats", allocator);

    rapidjson::Value snapshots;
    snapshots.SetArray();

    LayerSnapshotStore& store =
        rasterizer_->compositor_context()->snapshot_store();
    for (const LayerSnapshotData& data : store) {
      snapshots.PushBack(
          SerializeLayerSnapshot(device_pixel_ratio_, data, response),
          allocator);
    }

    response->AddMember("snapshots", snapshots, allocator);

    // TODO(dkwingsmt): Not sure what these fields are supposed to be after
    // multi-view. For now it sends the implicit view's dimension as before.
    const auto& frame_size = ExpectedFrameSize(kFlutterImplicitViewId);
    response->AddMember("frame_width", frame_size.width(), allocator);
    response->AddMember("frame_height", frame_size.height(), allocator);

    return true;
  } else {
    const char* error =
        "Failed to render the last frame with raster stats."
        " Rasterizer does not hold a valid last layer tree."
        " This could happen if this method was invoked before a frame was "
        "rendered";
    FML_DLOG(ERROR) << error;
    ServiceProtocolFailureError(response, error);
    return false;
  }
}

void Shell::SendFontChangeNotification() {
  // After system fonts are reloaded, we send a system channel message
  // to notify flutter framework.
  rapidjson::Document document;
  document.SetObject();
  auto& allocator = document.GetAllocator();
  rapidjson::Value message_value;
  message_value.SetString(kFontChange, allocator);
  document.AddMember(kTypeKey, message_value, allocator);

  rapidjson::StringBuffer buffer;
  rapidjson::Writer<rapidjson::StringBuffer> writer(buffer);
  document.Accept(writer);
  std::string message = buffer.GetString();
  std::unique_ptr<PlatformMessage> fontsChangeMessage =
      std::make_unique<flutter::PlatformMessage>(
          kSystemChannel,
          fml::MallocMapping::Copy(message.c_str(), message.length()), nullptr);
  OnPlatformViewDispatchPlatformMessage(std::move(fontsChangeMessage));
}

bool Shell::OnServiceProtocolReloadAssetFonts(
    const ServiceProtocol::Handler::ServiceProtocolMap& params,
    rapidjson::Document* response) {
  FML_DCHECK(task_runners_.GetPlatformTaskRunner()->RunsTasksOnCurrentThread());
  if (!engine_) {
    return false;
  }
  engine_->GetFontCollection().RegisterFonts(engine_->GetAssetManager());
  engine_->GetFontCollection().GetFontCollection()->ClearFontFamilyCache();
  SendFontChangeNotification();

  auto& allocator = response->GetAllocator();
  response->SetObject();
  response->AddMember("type", "Success", allocator);

  return true;
}

void Shell::AddView(int64_t view_id) {
  TRACE_EVENT0("flutter", "Shell::AddView");
<<<<<<< HEAD
=======
  FML_DCHECK(is_set_up_);
>>>>>>> 3d5a1900
  FML_DCHECK(task_runners_.GetPlatformTaskRunner()->RunsTasksOnCurrentThread());
  if (view_id == kFlutterImplicitViewId) {
    FML_DLOG(WARNING)
        << "Unexpected request to add the implicit view #"
        << kFlutterImplicitViewId
        << ". This view should never be added. This call is no-op.";
    return;
  }

  task_runners_.GetUITaskRunner()->PostTask([engine = engine_->GetWeakPtr(),  //
                                             view_id                          //
  ] {
    if (engine) {
      engine->AddView(view_id);
    }
  });

  task_runners_.GetRasterTaskRunner()->PostTask(
      [rasterizer = rasterizer_->GetWeakPtr(),  //
       view_id                                  //
  ]() {
        if (rasterizer) {
          rasterizer->AddView(view_id);
        }
      });
}

void Shell::RemoveView(int64_t view_id) {
  TRACE_EVENT0("flutter", "Shell::RemoveView");
<<<<<<< HEAD
=======
  FML_DCHECK(is_set_up_);
>>>>>>> 3d5a1900
  FML_DCHECK(task_runners_.GetPlatformTaskRunner()->RunsTasksOnCurrentThread());
  if (view_id == kFlutterImplicitViewId) {
    FML_DLOG(WARNING)
        << "Unexpected request to remove the implicit view #"
        << kFlutterImplicitViewId
        << ". This view should never be removed. This call is no-op.";
    return;
  }

  fml::AutoResetWaitableEvent latch;
  task_runners_.GetUITaskRunner()->PostTask([engine = engine_->GetWeakPtr(),  //
                                             view_id                          //
  ] {
    if (engine) {
      engine->RemoveView(view_id);
    }
  });

  task_runners_.GetRasterTaskRunner()->PostTask(
      [&latch,                                  //
       rasterizer = rasterizer_->GetWeakPtr(),  //
       view_id                                  //
  ]() {
        if (rasterizer) {
          rasterizer->RemoveSurface(view_id);
        }
        latch.Signal();
      });
  latch.Wait();
}

Rasterizer::Screenshot Shell::Screenshot(
    Rasterizer::ScreenshotType screenshot_type,
    bool base64_encode) {
  TRACE_EVENT0("flutter", "Shell::Screenshot");
  fml::AutoResetWaitableEvent latch;
  Rasterizer::Screenshot screenshot;
  fml::TaskRunner::RunNowOrPostTask(
      task_runners_.GetRasterTaskRunner(), [&latch,                        //
                                            rasterizer = GetRasterizer(),  //
                                            &screenshot,                   //
                                            screenshot_type,               //
                                            base64_encode                  //
  ]() {
        if (rasterizer) {
          screenshot = rasterizer->ScreenshotLastLayerTree(screenshot_type,
                                                           base64_encode);
        }
        latch.Signal();
      });
  latch.Wait();
  return screenshot;
}

fml::Status Shell::WaitForFirstFrame(fml::TimeDelta timeout) {
  FML_DCHECK(is_set_up_);
  if (task_runners_.GetUITaskRunner()->RunsTasksOnCurrentThread() ||
      task_runners_.GetRasterTaskRunner()->RunsTasksOnCurrentThread()) {
    return fml::Status(fml::StatusCode::kFailedPrecondition,
                       "WaitForFirstFrame called from thread that can't wait "
                       "because it is responsible for generating the frame.");
  }

  // Check for overflow.
  auto now = std::chrono::steady_clock::now();
  auto max_duration = std::chrono::steady_clock::time_point::max() - now;
  auto desired_duration = std::chrono::milliseconds(timeout.ToMilliseconds());
  auto duration =
      now + (desired_duration > max_duration ? max_duration : desired_duration);

  std::unique_lock<std::mutex> lock(waiting_for_first_frame_mutex_);
  bool success = waiting_for_first_frame_condition_.wait_until(
      lock, duration, [&waiting_for_first_frame = waiting_for_first_frame_] {
        return !waiting_for_first_frame.load();
      });
  if (success) {
    return fml::Status();
  } else {
    return fml::Status(fml::StatusCode::kDeadlineExceeded, "timeout");
  }
}

bool Shell::ReloadSystemFonts() {
  FML_DCHECK(is_set_up_);
  FML_DCHECK(task_runners_.GetPlatformTaskRunner()->RunsTasksOnCurrentThread());

  if (!engine_) {
    return false;
  }
  engine_->SetupDefaultFontManager();
  engine_->GetFontCollection().GetFontCollection()->ClearFontFamilyCache();
  // After system fonts are reloaded, we send a system channel message
  // to notify flutter framework.
  SendFontChangeNotification();
  return true;
}

std::shared_ptr<const fml::SyncSwitch> Shell::GetIsGpuDisabledSyncSwitch()
    const {
  return is_gpu_disabled_sync_switch_;
}

void Shell::SetGpuAvailability(GpuAvailability availability) {
  FML_DCHECK(task_runners_.GetPlatformTaskRunner()->RunsTasksOnCurrentThread());
  switch (availability) {
    case GpuAvailability::kAvailable:
      is_gpu_disabled_sync_switch_->SetSwitch(false);
      return;
    case GpuAvailability::kFlushAndMakeUnavailable: {
      fml::AutoResetWaitableEvent latch;
      fml::TaskRunner::RunNowOrPostTask(
          task_runners_.GetIOTaskRunner(),
          [io_manager = io_manager_.get(), &latch]() {
            io_manager->GetSkiaUnrefQueue()->Drain();
            latch.Signal();
          });
      latch.Wait();
    }
      // FALLTHROUGH
    case GpuAvailability::kUnavailable:
      is_gpu_disabled_sync_switch_->SetSwitch(true);
      return;
    default:
      FML_DCHECK(false);
  }
}

void Shell::OnDisplayUpdates(std::vector<std::unique_ptr<Display>> displays) {
  FML_DCHECK(is_set_up_);
  FML_DCHECK(task_runners_.GetPlatformTaskRunner()->RunsTasksOnCurrentThread());

  std::vector<DisplayData> display_data;
  for (const auto& display : displays) {
    display_data.push_back(display->GetDisplayData());
  }
  task_runners_.GetUITaskRunner()->PostTask(
      [engine = engine_->GetWeakPtr(),
       display_data = std::move(display_data)]() {
        if (engine) {
          engine->SetDisplays(display_data);
        }
      });

  display_manager_->HandleDisplayUpdates(std::move(displays));
}

fml::TimePoint Shell::GetCurrentTimePoint() {
  return fml::TimePoint::Now();
}

const std::shared_ptr<PlatformMessageHandler>&
Shell::GetPlatformMessageHandler() const {
  return platform_message_handler_;
}

const std::weak_ptr<VsyncWaiter> Shell::GetVsyncWaiter() const {
  if (!engine_) {
    return {};
  }
  return engine_->GetVsyncWaiter();
}

const std::shared_ptr<fml::ConcurrentTaskRunner>
Shell::GetConcurrentWorkerTaskRunner() const {
  FML_DCHECK(vm_);
  if (!vm_) {
    return nullptr;
  }
  return vm_->GetConcurrentWorkerTaskRunner();
}

SkISize Shell::ExpectedFrameSize(int64_t view_id) {
  auto found = expected_frame_sizes_.find(view_id);
  if (found == expected_frame_sizes_.end()) {
    return SkISize::MakeEmpty();
  }
  return found->second;
}

}  // namespace flutter<|MERGE_RESOLUTION|>--- conflicted
+++ resolved
@@ -2041,10 +2041,7 @@
 
 void Shell::AddView(int64_t view_id) {
   TRACE_EVENT0("flutter", "Shell::AddView");
-<<<<<<< HEAD
-=======
-  FML_DCHECK(is_set_up_);
->>>>>>> 3d5a1900
+  FML_DCHECK(is_set_up_);
   FML_DCHECK(task_runners_.GetPlatformTaskRunner()->RunsTasksOnCurrentThread());
   if (view_id == kFlutterImplicitViewId) {
     FML_DLOG(WARNING)
@@ -2074,10 +2071,7 @@
 
 void Shell::RemoveView(int64_t view_id) {
   TRACE_EVENT0("flutter", "Shell::RemoveView");
-<<<<<<< HEAD
-=======
-  FML_DCHECK(is_set_up_);
->>>>>>> 3d5a1900
+  FML_DCHECK(is_set_up_);
   FML_DCHECK(task_runners_.GetPlatformTaskRunner()->RunsTasksOnCurrentThread());
   if (view_id == kFlutterImplicitViewId) {
     FML_DLOG(WARNING)
