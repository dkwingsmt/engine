// Copyright 2013 The Flutter Authors. All rights reserved.
// Use of this source code is governed by a BSD-style license that can be
// found in the LICENSE file.

#define FML_USED_ON_EMBEDDER

#include <cstdlib>
#include <cstring>
#include <iostream>

#include "flutter/assets/asset_manager.h"
#include "flutter/assets/directory_asset_bundle.h"
#include "flutter/flow/embedded_views.h"
#include "flutter/fml/build_config.h"
#include "flutter/fml/file.h"
#include "flutter/fml/make_copyable.h"
#include "flutter/fml/message_loop.h"
#include "flutter/fml/paths.h"
#include "flutter/fml/synchronization/waitable_event.h"
#include "flutter/fml/task_runner.h"
#include "flutter/shell/common/platform_view.h"
#include "flutter/shell/common/rasterizer.h"
#include "flutter/shell/common/shell.h"
#include "flutter/shell/common/switches.h"
#include "flutter/shell/common/thread_host.h"
#include "flutter/shell/gpu/gpu_studio_software.h"
#include "flutter/shell/gpu/gpu_surface_software.h"

#include "third_party/dart/runtime/include/bin/dart_io_api.h"
#include "third_party/dart/runtime/include/dart_api.h"
#include "third_party/skia/include/core/SkSurface.h"

#if defined(FML_OS_WIN)
#include <combaseapi.h>
#endif  // defined(FML_OS_WIN)

#if defined(FML_OS_POSIX)
#include <signal.h>
#endif  // defined(FML_OS_POSIX)

namespace flutter {

static constexpr int64_t kDefaultViewId = 0ll;

class TesterExternalViewEmbedder : public ExternalViewEmbedder {
  // |ExternalViewEmbedder|
  DlCanvas* GetRootCanvas() override { return nullptr; }

  // |ExternalViewEmbedder|
  void CancelFrame() override {}

  // |ExternalViewEmbedder|
  void BeginFrame(
      SkISize frame_size,
      GrDirectContext* context,
      double device_pixel_ratio,
      fml::RefPtr<fml::RasterThreadMerger> raster_thread_merger) override {}

  // |ExternalViewEmbedder|
  void PrerollCompositeEmbeddedView(
      int64_t view_id,
      std::unique_ptr<EmbeddedViewParams> params) override {}

  // |ExternalViewEmbedder|
  DlCanvas* CompositeEmbeddedView(int64_t view_id) override {
    return &builder_;
  }

 private:
  DisplayListBuilder builder_;
};

class TesterGPUStudioSoftware : public GPUStudioSoftware {
 public:
  explicit TesterGPUStudioSoftware(GPUSurfaceSoftwareDelegate* delegate)
      : GPUStudioSoftware(delegate) {}

  bool EnableRasterCache() const override { return false; }
};

class TesterGPUSurfaceSoftware : public GPUSurfaceSoftware {
 public:
  TesterGPUSurfaceSoftware(GPUSurfaceSoftwareDelegate* delegate,
                           bool render_to_surface)
      : GPUSurfaceSoftware(delegate, render_to_surface) {}
};

class TesterPlatformView : public PlatformView,
                           public GPUSurfaceSoftwareDelegate {
 public:
  TesterPlatformView(Delegate& delegate, const TaskRunners& task_runners)
      : PlatformView(delegate, task_runners) {}

  // |PlatformView|
  std::unique_ptr<Studio> CreateRenderingStudio() override {
    auto studio = std::make_unique<TesterGPUStudioSoftware>(this);
    FML_DCHECK(studio->IsValid());
    return studio;
  }

  // |PlatformView|
  std::unique_ptr<Surface> CreateRenderingSurface(int64_t view_id) override {
    auto surface = std::make_unique<TesterGPUSurfaceSoftware>(
        this, true /* render to surface */);
    FML_DCHECK(surface->IsValid());
    return surface;
  }

  // |GPUSurfaceSoftwareDelegate|
  sk_sp<SkSurface> AcquireBackingStore(const SkISize& size) override {
    if (sk_surface_ != nullptr &&
        SkISize::Make(sk_surface_->width(), sk_surface_->height()) == size) {
      // The old and new surface sizes are the same. Nothing to do here.
      return sk_surface_;
    }

    SkImageInfo info =
        SkImageInfo::MakeN32(size.fWidth, size.fHeight, kPremul_SkAlphaType,
                             SkColorSpace::MakeSRGB());
    sk_surface_ = SkSurface::MakeRaster(info, nullptr);

    if (sk_surface_ == nullptr) {
      FML_LOG(ERROR)
          << "Could not create backing store for software rendering.";
      return nullptr;
    }

    return sk_surface_;
  }

  // |GPUSurfaceSoftwareDelegate|
  bool PresentBackingStore(sk_sp<SkSurface> backing_store) override {
    return true;
  }

  // |PlatformView|
  std::shared_ptr<ExternalViewEmbedder> CreateExternalViewEmbedder() override {
    return external_view_embedder_;
  }

 private:
  sk_sp<SkSurface> sk_surface_ = nullptr;
  std::shared_ptr<TesterExternalViewEmbedder> external_view_embedder_ =
      std::make_shared<TesterExternalViewEmbedder>();
};

// Checks whether the engine's main Dart isolate has no pending work.  If so,
// then exit the given message loop.
class ScriptCompletionTaskObserver {
 public:
  ScriptCompletionTaskObserver(Shell& shell,
                               fml::RefPtr<fml::TaskRunner> main_task_runner,
                               bool run_forever)
      : shell_(shell),
        main_task_runner_(std::move(main_task_runner)),
        run_forever_(run_forever) {}

  int GetExitCodeForLastError() const {
    return static_cast<int>(last_error_.value_or(DartErrorCode::NoError));
  }

  void DidProcessTask() {
    last_error_ = shell_.GetUIIsolateLastError();
    if (shell_.EngineHasLivePorts()) {
      // The UI isolate still has live ports and is running. Nothing to do
      // just yet.
      return;
    }

    if (run_forever_) {
      // We need this script to run forever. We have already recorded the last
      // error. Keep going.
      return;
    }

    if (!has_terminated_) {
      // Only try to terminate the loop once.
      has_terminated_ = true;
      fml::TaskRunner::RunNowOrPostTask(main_task_runner_, []() {
        fml::MessageLoop::GetCurrent().Terminate();
      });
    }
  }

 private:
  Shell& shell_;
  fml::RefPtr<fml::TaskRunner> main_task_runner_;
  bool run_forever_ = false;
  std::optional<DartErrorCode> last_error_;
  bool has_terminated_ = false;

  FML_DISALLOW_COPY_AND_ASSIGN(ScriptCompletionTaskObserver);
};

// Processes spawned via dart:io inherit their signal handling from the parent
// process. As part of spawning, the spawner blocks signals temporarily, so we
// need to explicitly unblock the signals we care about in the new process. In
// particular, we need to unblock SIGPROF for CPU profiling to work on the
// mutator thread in the main isolate in this process (threads spawned by the VM
// know about this limitation and automatically have this signal unblocked).
static void UnblockSIGPROF() {
#if defined(FML_OS_POSIX)
  sigset_t set;
  sigemptyset(&set);
  sigaddset(&set, SIGPROF);
  pthread_sigmask(SIG_UNBLOCK, &set, NULL);
#endif  // defined(FML_OS_POSIX)
}

int RunTester(const flutter::Settings& settings,
              bool run_forever,
              bool multithreaded) {
  const auto thread_label = "io.flutter.test.";

  // Necessary if we want to use the CPU profiler on the main isolate's mutator
  // thread.
  //
  // OSX WARNING: avoid spawning additional threads before this call due to a
  // kernel bug that may enable SIGPROF on an unintended thread in the process.
  UnblockSIGPROF();

  fml::MessageLoop::EnsureInitializedForCurrentThread();

  auto current_task_runner = fml::MessageLoop::GetCurrent().GetTaskRunner();

  std::unique_ptr<ThreadHost> threadhost;
  fml::RefPtr<fml::TaskRunner> platform_task_runner;
  fml::RefPtr<fml::TaskRunner> raster_task_runner;
  fml::RefPtr<fml::TaskRunner> ui_task_runner;
  fml::RefPtr<fml::TaskRunner> io_task_runner;

  if (multithreaded) {
    threadhost = std::make_unique<ThreadHost>(
        thread_label, ThreadHost::Type::Platform | ThreadHost::Type::IO |
                          ThreadHost::Type::UI | ThreadHost::Type::RASTER);
    platform_task_runner = current_task_runner;
    raster_task_runner = threadhost->raster_thread->GetTaskRunner();
    ui_task_runner = threadhost->ui_thread->GetTaskRunner();
    io_task_runner = threadhost->io_thread->GetTaskRunner();
  } else {
    platform_task_runner = raster_task_runner = ui_task_runner =
        io_task_runner = current_task_runner;
  }

  const flutter::TaskRunners task_runners(thread_label,  // dart thread label
                                          platform_task_runner,  // platform
                                          raster_task_runner,    // raster
                                          ui_task_runner,        // ui
                                          io_task_runner         // io
  );

  Shell::CreateCallback<PlatformView> on_create_platform_view =
      [](Shell& shell) {
        return std::make_unique<TesterPlatformView>(shell,
                                                    shell.GetTaskRunners());
      };

  Shell::CreateCallback<Rasterizer> on_create_rasterizer = [](Shell& shell) {
    return std::make_unique<Rasterizer>(
        shell, Rasterizer::MakeGpuImageBehavior::kBitmap);
  };

  auto shell = Shell::Create(flutter::PlatformData(),  //
                             task_runners,             //
                             settings,                 //
                             on_create_platform_view,  //
                             on_create_rasterizer      //
  );

  if (!shell || !shell->IsSetup()) {
    FML_LOG(ERROR) << "Could not set up the shell.";
    return EXIT_FAILURE;
  }

  if (settings.application_kernel_asset.empty()) {
    FML_LOG(ERROR) << "Dart kernel file not specified.";
    return EXIT_FAILURE;
  }

  shell->GetPlatformView()->NotifyCreated();

  // Initialize default testing locales. There is no platform to
  // pass locales on the tester, so to retain expected locale behavior,
  // we emulate it in here by passing in 'en_US' and 'zh_CN' as test locales.
  const char* locale_json =
      "{\"method\":\"setLocale\",\"args\":[\"en\",\"US\",\"\",\"\",\"zh\","
      "\"CN\",\"\",\"\"]}";
  auto locale_bytes = fml::MallocMapping::Copy(
      locale_json, locale_json + std::strlen(locale_json));
  fml::RefPtr<flutter::PlatformMessageResponse> response;
  shell->GetPlatformView()->DispatchPlatformMessage(
      std::make_unique<flutter::PlatformMessage>(
          "flutter/localization", std::move(locale_bytes), response));

  std::initializer_list<fml::FileMapping::Protection> protection = {
      fml::FileMapping::Protection::kRead};
  auto main_dart_file_mapping = std::make_unique<fml::FileMapping>(
      fml::OpenFile(
          fml::paths::AbsolutePath(settings.application_kernel_asset).c_str(),
          false, fml::FilePermission::kRead),
      protection);

  auto isolate_configuration =
      IsolateConfiguration::CreateForKernel(std::move(main_dart_file_mapping));

  if (!isolate_configuration) {
    FML_LOG(ERROR) << "Could create isolate configuration.";
    return EXIT_FAILURE;
  }

  auto asset_manager = std::make_shared<flutter::AssetManager>();
  asset_manager->PushBack(std::make_unique<flutter::DirectoryAssetBundle>(
      fml::Duplicate(settings.assets_dir), true));
  asset_manager->PushBack(std::make_unique<flutter::DirectoryAssetBundle>(
      fml::OpenDirectory(settings.assets_path.c_str(), false,
                         fml::FilePermission::kRead),
      true));

  RunConfiguration run_configuration(std::move(isolate_configuration),
                                     std::move(asset_manager));

  // The script completion task observer that will be installed on the UI thread
  // that watched if the engine has any live ports.
  ScriptCompletionTaskObserver completion_observer(
      *shell,  // a valid shell
      fml::MessageLoop::GetCurrent()
          .GetTaskRunner(),  // the message loop to terminate
      run_forever            // should the exit be ignored
  );

  bool engine_did_run = false;

  fml::AutoResetWaitableEvent latch;
  auto task_observer_add = [&completion_observer]() {
    fml::MessageLoop::GetCurrent().AddTaskObserver(
        reinterpret_cast<intptr_t>(&completion_observer),
        [&completion_observer]() { completion_observer.DidProcessTask(); });
  };

  auto task_observer_remove = [&completion_observer, &latch]() {
    fml::MessageLoop::GetCurrent().RemoveTaskObserver(
        reinterpret_cast<intptr_t>(&completion_observer));
    latch.Signal();
  };

  shell->RunEngine(std::move(run_configuration),
                   [&engine_did_run, &ui_task_runner,
                    &task_observer_add](Engine::RunStatus run_status) mutable {
                     if (run_status != flutter::Engine::RunStatus::Failure) {
                       engine_did_run = true;
                       // Now that our engine is initialized we can install the
                       // ScriptCompletionTaskObserver
                       fml::TaskRunner::RunNowOrPostTask(ui_task_runner,
                                                         task_observer_add);
                     }
                   });

  auto device_pixel_ratio = 3.0;
  auto physical_width = 2400.0;   // 800 at 3x resolution.
  auto physical_height = 1800.0;  // 600 at 3x resolution.

  std::vector<std::unique_ptr<Display>> displays;
  displays.push_back(std::make_unique<Display>(
      0, 60, physical_width, physical_height, device_pixel_ratio));
  shell->OnDisplayUpdates(std::move(displays));

  flutter::ViewportMetrics metrics{};
<<<<<<< HEAD
  metrics.device_pixel_ratio = 3.0;
  metrics.physical_width = 2400.0;   // 800 at 3x resolution.
  metrics.physical_height = 1800.0;  // 600 at 3x resolution.
  shell->GetPlatformView()->SetViewportMetrics(kDefaultViewId, metrics);
=======
  metrics.device_pixel_ratio = device_pixel_ratio;
  metrics.physical_width = physical_width;
  metrics.physical_height = physical_height;
  metrics.display_id = 0;
  shell->GetPlatformView()->SetViewportMetrics(metrics);
>>>>>>> 8d3a8162

  // Run the message loop and wait for the script to do its thing.
  fml::MessageLoop::GetCurrent().Run();

  // Cleanup the completion observer synchronously as it is living on the
  // stack.
  fml::TaskRunner::RunNowOrPostTask(ui_task_runner, task_observer_remove);
  latch.Wait();

  if (!engine_did_run) {
    // If the engine itself didn't have a chance to run, there is no point in
    // asking it if there was an error. Signal a failure unconditionally.
    return EXIT_FAILURE;
  }

  return completion_observer.GetExitCodeForLastError();
}

}  // namespace flutter

int main(int argc, char* argv[]) {
  dart::bin::SetExecutableName(argv[0]);
  dart::bin::SetExecutableArguments(argc - 1, argv);

  auto command_line = fml::CommandLineFromPlatformOrArgcArgv(argc, argv);

  if (command_line.HasOption(flutter::FlagForSwitch(flutter::Switch::Help))) {
    flutter::PrintUsage("flutter_tester");
    return EXIT_SUCCESS;
  }

  auto settings = flutter::SettingsFromCommandLine(command_line);
  if (!command_line.positional_args().empty()) {
    // The tester may not use the switch for the main dart file path. Specifying
    // it as a positional argument instead.
    settings.application_kernel_asset = command_line.positional_args()[0];
  }

  if (settings.application_kernel_asset.empty()) {
    FML_LOG(ERROR) << "Dart kernel file not specified.";
    return EXIT_FAILURE;
  }

  if (settings.icu_data_path.empty()) {
    settings.icu_data_path = "icudtl.dat";
  }

  // The tools that read logs get confused if there is a log tag specified.
  settings.log_tag = "";

  settings.log_message_callback = [](const std::string& tag,
                                     const std::string& message) {
    if (!tag.empty()) {
      std::cout << tag << ": ";
    }
    std::cout << message << std::endl;
  };

  settings.task_observer_add = [](intptr_t key, const fml::closure& callback) {
    fml::MessageLoop::GetCurrent().AddTaskObserver(key, callback);
  };

  settings.task_observer_remove = [](intptr_t key) {
    fml::MessageLoop::GetCurrent().RemoveTaskObserver(key);
  };

  settings.unhandled_exception_callback = [](const std::string& error,
                                             const std::string& stack_trace) {
    FML_LOG(ERROR) << "Unhandled exception" << std::endl
                   << "Exception: " << error << std::endl
                   << "Stack trace: " << stack_trace;
    ::exit(1);
    return true;
  };

#if defined(FML_OS_WIN)
  CoInitializeEx(nullptr, COINIT_MULTITHREADED);
#endif  // defined(FML_OS_WIN)

  return flutter::RunTester(settings,
                            command_line.HasOption(flutter::FlagForSwitch(
                                flutter::Switch::RunForever)),
                            command_line.HasOption(flutter::FlagForSwitch(
                                flutter::Switch::ForceMultithreading)));
}<|MERGE_RESOLUTION|>--- conflicted
+++ resolved
@@ -365,18 +365,11 @@
   shell->OnDisplayUpdates(std::move(displays));
 
   flutter::ViewportMetrics metrics{};
-<<<<<<< HEAD
-  metrics.device_pixel_ratio = 3.0;
-  metrics.physical_width = 2400.0;   // 800 at 3x resolution.
-  metrics.physical_height = 1800.0;  // 600 at 3x resolution.
-  shell->GetPlatformView()->SetViewportMetrics(kDefaultViewId, metrics);
-=======
   metrics.device_pixel_ratio = device_pixel_ratio;
   metrics.physical_width = physical_width;
   metrics.physical_height = physical_height;
   metrics.display_id = 0;
-  shell->GetPlatformView()->SetViewportMetrics(metrics);
->>>>>>> 8d3a8162
+  shell->GetPlatformView()->SetViewportMetrics(kDefaultViewId, metrics);
 
   // Run the message loop and wait for the script to do its thing.
   fml::MessageLoop::GetCurrent().Run();
