// Copyright 2013 The Flutter Authors. All rights reserved.
// Use of this source code is governed by a BSD-style license that can be
// found in the LICENSE file.

#define FML_USED_ON_EMBEDDER

#include <cstdlib>
#include <cstring>
#include <iostream>

#include "flutter/assets/asset_manager.h"
#include "flutter/assets/directory_asset_bundle.h"
#include "flutter/flow/embedded_views.h"
#include "flutter/fml/build_config.h"
#include "flutter/fml/file.h"
#include "flutter/fml/make_copyable.h"
#include "flutter/fml/message_loop.h"
#include "flutter/fml/paths.h"
#include "flutter/fml/synchronization/waitable_event.h"
#include "flutter/fml/task_runner.h"
#include "flutter/shell/common/platform_view.h"
#include "flutter/shell/common/rasterizer.h"
#include "flutter/shell/common/shell.h"
#include "flutter/shell/common/switches.h"
#include "flutter/shell/common/thread_host.h"
#include "flutter/shell/gpu/gpu_surface_software.h"

#include "third_party/dart/runtime/include/bin/dart_io_api.h"
#include "third_party/dart/runtime/include/dart_api.h"
#include "third_party/skia/include/core/SkSurface.h"

// Impeller should only be enabled if the Vulkan backend is enabled.
#define ALLOW_IMPELLER (IMPELLER_SUPPORTS_RENDERING && IMPELLER_ENABLE_VULKAN)

#if ALLOW_IMPELLER
#include <vulkan/vulkan.h>                                        // nogncheck
#include "flutter/vulkan/procs/vulkan_proc_table.h"               // nogncheck
#include "flutter/vulkan/swiftshader_path.h"                      // nogncheck
#include "impeller/entity/vk/entity_shaders_vk.h"                 // nogncheck
#include "impeller/entity/vk/modern_shaders_vk.h"                 // nogncheck
#include "impeller/renderer/backend/vulkan/context_vk.h"          // nogncheck
#include "impeller/renderer/backend/vulkan/surface_context_vk.h"  // nogncheck
#include "impeller/renderer/context.h"                            // nogncheck
#include "impeller/renderer/vk/compute_shaders_vk.h"              // nogncheck
#include "shell/gpu/gpu_surface_vulkan_impeller.h"                // nogncheck
#if IMPELLER_ENABLE_3D
#include "impeller/scene/shaders/vk/scene_shaders_vk.h"  // nogncheck
#endif                                                   // IMPELLER_ENABLE_3D

static std::vector<std::shared_ptr<fml::Mapping>> ShaderLibraryMappings() {
  return {
      std::make_shared<fml::NonOwnedMapping>(impeller_entity_shaders_vk_data,
                                             impeller_entity_shaders_vk_length),
      std::make_shared<fml::NonOwnedMapping>(impeller_modern_shaders_vk_data,
                                             impeller_modern_shaders_vk_length),
#if IMPELLER_ENABLE_3D
      std::make_shared<fml::NonOwnedMapping>(impeller_scene_shaders_vk_data,
                                             impeller_scene_shaders_vk_length),
#endif  // IMPELLER_ENABLE_3D
      std::make_shared<fml::NonOwnedMapping>(
          impeller_compute_shaders_vk_data, impeller_compute_shaders_vk_length),
  };
}

struct ImpellerVulkanContextHolder {
  ImpellerVulkanContextHolder() = default;
  ImpellerVulkanContextHolder(ImpellerVulkanContextHolder&&) = default;
  fml::RefPtr<vulkan::VulkanProcTable> vulkan_proc_table;
  std::shared_ptr<impeller::ContextVK> context;
  std::shared_ptr<impeller::SurfaceContextVK> surface_context;

  bool Initialize(bool enable_validation);
};

bool ImpellerVulkanContextHolder::Initialize(bool enable_validation) {
  vulkan_proc_table =
      fml::MakeRefCounted<vulkan::VulkanProcTable>(VULKAN_SO_PATH);
  if (!vulkan_proc_table->NativeGetInstanceProcAddr()) {
    FML_LOG(ERROR) << "Could not load Swiftshader library.";
    return false;
  }
  impeller::ContextVK::Settings context_settings;
  context_settings.proc_address_callback =
      vulkan_proc_table->NativeGetInstanceProcAddr();
  context_settings.shader_libraries_data = ShaderLibraryMappings();
  context_settings.cache_directory = fml::paths::GetCachesDirectory();
  context_settings.enable_validation = enable_validation;

  context = impeller::ContextVK::Create(std::move(context_settings));
  if (!context || !context->IsValid()) {
    VALIDATION_LOG << "Could not create Vulkan context.";
    return false;
  }

  impeller::vk::SurfaceKHR vk_surface;
  impeller::vk::HeadlessSurfaceCreateInfoEXT surface_create_info;
  auto res = context->GetInstance().createHeadlessSurfaceEXT(
      &surface_create_info,  // surface create info
      nullptr,               // allocator
      &vk_surface            // surface
  );
  if (res != impeller::vk::Result::eSuccess) {
    VALIDATION_LOG << "Could not create surface for tester "
                   << impeller::vk::to_string(res);
    return false;
  }

  impeller::vk::UniqueSurfaceKHR surface{vk_surface, context->GetInstance()};
  surface_context = context->CreateSurfaceContext();
  if (!surface_context->SetWindowSurface(std::move(surface))) {
    VALIDATION_LOG << "Could not set up surface for context.";
    return false;
  }
  return true;
}

#else
struct ImpellerVulkanContextHolder {};
#endif  // IMPELLER_SUPPORTS_RENDERING

#if defined(FML_OS_WIN)
#include <combaseapi.h>
#endif  // defined(FML_OS_WIN)

#if defined(FML_OS_POSIX)
#include <signal.h>
#endif  // defined(FML_OS_POSIX)

namespace flutter {

static constexpr int64_t kImplicitViewId = 0ll;

class TesterExternalViewEmbedder : public ExternalViewEmbedder {
  // |ExternalViewEmbedder|
  DlCanvas* GetRootCanvas() override { return nullptr; }

  // |ExternalViewEmbedder|
  void CancelFrame() override {}

  // |ExternalViewEmbedder|
<<<<<<< HEAD
  void BeginFrame(
      GrDirectContext* context,
      fml::RefPtr<fml::RasterThreadMerger> raster_thread_merger) override {}
=======
  void BeginFrame(SkISize frame_size,
                  GrDirectContext* context,
                  double device_pixel_ratio,
                  const fml::RefPtr<fml::RasterThreadMerger>&
                      raster_thread_merger) override {}
>>>>>>> 85c1419a

  // |ExternalViewEmbedder|
  void PrepareView(int64_t native_view_id,
                   SkISize frame_size,
                   double device_pixel_ratio) override {}

  // |ExternalViewEmbedder|
  void PrerollCompositeEmbeddedView(
      int64_t view_id,
      std::unique_ptr<EmbeddedViewParams> params) override {}

  // |ExternalViewEmbedder|
  DlCanvas* CompositeEmbeddedView(int64_t view_id) override {
    return &builder_;
  }

 private:
  DisplayListBuilder builder_;
};

class TesterGPUSurfaceSoftware : public GPUSurfaceSoftware {
 public:
  TesterGPUSurfaceSoftware(GPUSurfaceSoftwareDelegate* delegate,
                           bool render_to_surface)
      : GPUSurfaceSoftware(delegate, render_to_surface) {}

  bool EnableRasterCache() const override { return false; }
};

class TesterPlatformView : public PlatformView,
                           public GPUSurfaceSoftwareDelegate {
 public:
  TesterPlatformView(Delegate& delegate,
                     const TaskRunners& task_runners,
                     ImpellerVulkanContextHolder&& impeller_context_holder)
      : PlatformView(delegate, task_runners),
        impeller_context_holder_(std::move(impeller_context_holder)) {}

  ~TesterPlatformView() {
#if ALLOW_IMPELLER
    if (impeller_context_holder_.context) {
      impeller_context_holder_.context->Shutdown();
    }
#endif
  }

  // |PlatformView|
  std::shared_ptr<impeller::Context> GetImpellerContext() const override {
#if ALLOW_IMPELLER
    return std::static_pointer_cast<impeller::Context>(
        impeller_context_holder_.context);
#else
    return nullptr;
#endif  // ALLOW_IMPELLER
  }

  // |PlatformView|
  std::unique_ptr<Surface> CreateRenderingSurface() override {
#if ALLOW_IMPELLER
    if (delegate_.OnPlatformViewGetSettings().enable_impeller) {
      FML_DCHECK(impeller_context_holder_.context);
      auto surface = std::make_unique<GPUSurfaceVulkanImpeller>(
          impeller_context_holder_.surface_context);
      FML_DCHECK(surface->IsValid());
      return surface;
    }
#endif  // ALLOW_IMPELLER
    auto surface = std::make_unique<TesterGPUSurfaceSoftware>(
        this, true /* render to surface */);
    FML_DCHECK(surface->IsValid());
    return surface;
  }

  // |GPUSurfaceSoftwareDelegate|
  sk_sp<SkSurface> AcquireBackingStore(const SkISize& size) override {
    if (sk_surface_ != nullptr &&
        SkISize::Make(sk_surface_->width(), sk_surface_->height()) == size) {
      // The old and new surface sizes are the same. Nothing to do here.
      return sk_surface_;
    }

    SkImageInfo info =
        SkImageInfo::MakeN32(size.fWidth, size.fHeight, kPremul_SkAlphaType,
                             SkColorSpace::MakeSRGB());
    sk_surface_ = SkSurfaces::Raster(info, nullptr);

    if (sk_surface_ == nullptr) {
      FML_LOG(ERROR)
          << "Could not create backing store for software rendering.";
      return nullptr;
    }

    return sk_surface_;
  }

  // |GPUSurfaceSoftwareDelegate|
  bool PresentBackingStore(sk_sp<SkSurface> backing_store) override {
    return true;
  }

  // |PlatformView|
  std::shared_ptr<ExternalViewEmbedder> CreateExternalViewEmbedder() override {
    return external_view_embedder_;
  }

 private:
  sk_sp<SkSurface> sk_surface_ = nullptr;
  [[maybe_unused]] ImpellerVulkanContextHolder impeller_context_holder_;
  std::shared_ptr<TesterExternalViewEmbedder> external_view_embedder_ =
      std::make_shared<TesterExternalViewEmbedder>();
};

// Checks whether the engine's main Dart isolate has no pending work.  If so,
// then exit the given message loop.
class ScriptCompletionTaskObserver {
 public:
  ScriptCompletionTaskObserver(Shell& shell,
                               fml::RefPtr<fml::TaskRunner> main_task_runner,
                               bool run_forever)
      : shell_(shell),
        main_task_runner_(std::move(main_task_runner)),
        run_forever_(run_forever) {}

  int GetExitCodeForLastError() const {
    return static_cast<int>(last_error_.value_or(DartErrorCode::NoError));
  }

  void DidProcessTask() {
    last_error_ = shell_.GetUIIsolateLastError();
    if (shell_.EngineHasLivePorts()) {
      // The UI isolate still has live ports and is running. Nothing to do
      // just yet.
      return;
    }

    if (run_forever_) {
      // We need this script to run forever. We have already recorded the last
      // error. Keep going.
      return;
    }

    if (!has_terminated_) {
      // Only try to terminate the loop once.
      has_terminated_ = true;
      fml::TaskRunner::RunNowOrPostTask(main_task_runner_, []() {
        fml::MessageLoop::GetCurrent().Terminate();
      });
    }
  }

 private:
  Shell& shell_;
  fml::RefPtr<fml::TaskRunner> main_task_runner_;
  bool run_forever_ = false;
  std::optional<DartErrorCode> last_error_;
  bool has_terminated_ = false;

  FML_DISALLOW_COPY_AND_ASSIGN(ScriptCompletionTaskObserver);
};

// Processes spawned via dart:io inherit their signal handling from the parent
// process. As part of spawning, the spawner blocks signals temporarily, so we
// need to explicitly unblock the signals we care about in the new process. In
// particular, we need to unblock SIGPROF for CPU profiling to work on the
// mutator thread in the main isolate in this process (threads spawned by the VM
// know about this limitation and automatically have this signal unblocked).
static void UnblockSIGPROF() {
#if defined(FML_OS_POSIX)
  sigset_t set;
  sigemptyset(&set);
  sigaddset(&set, SIGPROF);
  pthread_sigmask(SIG_UNBLOCK, &set, NULL);
#endif  // defined(FML_OS_POSIX)
}

int RunTester(const flutter::Settings& settings,
              bool run_forever,
              bool multithreaded) {
  const auto thread_label = "io.flutter.test.";

  // Necessary if we want to use the CPU profiler on the main isolate's mutator
  // thread.
  //
  // OSX WARNING: avoid spawning additional threads before this call due to a
  // kernel bug that may enable SIGPROF on an unintended thread in the process.
  UnblockSIGPROF();

  fml::MessageLoop::EnsureInitializedForCurrentThread();

  auto current_task_runner = fml::MessageLoop::GetCurrent().GetTaskRunner();

  std::unique_ptr<ThreadHost> threadhost;
  fml::RefPtr<fml::TaskRunner> platform_task_runner;
  fml::RefPtr<fml::TaskRunner> raster_task_runner;
  fml::RefPtr<fml::TaskRunner> ui_task_runner;
  fml::RefPtr<fml::TaskRunner> io_task_runner;

  if (multithreaded) {
    threadhost = std::make_unique<ThreadHost>(
        thread_label, ThreadHost::Type::Platform | ThreadHost::Type::IO |
                          ThreadHost::Type::UI | ThreadHost::Type::RASTER);
    platform_task_runner = current_task_runner;
    raster_task_runner = threadhost->raster_thread->GetTaskRunner();
    ui_task_runner = threadhost->ui_thread->GetTaskRunner();
    io_task_runner = threadhost->io_thread->GetTaskRunner();
  } else {
    platform_task_runner = raster_task_runner = ui_task_runner =
        io_task_runner = current_task_runner;
  }

  const flutter::TaskRunners task_runners(thread_label,  // dart thread label
                                          platform_task_runner,  // platform
                                          raster_task_runner,    // raster
                                          ui_task_runner,        // ui
                                          io_task_runner         // io
  );

  ImpellerVulkanContextHolder impeller_context_holder;

#if ALLOW_IMPELLER
  if (settings.enable_impeller) {
    if (!impeller_context_holder.Initialize(
            settings.enable_vulkan_validation)) {
      return EXIT_FAILURE;
    }
  }
#endif  // ALLOW_IMPELLER

  Shell::CreateCallback<PlatformView> on_create_platform_view =
      fml::MakeCopyable([impeller_context_holder = std::move(
                             impeller_context_holder)](Shell& shell) mutable {
        return std::make_unique<TesterPlatformView>(
            shell, shell.GetTaskRunners(), std::move(impeller_context_holder));
      });

  Shell::CreateCallback<Rasterizer> on_create_rasterizer = [](Shell& shell) {
    return std::make_unique<Rasterizer>(
        shell, Rasterizer::MakeGpuImageBehavior::kBitmap);
  };

  auto shell = Shell::Create(flutter::PlatformData(),  //
                             task_runners,             //
                             settings,                 //
                             on_create_platform_view,  //
                             on_create_rasterizer      //
  );

  if (!shell || !shell->IsSetup()) {
    FML_LOG(ERROR) << "Could not set up the shell.";
    return EXIT_FAILURE;
  }

  if (settings.application_kernel_asset.empty()) {
    FML_LOG(ERROR) << "Dart kernel file not specified.";
    return EXIT_FAILURE;
  }

  shell->GetPlatformView()->NotifyCreated();

  // Initialize default testing locales. There is no platform to
  // pass locales on the tester, so to retain expected locale behavior,
  // we emulate it in here by passing in 'en_US' and 'zh_CN' as test locales.
  const char* locale_json =
      "{\"method\":\"setLocale\",\"args\":[\"en\",\"US\",\"\",\"\",\"zh\","
      "\"CN\",\"\",\"\"]}";
  auto locale_bytes = fml::MallocMapping::Copy(
      locale_json, locale_json + std::strlen(locale_json));
  fml::RefPtr<flutter::PlatformMessageResponse> response;
  shell->GetPlatformView()->DispatchPlatformMessage(
      std::make_unique<flutter::PlatformMessage>(
          "flutter/localization", std::move(locale_bytes), response));

  std::initializer_list<fml::FileMapping::Protection> protection = {
      fml::FileMapping::Protection::kRead};
  auto main_dart_file_mapping = std::make_unique<fml::FileMapping>(
      fml::OpenFile(
          fml::paths::AbsolutePath(settings.application_kernel_asset).c_str(),
          false, fml::FilePermission::kRead),
      protection);

  auto isolate_configuration =
      IsolateConfiguration::CreateForKernel(std::move(main_dart_file_mapping));

  if (!isolate_configuration) {
    FML_LOG(ERROR) << "Could create isolate configuration.";
    return EXIT_FAILURE;
  }

  auto asset_manager = std::make_shared<flutter::AssetManager>();
  asset_manager->PushBack(std::make_unique<flutter::DirectoryAssetBundle>(
      fml::Duplicate(settings.assets_dir), true));
  asset_manager->PushBack(std::make_unique<flutter::DirectoryAssetBundle>(
      fml::OpenDirectory(settings.assets_path.c_str(), false,
                         fml::FilePermission::kRead),
      true));

  RunConfiguration run_configuration(std::move(isolate_configuration),
                                     std::move(asset_manager));

  // The script completion task observer that will be installed on the UI thread
  // that watched if the engine has any live ports.
  ScriptCompletionTaskObserver completion_observer(
      *shell,  // a valid shell
      fml::MessageLoop::GetCurrent()
          .GetTaskRunner(),  // the message loop to terminate
      run_forever            // should the exit be ignored
  );

  bool engine_did_run = false;

  fml::AutoResetWaitableEvent latch;
  auto task_observer_add = [&completion_observer]() {
    fml::MessageLoop::GetCurrent().AddTaskObserver(
        reinterpret_cast<intptr_t>(&completion_observer),
        [&completion_observer]() { completion_observer.DidProcessTask(); });
  };

  auto task_observer_remove = [&completion_observer, &latch]() {
    fml::MessageLoop::GetCurrent().RemoveTaskObserver(
        reinterpret_cast<intptr_t>(&completion_observer));
    latch.Signal();
  };

  shell->RunEngine(std::move(run_configuration),
                   [&engine_did_run, &ui_task_runner,
                    &task_observer_add](Engine::RunStatus run_status) mutable {
                     if (run_status != flutter::Engine::RunStatus::Failure) {
                       engine_did_run = true;
                       // Now that our engine is initialized we can install the
                       // ScriptCompletionTaskObserver
                       fml::TaskRunner::RunNowOrPostTask(ui_task_runner,
                                                         task_observer_add);
                     }
                   });

  auto device_pixel_ratio = 3.0;
  auto physical_width = 2400.0;   // 800 at 3x resolution.
  auto physical_height = 1800.0;  // 600 at 3x resolution.

  std::vector<std::unique_ptr<Display>> displays;
  displays.push_back(std::make_unique<Display>(
      0, 60, physical_width, physical_height, device_pixel_ratio));
  shell->OnDisplayUpdates(std::move(displays));

  flutter::ViewportMetrics metrics{};
  metrics.device_pixel_ratio = device_pixel_ratio;
  metrics.physical_width = physical_width;
  metrics.physical_height = physical_height;
  metrics.display_id = 0;
  shell->GetPlatformView()->SetViewportMetrics(kImplicitViewId, metrics);

  // Run the message loop and wait for the script to do its thing.
  fml::MessageLoop::GetCurrent().Run();

  // Cleanup the completion observer synchronously as it is living on the
  // stack.
  fml::TaskRunner::RunNowOrPostTask(ui_task_runner, task_observer_remove);
  latch.Wait();

  if (!engine_did_run) {
    // If the engine itself didn't have a chance to run, there is no point in
    // asking it if there was an error. Signal a failure unconditionally.
    return EXIT_FAILURE;
  }

  return completion_observer.GetExitCodeForLastError();
}

}  // namespace flutter

int main(int argc, char* argv[]) {
  dart::bin::SetExecutableName(argv[0]);
  dart::bin::SetExecutableArguments(argc - 1, argv);

  auto command_line = fml::CommandLineFromPlatformOrArgcArgv(argc, argv);

  if (command_line.HasOption(flutter::FlagForSwitch(flutter::Switch::Help))) {
    flutter::PrintUsage("flutter_tester");
    return EXIT_SUCCESS;
  }

  auto settings = flutter::SettingsFromCommandLine(command_line);
  if (!command_line.positional_args().empty()) {
    // The tester may not use the switch for the main dart file path. Specifying
    // it as a positional argument instead.
    settings.application_kernel_asset = command_line.positional_args()[0];
  }

  if (settings.application_kernel_asset.empty()) {
    FML_LOG(ERROR) << "Dart kernel file not specified.";
    return EXIT_FAILURE;
  }

  settings.leak_vm = false;

  if (settings.icu_data_path.empty()) {
    settings.icu_data_path = "icudtl.dat";
  }

  // The tools that read logs get confused if there is a log tag specified.
  settings.log_tag = "";

  settings.log_message_callback = [](const std::string& tag,
                                     const std::string& message) {
    if (!tag.empty()) {
      std::cout << tag << ": ";
    }
    std::cout << message << std::endl;
  };

  settings.task_observer_add = [](intptr_t key, const fml::closure& callback) {
    fml::MessageLoop::GetCurrent().AddTaskObserver(key, callback);
  };

  settings.task_observer_remove = [](intptr_t key) {
    fml::MessageLoop::GetCurrent().RemoveTaskObserver(key);
  };

  settings.unhandled_exception_callback = [](const std::string& error,
                                             const std::string& stack_trace) {
    FML_LOG(ERROR) << "Unhandled exception" << std::endl
                   << "Exception: " << error << std::endl
                   << "Stack trace: " << stack_trace;
    ::exit(1);
    return true;
  };

#if defined(FML_OS_WIN)
  CoInitializeEx(nullptr, COINIT_MULTITHREADED);
#endif  // defined(FML_OS_WIN)

  return flutter::RunTester(settings,
                            command_line.HasOption(flutter::FlagForSwitch(
                                flutter::Switch::RunForever)),
                            command_line.HasOption(flutter::FlagForSwitch(
                                flutter::Switch::ForceMultithreading)));
}<|MERGE_RESOLUTION|>--- conflicted
+++ resolved
@@ -138,17 +138,9 @@
   void CancelFrame() override {}
 
   // |ExternalViewEmbedder|
-<<<<<<< HEAD
-  void BeginFrame(
-      GrDirectContext* context,
-      fml::RefPtr<fml::RasterThreadMerger> raster_thread_merger) override {}
-=======
-  void BeginFrame(SkISize frame_size,
-                  GrDirectContext* context,
-                  double device_pixel_ratio,
+  void BeginFrame(GrDirectContext* context,
                   const fml::RefPtr<fml::RasterThreadMerger>&
                       raster_thread_merger) override {}
->>>>>>> 85c1419a
 
   // |ExternalViewEmbedder|
   void PrepareView(int64_t native_view_id,
