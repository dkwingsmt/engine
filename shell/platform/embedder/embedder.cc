// Copyright 2013 The Flutter Authors. All rights reserved.
// Use of this source code is governed by a BSD-style license that can be
// found in the LICENSE file.

#define FML_USED_ON_EMBEDDER
#define RAPIDJSON_HAS_STDSTRING 1

#include <cstring>
#include <iostream>
#include <memory>
#include <set>
#include <string>
#include <vector>

#include "flutter/fml/build_config.h"
#include "flutter/fml/closure.h"
#include "flutter/fml/make_copyable.h"
#include "flutter/fml/native_library.h"
#include "flutter/fml/thread.h"
#include "third_party/dart/runtime/bin/elf_loader.h"
#include "third_party/dart/runtime/include/dart_native_api.h"
#include "third_party/skia/include/core/SkSurface.h"
#include "third_party/skia/include/gpu/GpuTypes.h"
#include "third_party/skia/include/gpu/GrBackendSurface.h"
#include "third_party/skia/include/gpu/ganesh/SkSurfaceGanesh.h"

#if !defined(FLUTTER_NO_EXPORT)
#if FML_OS_WIN
#define FLUTTER_EXPORT __declspec(dllexport)
#else  // FML_OS_WIN
#define FLUTTER_EXPORT __attribute__((visibility("default")))
#endif  // FML_OS_WIN
#endif  // !FLUTTER_NO_EXPORT

extern "C" {
#if FLUTTER_RUNTIME_MODE == FLUTTER_RUNTIME_MODE_DEBUG
// Used for debugging dart:* sources.
extern const uint8_t kPlatformStrongDill[];
extern const intptr_t kPlatformStrongDillSize;
#endif  // FLUTTER_RUNTIME_MODE == FLUTTER_RUNTIME_MODE_DEBUG
}

#include "flutter/assets/directory_asset_bundle.h"
#include "flutter/common/graphics/persistent_cache.h"
#include "flutter/common/task_runners.h"
#include "flutter/fml/command_line.h"
#include "flutter/fml/file.h"
#include "flutter/fml/make_copyable.h"
#include "flutter/fml/message_loop.h"
#include "flutter/fml/paths.h"
#include "flutter/fml/trace_event.h"
#include "flutter/shell/common/rasterizer.h"
#include "flutter/shell/common/switches.h"
#include "flutter/shell/platform/embedder/embedder.h"
#include "flutter/shell/platform/embedder/embedder_engine.h"
#include "flutter/shell/platform/embedder/embedder_external_texture_resolver.h"
#include "flutter/shell/platform/embedder/embedder_platform_message_response.h"
#include "flutter/shell/platform/embedder/embedder_render_target.h"
#include "flutter/shell/platform/embedder/embedder_render_target_skia.h"
#include "flutter/shell/platform/embedder/embedder_semantics_update.h"
#include "flutter/shell/platform/embedder/embedder_struct_macros.h"
#include "flutter/shell/platform/embedder/embedder_task_runner.h"
#include "flutter/shell/platform/embedder/embedder_thread_host.h"
#include "flutter/shell/platform/embedder/pixel_formats.h"
#include "flutter/shell/platform/embedder/platform_view_embedder.h"
#include "rapidjson/rapidjson.h"
#include "rapidjson/writer.h"

// Note: the IMPELLER_SUPPORTS_RENDERING may be defined even when the
// embedder/BUILD.gn variable impeller_supports_rendering is disabled.
#ifdef SHELL_ENABLE_GL
#include "flutter/shell/platform/embedder/embedder_external_texture_gl.h"
#include "third_party/skia/include/gpu/ganesh/gl/GrGLBackendSurface.h"
#include "third_party/skia/include/gpu/gl/GrGLTypes.h"
#ifdef IMPELLER_SUPPORTS_RENDERING
#include "flutter/shell/platform/embedder/embedder_render_target_impeller.h"  // nogncheck
#include "flutter/shell/platform/embedder/embedder_surface_gl_impeller.h"  // nogncheck
#include "impeller/core/texture.h"                        // nogncheck
#include "impeller/renderer/backend/gles/context_gles.h"  // nogncheck
#include "impeller/renderer/backend/gles/texture_gles.h"  // nogncheck
#include "impeller/renderer/context.h"                    // nogncheck
#include "impeller/renderer/render_target.h"              // nogncheck
#endif  // IMPELLER_SUPPORTS_RENDERING
#endif  // SHELL_ENABLE_GL

#ifdef SHELL_ENABLE_METAL
#include "flutter/shell/platform/embedder/embedder_surface_metal.h"
#include "third_party/skia/include/ports/SkCFObject.h"
#ifdef IMPELLER_SUPPORTS_RENDERING
#include "flutter/shell/platform/embedder/embedder_render_target_impeller.h"  // nogncheck
#include "flutter/shell/platform/embedder/embedder_surface_metal_impeller.h"  // nogncheck
#include "impeller/core/texture.h"                                // nogncheck
#include "impeller/renderer/backend/metal/texture_wrapper_mtl.h"  // nogncheck
#include "impeller/renderer/render_target.h"                      // nogncheck
#endif  // IMPELLER_SUPPORTS_RENDERING
#endif  // SHELL_ENABLE_METAL

#ifdef SHELL_ENABLE_VULKAN
#include "third_party/skia/include/gpu/ganesh/vk/GrVkBackendSurface.h"
#endif  // SHELL_ENABLE_VULKAN

const int32_t kFlutterSemanticsNodeIdBatchEnd = -1;
const int32_t kFlutterSemanticsCustomActionIdBatchEnd = -1;

<<<<<<< HEAD
=======
static constexpr FlutterViewId kFlutterImplicitViewId = 0;

>>>>>>> b06478b7
// A message channel to send platform-independent FlutterKeyData to the
// framework.
//
// This should be kept in sync with the following variables:
//
// - lib/ui/platform_dispatcher.dart, _kFlutterKeyDataChannel
// - shell/platform/darwin/ios/framework/Source/FlutterEngine.mm,
//   FlutterKeyDataChannel
// - io/flutter/embedding/android/KeyData.java,
//   CHANNEL
//
// Not to be confused with "flutter/keyevent", which is used to send raw
// key event data in a platform-dependent format.
//
// ## Format
//
// Send: KeyDataPacket.data().
//
// Expected reply: Whether the event is handled. Exactly 1 byte long, with value
// 1 for handled, and 0 for not. Malformed value is considered false.
const char* kFlutterKeyDataChannel = "flutter/keydata";

static FlutterEngineResult LogEmbedderError(FlutterEngineResult code,
                                            const char* reason,
                                            const char* code_name,
                                            const char* function,
                                            const char* file,
                                            int line) {
#if FML_OS_WIN
  constexpr char kSeparator = '\\';
#else
  constexpr char kSeparator = '/';
#endif
  const auto file_base =
      (::strrchr(file, kSeparator) ? strrchr(file, kSeparator) + 1 : file);
  char error[256] = {};
  snprintf(error, (sizeof(error) / sizeof(char)),
           "%s (%d): '%s' returned '%s'. %s", file_base, line, function,
           code_name, reason);
  std::cerr << error << std::endl;
  return code;
}

#define LOG_EMBEDDER_ERROR(code, reason) \
  LogEmbedderError(code, reason, #code, __FUNCTION__, __FILE__, __LINE__)

static bool IsOpenGLRendererConfigValid(const FlutterRendererConfig* config) {
  if (config->type != kOpenGL) {
    return false;
  }

  const FlutterOpenGLRendererConfig* open_gl_config = &config->open_gl;

  if (!SAFE_EXISTS(open_gl_config, make_current) ||
      !SAFE_EXISTS(open_gl_config, clear_current) ||
      !SAFE_EXISTS_ONE_OF(open_gl_config, fbo_callback,
                          fbo_with_frame_info_callback) ||
      !SAFE_EXISTS_ONE_OF(open_gl_config, present, present_with_info)) {
    return false;
  }

  return true;
}

static bool IsSoftwareRendererConfigValid(const FlutterRendererConfig* config) {
  if (config->type != kSoftware) {
    return false;
  }

  const FlutterSoftwareRendererConfig* software_config = &config->software;

  if (SAFE_ACCESS(software_config, surface_present_callback, nullptr) ==
      nullptr) {
    return false;
  }

  return true;
}

static bool IsMetalRendererConfigValid(const FlutterRendererConfig* config) {
  if (config->type != kMetal) {
    return false;
  }

  const FlutterMetalRendererConfig* metal_config = &config->metal;

  bool device = SAFE_ACCESS(metal_config, device, nullptr);
  bool command_queue =
      SAFE_ACCESS(metal_config, present_command_queue, nullptr);

  bool present = SAFE_ACCESS(metal_config, present_drawable_callback, nullptr);
  bool get_texture =
      SAFE_ACCESS(metal_config, get_next_drawable_callback, nullptr);

  return device && command_queue && present && get_texture;
}

static bool IsVulkanRendererConfigValid(const FlutterRendererConfig* config) {
  if (config->type != kVulkan) {
    return false;
  }

  const FlutterVulkanRendererConfig* vulkan_config = &config->vulkan;

  if (!SAFE_EXISTS(vulkan_config, instance) ||
      !SAFE_EXISTS(vulkan_config, physical_device) ||
      !SAFE_EXISTS(vulkan_config, device) ||
      !SAFE_EXISTS(vulkan_config, queue) ||
      !SAFE_EXISTS(vulkan_config, get_instance_proc_address_callback) ||
      !SAFE_EXISTS(vulkan_config, get_next_image_callback) ||
      !SAFE_EXISTS(vulkan_config, present_image_callback)) {
    return false;
  }

  return true;
}

static bool IsRendererValid(const FlutterRendererConfig* config) {
  if (config == nullptr) {
    return false;
  }

  switch (config->type) {
    case kOpenGL:
      return IsOpenGLRendererConfigValid(config);
    case kSoftware:
      return IsSoftwareRendererConfigValid(config);
    case kMetal:
      return IsMetalRendererConfigValid(config);
    case kVulkan:
      return IsVulkanRendererConfigValid(config);
    default:
      return false;
  }

  return false;
}

#if FML_OS_LINUX || FML_OS_WIN
static void* DefaultGLProcResolver(const char* name) {
  static fml::RefPtr<fml::NativeLibrary> proc_library =
#if FML_OS_LINUX
      fml::NativeLibrary::CreateForCurrentProcess();
#elif FML_OS_WIN  // FML_OS_LINUX
      fml::NativeLibrary::Create("opengl32.dll");
#endif            // FML_OS_WIN
  return static_cast<void*>(
      const_cast<uint8_t*>(proc_library->ResolveSymbol(name)));
}
#endif  // FML_OS_LINUX || FML_OS_WIN

#ifdef SHELL_ENABLE_GL
// Auxiliary function used to translate rectangles of type SkIRect to
// FlutterRect.
static FlutterRect SkIRectToFlutterRect(const SkIRect sk_rect) {
  FlutterRect flutter_rect = {static_cast<double>(sk_rect.fLeft),
                              static_cast<double>(sk_rect.fTop),
                              static_cast<double>(sk_rect.fRight),
                              static_cast<double>(sk_rect.fBottom)};
  return flutter_rect;
}

// Auxiliary function used to translate rectangles of type FlutterRect to
// SkIRect.
static const SkIRect FlutterRectToSkIRect(FlutterRect flutter_rect) {
  SkIRect rect = {static_cast<int32_t>(flutter_rect.left),
                  static_cast<int32_t>(flutter_rect.top),
                  static_cast<int32_t>(flutter_rect.right),
                  static_cast<int32_t>(flutter_rect.bottom)};
  return rect;
}
#endif

static inline flutter::Shell::CreateCallback<flutter::PlatformView>
InferOpenGLPlatformViewCreationCallback(
    const FlutterRendererConfig* config,
    void* user_data,
    const flutter::PlatformViewEmbedder::PlatformDispatchTable&
        platform_dispatch_table,
    std::unique_ptr<flutter::EmbedderExternalViewEmbedder>
        external_view_embedder,
    bool enable_impeller) {
#ifdef SHELL_ENABLE_GL
  if (config->type != kOpenGL) {
    return nullptr;
  }

  auto gl_make_current = [ptr = config->open_gl.make_current,
                          user_data]() -> bool { return ptr(user_data); };

  auto gl_clear_current = [ptr = config->open_gl.clear_current,
                           user_data]() -> bool { return ptr(user_data); };

  auto gl_present =
      [present = config->open_gl.present,
       present_with_info = config->open_gl.present_with_info,
       user_data](flutter::GLPresentInfo gl_present_info) -> bool {
    if (present) {
      return present(user_data);
    } else {
      // Format the frame and buffer damages accordingly. Note that, since the
      // current compute damage algorithm only returns one rectangle for damage
      // we are assuming the number of rectangles provided in frame and buffer
      // damage are always 1. Once the function that computes damage implements
      // support for multiple damage rectangles, GLPresentInfo should also
      // contain the number of damage rectangles.
      const size_t num_rects = 1;

      std::array<FlutterRect, num_rects> frame_damage_rect = {
          SkIRectToFlutterRect(*(gl_present_info.frame_damage))};
      std::array<FlutterRect, num_rects> buffer_damage_rect = {
          SkIRectToFlutterRect(*(gl_present_info.buffer_damage))};

      FlutterDamage frame_damage{
          .struct_size = sizeof(FlutterDamage),
          .num_rects = frame_damage_rect.size(),
          .damage = frame_damage_rect.data(),
      };
      FlutterDamage buffer_damage{
          .struct_size = sizeof(FlutterDamage),
          .num_rects = buffer_damage_rect.size(),
          .damage = buffer_damage_rect.data(),
      };

      // Construct the present information concerning the frame being rendered.
      FlutterPresentInfo present_info = {
          .struct_size = sizeof(FlutterPresentInfo),
          .fbo_id = gl_present_info.fbo_id,
          .frame_damage = frame_damage,
          .buffer_damage = buffer_damage,
      };

      return present_with_info(user_data, &present_info);
    }
  };

  auto gl_fbo_callback =
      [fbo_callback = config->open_gl.fbo_callback,
       fbo_with_frame_info_callback =
           config->open_gl.fbo_with_frame_info_callback,
       user_data](flutter::GLFrameInfo gl_frame_info) -> intptr_t {
    if (fbo_callback) {
      return fbo_callback(user_data);
    } else {
      FlutterFrameInfo frame_info = {};
      frame_info.struct_size = sizeof(FlutterFrameInfo);
      frame_info.size = {gl_frame_info.width, gl_frame_info.height};
      return fbo_with_frame_info_callback(user_data, &frame_info);
    }
  };

  auto gl_populate_existing_damage =
      [populate_existing_damage = config->open_gl.populate_existing_damage,
       user_data](intptr_t id) -> flutter::GLFBOInfo {
    // If no populate_existing_damage was provided, disable partial
    // repaint.
    if (!populate_existing_damage) {
      return flutter::GLFBOInfo{
          .fbo_id = static_cast<uint32_t>(id),
          .existing_damage = std::nullopt,
      };
    }

    // Given the FBO's ID, get its existing damage.
    FlutterDamage existing_damage;
    populate_existing_damage(user_data, id, &existing_damage);

    std::optional<SkIRect> existing_damage_rect = std::nullopt;

    // Verify that at least one damage rectangle was provided.
    if (existing_damage.num_rects <= 0 || existing_damage.damage == nullptr) {
      FML_LOG(INFO) << "No damage was provided. Forcing full repaint.";
    } else {
      existing_damage_rect = SkIRect::MakeEmpty();
      for (size_t i = 0; i < existing_damage.num_rects; i++) {
        existing_damage_rect->join(
            FlutterRectToSkIRect(existing_damage.damage[i]));
      }
    }

    // Pass the information about this FBO to the rendering backend.
    return flutter::GLFBOInfo{
        .fbo_id = static_cast<uint32_t>(id),
        .existing_damage = existing_damage_rect,
    };
  };

  const FlutterOpenGLRendererConfig* open_gl_config = &config->open_gl;
  std::function<bool()> gl_make_resource_current_callback = nullptr;
  if (SAFE_ACCESS(open_gl_config, make_resource_current, nullptr) != nullptr) {
    gl_make_resource_current_callback =
        [ptr = config->open_gl.make_resource_current, user_data]() {
          return ptr(user_data);
        };
  }

  std::function<SkMatrix(void)> gl_surface_transformation_callback = nullptr;
  if (SAFE_ACCESS(open_gl_config, surface_transformation, nullptr) != nullptr) {
    gl_surface_transformation_callback =
        [ptr = config->open_gl.surface_transformation, user_data]() {
          FlutterTransformation transformation = ptr(user_data);
          return SkMatrix::MakeAll(transformation.scaleX,  //
                                   transformation.skewX,   //
                                   transformation.transX,  //
                                   transformation.skewY,   //
                                   transformation.scaleY,  //
                                   transformation.transY,  //
                                   transformation.pers0,   //
                                   transformation.pers1,   //
                                   transformation.pers2    //
          );
        };

    // If there is an external view embedder, ask it to apply the surface
    // transformation to its surfaces as well.
    if (external_view_embedder) {
      external_view_embedder->SetSurfaceTransformationCallback(
          gl_surface_transformation_callback);
    }
  }

  flutter::GPUSurfaceGLDelegate::GLProcResolver gl_proc_resolver = nullptr;
  if (SAFE_ACCESS(open_gl_config, gl_proc_resolver, nullptr) != nullptr) {
    gl_proc_resolver = [ptr = config->open_gl.gl_proc_resolver,
                        user_data](const char* gl_proc_name) {
      return ptr(user_data, gl_proc_name);
    };
  } else {
#if FML_OS_LINUX || FML_OS_WIN
    gl_proc_resolver = DefaultGLProcResolver;
#endif
  }

  bool fbo_reset_after_present =
      SAFE_ACCESS(open_gl_config, fbo_reset_after_present, false);

  flutter::EmbedderSurfaceGL::GLDispatchTable gl_dispatch_table = {
      gl_make_current,                     // gl_make_current_callback
      gl_clear_current,                    // gl_clear_current_callback
      gl_present,                          // gl_present_callback
      gl_fbo_callback,                     // gl_fbo_callback
      gl_make_resource_current_callback,   // gl_make_resource_current_callback
      gl_surface_transformation_callback,  // gl_surface_transformation_callback
      gl_proc_resolver,                    // gl_proc_resolver
      gl_populate_existing_damage,         // gl_populate_existing_damage
  };

  return fml::MakeCopyable(
      [gl_dispatch_table, fbo_reset_after_present, platform_dispatch_table,
       enable_impeller,
       external_view_embedder =
           std::move(external_view_embedder)](flutter::Shell& shell) mutable {
        std::shared_ptr<flutter::EmbedderExternalViewEmbedder> view_embedder =
            std::move(external_view_embedder);
        if (enable_impeller) {
          return std::make_unique<flutter::PlatformViewEmbedder>(
              shell,                   // delegate
              shell.GetTaskRunners(),  // task runners
              std::make_unique<flutter::EmbedderSurfaceGLImpeller>(
                  gl_dispatch_table, fbo_reset_after_present,
                  view_embedder),       // embedder_surface
              platform_dispatch_table,  // embedder platform dispatch table
              view_embedder             // external view embedder
          );
        }
        return std::make_unique<flutter::PlatformViewEmbedder>(
            shell,                   // delegate
            shell.GetTaskRunners(),  // task runners
            std::make_unique<flutter::EmbedderSurfaceGL>(
                gl_dispatch_table, fbo_reset_after_present,
                view_embedder),       // embedder_surface
            platform_dispatch_table,  // embedder platform dispatch table
            view_embedder             // external view embedder
        );
      });
#else
  return nullptr;
#endif
}

static flutter::Shell::CreateCallback<flutter::PlatformView>
InferMetalPlatformViewCreationCallback(
    const FlutterRendererConfig* config,
    void* user_data,
    const flutter::PlatformViewEmbedder::PlatformDispatchTable&
        platform_dispatch_table,
    std::unique_ptr<flutter::EmbedderExternalViewEmbedder>
        external_view_embedder,
    bool enable_impeller) {
  if (config->type != kMetal) {
    return nullptr;
  }

#ifdef SHELL_ENABLE_METAL
  std::function<bool(flutter::GPUMTLTextureInfo texture)> metal_present =
      [ptr = config->metal.present_drawable_callback,
       user_data](flutter::GPUMTLTextureInfo texture) {
        FlutterMetalTexture embedder_texture;
        embedder_texture.struct_size = sizeof(FlutterMetalTexture);
        embedder_texture.texture = texture.texture;
        embedder_texture.texture_id = texture.texture_id;
        embedder_texture.user_data = texture.destruction_context;
        embedder_texture.destruction_callback = texture.destruction_callback;
        return ptr(user_data, &embedder_texture);
      };
  auto metal_get_texture =
      [ptr = config->metal.get_next_drawable_callback,
       user_data](const SkISize& frame_size) -> flutter::GPUMTLTextureInfo {
    FlutterFrameInfo frame_info = {};
    frame_info.struct_size = sizeof(FlutterFrameInfo);
    frame_info.size = {static_cast<uint32_t>(frame_size.width()),
                       static_cast<uint32_t>(frame_size.height())};
    flutter::GPUMTLTextureInfo texture_info;

    FlutterMetalTexture metal_texture = ptr(user_data, &frame_info);
    texture_info.texture_id = metal_texture.texture_id;
    texture_info.texture = metal_texture.texture;
    texture_info.destruction_callback = metal_texture.destruction_callback;
    texture_info.destruction_context = metal_texture.user_data;
    return texture_info;
  };

  std::shared_ptr<flutter::EmbedderExternalViewEmbedder> view_embedder =
      std::move(external_view_embedder);

  std::unique_ptr<flutter::EmbedderSurface> embedder_surface;

  if (enable_impeller) {
    flutter::EmbedderSurfaceMetalImpeller::MetalDispatchTable
        metal_dispatch_table = {
            .present = metal_present,
            .get_texture = metal_get_texture,
        };
    embedder_surface = std::make_unique<flutter::EmbedderSurfaceMetalImpeller>(
        const_cast<flutter::GPUMTLDeviceHandle>(config->metal.device),
        const_cast<flutter::GPUMTLCommandQueueHandle>(
            config->metal.present_command_queue),
        metal_dispatch_table, view_embedder);
  } else {
    flutter::EmbedderSurfaceMetal::MetalDispatchTable metal_dispatch_table = {
        .present = metal_present,
        .get_texture = metal_get_texture,
    };
    embedder_surface = std::make_unique<flutter::EmbedderSurfaceMetal>(
        const_cast<flutter::GPUMTLDeviceHandle>(config->metal.device),
        const_cast<flutter::GPUMTLCommandQueueHandle>(
            config->metal.present_command_queue),
        metal_dispatch_table, view_embedder);
  }

  // The static leak checker gets confused by the use of fml::MakeCopyable.
  // NOLINTNEXTLINE(clang-analyzer-cplusplus.NewDeleteLeaks)
  return fml::MakeCopyable(
      [embedder_surface = std::move(embedder_surface), platform_dispatch_table,
       external_view_embedder = view_embedder](flutter::Shell& shell) mutable {
        return std::make_unique<flutter::PlatformViewEmbedder>(
            shell,                             // delegate
            shell.GetTaskRunners(),            // task runners
            std::move(embedder_surface),       // embedder surface
            platform_dispatch_table,           // platform dispatch table
            std::move(external_view_embedder)  // external view embedder
        );
      });
#else
  return nullptr;
#endif
}

static flutter::Shell::CreateCallback<flutter::PlatformView>
InferVulkanPlatformViewCreationCallback(
    const FlutterRendererConfig* config,
    void* user_data,
    const flutter::PlatformViewEmbedder::PlatformDispatchTable&
        platform_dispatch_table,
    std::unique_ptr<flutter::EmbedderExternalViewEmbedder>
        external_view_embedder) {
  if (config->type != kVulkan) {
    return nullptr;
  }

#ifdef SHELL_ENABLE_VULKAN
  std::function<void*(VkInstance, const char*)>
      vulkan_get_instance_proc_address =
          [ptr = config->vulkan.get_instance_proc_address_callback, user_data](
              VkInstance instance, const char* proc_name) -> void* {
    return ptr(user_data, instance, proc_name);
  };

  auto vulkan_get_next_image =
      [ptr = config->vulkan.get_next_image_callback,
       user_data](const SkISize& frame_size) -> FlutterVulkanImage {
    FlutterFrameInfo frame_info = {
        .struct_size = sizeof(FlutterFrameInfo),
        .size = {static_cast<uint32_t>(frame_size.width()),
                 static_cast<uint32_t>(frame_size.height())},
    };

    return ptr(user_data, &frame_info);
  };

  auto vulkan_present_image_callback =
      [ptr = config->vulkan.present_image_callback, user_data](
          VkImage image, VkFormat format) -> bool {
    FlutterVulkanImage image_desc = {
        .struct_size = sizeof(FlutterVulkanImage),
        .image = reinterpret_cast<uint64_t>(image),
        .format = static_cast<uint32_t>(format),
    };
    return ptr(user_data, &image_desc);
  };

  auto vk_instance = static_cast<VkInstance>(config->vulkan.instance);
  auto proc_addr =
      vulkan_get_instance_proc_address(vk_instance, "vkGetInstanceProcAddr");

  flutter::EmbedderSurfaceVulkan::VulkanDispatchTable vulkan_dispatch_table = {
      .get_instance_proc_address =
          reinterpret_cast<PFN_vkGetInstanceProcAddr>(proc_addr),
      .get_next_image = vulkan_get_next_image,
      .present_image = vulkan_present_image_callback,
  };

  std::shared_ptr<flutter::EmbedderExternalViewEmbedder> view_embedder =
      std::move(external_view_embedder);

  std::unique_ptr<flutter::EmbedderSurfaceVulkan> embedder_surface =
      std::make_unique<flutter::EmbedderSurfaceVulkan>(
          config->vulkan.version, vk_instance,
          config->vulkan.enabled_instance_extension_count,
          config->vulkan.enabled_instance_extensions,
          config->vulkan.enabled_device_extension_count,
          config->vulkan.enabled_device_extensions,
          static_cast<VkPhysicalDevice>(config->vulkan.physical_device),
          static_cast<VkDevice>(config->vulkan.device),
          config->vulkan.queue_family_index,
          static_cast<VkQueue>(config->vulkan.queue), vulkan_dispatch_table,
          view_embedder);

  return fml::MakeCopyable(
      [embedder_surface = std::move(embedder_surface), platform_dispatch_table,
       external_view_embedder =
           std::move(view_embedder)](flutter::Shell& shell) mutable {
        return std::make_unique<flutter::PlatformViewEmbedder>(
            shell,                             // delegate
            shell.GetTaskRunners(),            // task runners
            std::move(embedder_surface),       // embedder surface
            platform_dispatch_table,           // platform dispatch table
            std::move(external_view_embedder)  // external view embedder
        );
      });
#else
  return nullptr;
#endif
}

static flutter::Shell::CreateCallback<flutter::PlatformView>
InferSoftwarePlatformViewCreationCallback(
    const FlutterRendererConfig* config,
    void* user_data,
    const flutter::PlatformViewEmbedder::PlatformDispatchTable&
        platform_dispatch_table,
    std::unique_ptr<flutter::EmbedderExternalViewEmbedder>
        external_view_embedder) {
  if (config->type != kSoftware) {
    return nullptr;
  }

  auto software_present_backing_store =
      [ptr = config->software.surface_present_callback, user_data](
          const void* allocation, size_t row_bytes, size_t height) -> bool {
    return ptr(user_data, allocation, row_bytes, height);
  };

  flutter::EmbedderSurfaceSoftware::SoftwareDispatchTable
      software_dispatch_table = {
          software_present_backing_store,  // required
      };

  return fml::MakeCopyable(
      [software_dispatch_table, platform_dispatch_table,
       external_view_embedder =
           std::move(external_view_embedder)](flutter::Shell& shell) mutable {
        return std::make_unique<flutter::PlatformViewEmbedder>(
            shell,                             // delegate
            shell.GetTaskRunners(),            // task runners
            software_dispatch_table,           // software dispatch table
            platform_dispatch_table,           // platform dispatch table
            std::move(external_view_embedder)  // external view embedder
        );
      });
}

static flutter::Shell::CreateCallback<flutter::PlatformView>
InferPlatformViewCreationCallback(
    const FlutterRendererConfig* config,
    void* user_data,
    const flutter::PlatformViewEmbedder::PlatformDispatchTable&
        platform_dispatch_table,
    std::unique_ptr<flutter::EmbedderExternalViewEmbedder>
        external_view_embedder,
    bool enable_impeller) {
  if (config == nullptr) {
    return nullptr;
  }

  switch (config->type) {
    case kOpenGL:
      return InferOpenGLPlatformViewCreationCallback(
          config, user_data, platform_dispatch_table,
          std::move(external_view_embedder), enable_impeller);
    case kSoftware:
      return InferSoftwarePlatformViewCreationCallback(
          config, user_data, platform_dispatch_table,
          std::move(external_view_embedder));
    case kMetal:
      return InferMetalPlatformViewCreationCallback(
          config, user_data, platform_dispatch_table,
          std::move(external_view_embedder), enable_impeller);
    case kVulkan:
      return InferVulkanPlatformViewCreationCallback(
          config, user_data, platform_dispatch_table,
          std::move(external_view_embedder));
    default:
      return nullptr;
  }
  return nullptr;
}

static sk_sp<SkSurface> MakeSkSurfaceFromBackingStore(
    GrDirectContext* context,
    const FlutterBackingStoreConfig& config,
    const FlutterOpenGLTexture* texture) {
#ifdef SHELL_ENABLE_GL
  GrGLTextureInfo texture_info;
  texture_info.fTarget = texture->target;
  texture_info.fID = texture->name;
  texture_info.fFormat = texture->format;

  auto backend_texture = GrBackendTextures::MakeGL(config.size.width,      //
                                                   config.size.height,     //
                                                   skgpu::Mipmapped::kNo,  //
                                                   texture_info            //
  );

  SkSurfaceProps surface_properties(0, kUnknown_SkPixelGeometry);

  auto surface = SkSurfaces::WrapBackendTexture(
      context,                      // context
      backend_texture,              // back-end texture
      kBottomLeft_GrSurfaceOrigin,  // surface origin
      1,                            // sample count
      kN32_SkColorType,             // color type
      SkColorSpace::MakeSRGB(),     // color space
      &surface_properties,          // surface properties
      static_cast<SkSurfaces::TextureReleaseProc>(
          texture->destruction_callback),  // release proc
      texture->user_data                   // release context
  );

  if (!surface) {
    FML_LOG(ERROR) << "Could not wrap embedder supplied render texture.";
    return nullptr;
  }

  return surface;
#else
  return nullptr;
#endif
}

static sk_sp<SkSurface> MakeSkSurfaceFromBackingStore(
    GrDirectContext* context,
    const FlutterBackingStoreConfig& config,
    const FlutterOpenGLFramebuffer* framebuffer) {
#ifdef SHELL_ENABLE_GL
  GrGLFramebufferInfo framebuffer_info = {};
  framebuffer_info.fFormat = framebuffer->target;
  framebuffer_info.fFBOID = framebuffer->name;

  auto backend_render_target =
      GrBackendRenderTargets::MakeGL(config.size.width,   // width
                                     config.size.height,  // height
                                     1,                   // sample count
                                     0,                   // stencil bits
                                     framebuffer_info     // framebuffer info
      );

  SkSurfaceProps surface_properties(0, kUnknown_SkPixelGeometry);

  auto surface = SkSurfaces::WrapBackendRenderTarget(
      context,                      //  context
      backend_render_target,        // backend render target
      kBottomLeft_GrSurfaceOrigin,  // surface origin
      kN32_SkColorType,             // color type
      SkColorSpace::MakeSRGB(),     // color space
      &surface_properties,          // surface properties
      static_cast<SkSurfaces::RenderTargetReleaseProc>(
          framebuffer->destruction_callback),  // release proc
      framebuffer->user_data                   // release context
  );

  if (!surface) {
    FML_LOG(ERROR) << "Could not wrap embedder supplied frame-buffer.";
    return nullptr;
  }
  return surface;
#else
  return nullptr;
#endif
}

static sk_sp<SkSurface> MakeSkSurfaceFromBackingStore(
    GrDirectContext* context,
    const FlutterBackingStoreConfig& config,
    const FlutterSoftwareBackingStore* software) {
  const auto image_info =
      SkImageInfo::MakeN32Premul(config.size.width, config.size.height);

  struct Captures {
    VoidCallback destruction_callback;
    void* user_data;
  };
  auto captures = std::make_unique<Captures>();
  captures->destruction_callback = software->destruction_callback;
  captures->user_data = software->user_data;
  auto release_proc = [](void* pixels, void* context) {
    auto captures = reinterpret_cast<Captures*>(context);
    if (captures->destruction_callback) {
      captures->destruction_callback(captures->user_data);
    }
    delete captures;
  };

  auto surface =
      SkSurfaces::WrapPixels(image_info,  // image info
                             const_cast<void*>(software->allocation),  // pixels
                             software->row_bytes,  // row bytes
                             release_proc,         // release proc
                             captures.get()        // get context
      );

  if (!surface) {
    FML_LOG(ERROR)
        << "Could not wrap embedder supplied software render buffer.";
    if (software->destruction_callback) {
      software->destruction_callback(software->user_data);
    }
    return nullptr;
  }
  if (surface) {
    captures.release();  // Skia has assumed ownership of the struct.
  }
  return surface;
}

static sk_sp<SkSurface> MakeSkSurfaceFromBackingStore(
    GrDirectContext* context,
    const FlutterBackingStoreConfig& config,
    const FlutterSoftwareBackingStore2* software) {
  const auto color_info = getSkColorInfo(software->pixel_format);
  if (!color_info) {
    return nullptr;
  }

  const auto image_info = SkImageInfo::Make(
      SkISize::Make(config.size.width, config.size.height), *color_info);

  struct Captures {
    VoidCallback destruction_callback;
    void* user_data;
  };
  auto captures = std::make_unique<Captures>();
  captures->destruction_callback = software->destruction_callback;
  captures->user_data = software->user_data;
  auto release_proc = [](void* pixels, void* context) {
    auto captures = reinterpret_cast<Captures*>(context);
    if (captures->destruction_callback) {
      captures->destruction_callback(captures->user_data);
    }
  };

  auto surface =
      SkSurfaces::WrapPixels(image_info,  // image info
                             const_cast<void*>(software->allocation),  // pixels
                             software->row_bytes,  // row bytes
                             release_proc,         // release proc
                             captures.release()    // release context
      );

  if (!surface) {
    FML_LOG(ERROR)
        << "Could not wrap embedder supplied software render buffer.";
    if (software->destruction_callback) {
      software->destruction_callback(software->user_data);
    }
    return nullptr;
  }
  return surface;
}

static sk_sp<SkSurface> MakeSkSurfaceFromBackingStore(
    GrDirectContext* context,
    const FlutterBackingStoreConfig& config,
    const FlutterMetalBackingStore* metal) {
#ifdef SHELL_ENABLE_METAL
  GrMtlTextureInfo texture_info;
  if (!metal->texture.texture) {
    FML_LOG(ERROR) << "Embedder supplied null Metal texture.";
    return nullptr;
  }
  sk_cfp<FlutterMetalTextureHandle> mtl_texture;
  mtl_texture.retain(metal->texture.texture);
  texture_info.fTexture = mtl_texture;
  GrBackendTexture backend_texture(config.size.width,      //
                                   config.size.height,     //
                                   skgpu::Mipmapped::kNo,  //
                                   texture_info            //
  );

  SkSurfaceProps surface_properties(0, kUnknown_SkPixelGeometry);

  auto surface = SkSurfaces::WrapBackendTexture(
      context,                   // context
      backend_texture,           // back-end texture
      kTopLeft_GrSurfaceOrigin,  // surface origin
      // TODO(dnfield): Update this when embedders support MSAA, see
      // https://github.com/flutter/flutter/issues/100392
      1,                       // sample count
      kBGRA_8888_SkColorType,  // color type
      nullptr,                 // color space
      &surface_properties,     // surface properties
      static_cast<SkSurfaces::TextureReleaseProc>(
          metal->texture.destruction_callback),  // release proc
      metal->texture.user_data                   // release context
  );

  if (!surface) {
    FML_LOG(ERROR) << "Could not wrap embedder supplied Metal render texture.";
    return nullptr;
  }

  return surface;
#else
  return nullptr;
#endif
}

static std::unique_ptr<flutter::EmbedderRenderTarget>
MakeRenderTargetFromBackingStoreImpeller(
    FlutterBackingStore backing_store,
    const fml::closure& on_release,
    const std::shared_ptr<impeller::AiksContext>& aiks_context,
    const FlutterBackingStoreConfig& config,
    const FlutterOpenGLFramebuffer* framebuffer) {
#if defined(SHELL_ENABLE_GL) && defined(IMPELLER_SUPPORTS_RENDERING)

  const auto& gl_context =
      impeller::ContextGLES::Cast(*aiks_context->GetContext());
  const auto size = impeller::ISize(config.size.width, config.size.height);

  impeller::TextureDescriptor color0_tex;
  color0_tex.type = impeller::TextureType::kTexture2D;
  color0_tex.format = impeller::PixelFormat::kR8G8B8A8UNormInt;
  color0_tex.size = size;
  color0_tex.usage = static_cast<impeller::TextureUsageMask>(
      impeller::TextureUsage::kRenderTarget);
  color0_tex.sample_count = impeller::SampleCount::kCount1;
  color0_tex.storage_mode = impeller::StorageMode::kDevicePrivate;

  impeller::ColorAttachment color0;
  color0.texture = std::make_shared<impeller::TextureGLES>(
      gl_context.GetReactor(), color0_tex,
      impeller::TextureGLES::IsWrapped::kWrapped);
  color0.clear_color = impeller::Color::DarkSlateGray();
  color0.load_action = impeller::LoadAction::kClear;
  color0.store_action = impeller::StoreAction::kStore;

  impeller::TextureDescriptor stencil0_tex;
  stencil0_tex.type = impeller::TextureType::kTexture2D;
  stencil0_tex.format = impeller::PixelFormat::kR8G8B8A8UNormInt;
  stencil0_tex.size = size;
  stencil0_tex.usage = static_cast<impeller::TextureUsageMask>(
      impeller::TextureUsage::kRenderTarget);
  stencil0_tex.sample_count = impeller::SampleCount::kCount1;

  impeller::StencilAttachment stencil0;
  stencil0.clear_stencil = 0;
  stencil0.texture = std::make_shared<impeller::TextureGLES>(
      gl_context.GetReactor(), stencil0_tex,
      impeller::TextureGLES::IsWrapped::kWrapped);
  stencil0.load_action = impeller::LoadAction::kClear;
  stencil0.store_action = impeller::StoreAction::kDontCare;

  impeller::RenderTarget render_target_desc;

  render_target_desc.SetColorAttachment(color0, 0u);
  render_target_desc.SetStencilAttachment(stencil0);

  return std::make_unique<flutter::EmbedderRenderTargetImpeller>(
      backing_store, aiks_context,
      std::make_unique<impeller::RenderTarget>(std::move(render_target_desc)),
      on_release);
#else
  return nullptr;
#endif
}

static std::unique_ptr<flutter::EmbedderRenderTarget>
MakeRenderTargetFromBackingStoreImpeller(
    FlutterBackingStore backing_store,
    const fml::closure& on_release,
    const std::shared_ptr<impeller::AiksContext>& aiks_context,
    const FlutterBackingStoreConfig& config,
    const FlutterMetalBackingStore* metal) {
#if defined(SHELL_ENABLE_METAL) && defined(IMPELLER_SUPPORTS_RENDERING)
  if (!metal->texture.texture) {
    FML_LOG(ERROR) << "Embedder supplied null Metal texture.";
    return nullptr;
  }

  const auto size = impeller::ISize(config.size.width, config.size.height);

  impeller::TextureDescriptor resolve_tex_desc;
  resolve_tex_desc.size = size;
  resolve_tex_desc.sample_count = impeller::SampleCount::kCount1;
  resolve_tex_desc.storage_mode = impeller::StorageMode::kDevicePrivate;
  resolve_tex_desc.usage =
      static_cast<uint64_t>(impeller::TextureUsage::kRenderTarget) |
      static_cast<uint64_t>(impeller::TextureUsage::kShaderRead);

  auto resolve_tex = impeller::WrapTextureMTL(
      resolve_tex_desc, metal->texture.texture,
      [callback = metal->texture.destruction_callback,
       user_data = metal->texture.user_data]() { callback(user_data); });
  if (!resolve_tex) {
    FML_LOG(ERROR) << "Could not wrap embedder supplied Metal render texture.";
    return nullptr;
  }
  resolve_tex->SetLabel("ImpellerBackingStoreResolve");

  impeller::TextureDescriptor msaa_tex_desc;
  msaa_tex_desc.storage_mode = impeller::StorageMode::kDeviceTransient;
  msaa_tex_desc.type = impeller::TextureType::kTexture2DMultisample;
  msaa_tex_desc.sample_count = impeller::SampleCount::kCount4;
  msaa_tex_desc.format = resolve_tex->GetTextureDescriptor().format;
  msaa_tex_desc.size = size;
  msaa_tex_desc.usage =
      static_cast<uint64_t>(impeller::TextureUsage::kRenderTarget);

  auto msaa_tex =
      aiks_context->GetContext()->GetResourceAllocator()->CreateTexture(
          msaa_tex_desc);
  if (!msaa_tex) {
    FML_LOG(ERROR) << "Could not allocate MSAA color texture.";
    return nullptr;
  }
  msaa_tex->SetLabel("ImpellerBackingStoreColorMSAA");

  impeller::ColorAttachment color0;
  color0.texture = msaa_tex;
  color0.clear_color = impeller::Color::DarkSlateGray();
  color0.load_action = impeller::LoadAction::kClear;
  color0.store_action = impeller::StoreAction::kMultisampleResolve;
  color0.resolve_texture = resolve_tex;

  impeller::RenderTarget render_target_desc;
  render_target_desc.SetColorAttachment(color0, 0u);

  return std::make_unique<flutter::EmbedderRenderTargetImpeller>(
      backing_store, aiks_context,
      std::make_unique<impeller::RenderTarget>(std::move(render_target_desc)),
      on_release);
#else
  return nullptr;
#endif
}

static sk_sp<SkSurface> MakeSkSurfaceFromBackingStore(
    GrDirectContext* context,
    const FlutterBackingStoreConfig& config,
    const FlutterVulkanBackingStore* vulkan) {
#ifdef SHELL_ENABLE_VULKAN
  if (!vulkan->image) {
    FML_LOG(ERROR) << "Embedder supplied null Vulkan image.";
    return nullptr;
  }
  GrVkImageInfo image_info = {
      .fImage = reinterpret_cast<VkImage>(vulkan->image->image),
      .fImageTiling = VK_IMAGE_TILING_OPTIMAL,
      .fImageLayout = VK_IMAGE_LAYOUT_UNDEFINED,
      .fFormat = static_cast<VkFormat>(vulkan->image->format),
      .fImageUsageFlags = VK_IMAGE_USAGE_COLOR_ATTACHMENT_BIT |
                          VK_IMAGE_USAGE_TRANSFER_SRC_BIT |
                          VK_IMAGE_USAGE_TRANSFER_DST_BIT |
                          VK_IMAGE_USAGE_SAMPLED_BIT,
      .fSampleCount = 1,
      .fLevelCount = 1,
  };
  auto backend_texture = GrBackendTextures::MakeVk(
      config.size.width, config.size.height, image_info);

  SkSurfaceProps surface_properties(0, kUnknown_SkPixelGeometry);

  auto surface = SkSurfaces::WrapBackendTexture(
      context,                   // context
      backend_texture,           // back-end texture
      kTopLeft_GrSurfaceOrigin,  // surface origin
      1,                         // sample count
      flutter::GPUSurfaceVulkan::ColorTypeFromFormat(
          static_cast<VkFormat>(vulkan->image->format)),  // color type
      SkColorSpace::MakeSRGB(),                           // color space
      &surface_properties,                                // surface properties
      static_cast<SkSurfaces::TextureReleaseProc>(
          vulkan->destruction_callback),  // release proc
      vulkan->user_data                   // release context
  );

  if (!surface) {
    FML_LOG(ERROR) << "Could not wrap embedder supplied Vulkan render texture.";
    return nullptr;
  }

  return surface;
#else
  return nullptr;
#endif
}

static std::unique_ptr<flutter::EmbedderRenderTarget>
MakeRenderTargetFromSkSurface(FlutterBackingStore backing_store,
                              sk_sp<SkSurface> skia_surface,
                              fml::closure on_release) {
  if (!skia_surface) {
    return nullptr;
  }
  return std::make_unique<flutter::EmbedderRenderTargetSkia>(
      backing_store, std::move(skia_surface), std::move(on_release));
}

static std::unique_ptr<flutter::EmbedderRenderTarget>
CreateEmbedderRenderTarget(
    const FlutterCompositor* compositor,
    const FlutterBackingStoreConfig& config,
    GrDirectContext* context,
    const std::shared_ptr<impeller::AiksContext>& aiks_context,
    bool enable_impeller) {
  FlutterBackingStore backing_store = {};
  backing_store.struct_size = sizeof(backing_store);

  // Safe access checks on the compositor struct have been performed in
  // InferExternalViewEmbedderFromArgs and are not necessary here.
  auto c_create_callback = compositor->create_backing_store_callback;
  auto c_collect_callback = compositor->collect_backing_store_callback;

  {
    TRACE_EVENT0("flutter", "FlutterCompositorCreateBackingStore");
    if (!c_create_callback(&config, &backing_store, compositor->user_data)) {
      FML_LOG(ERROR) << "Could not create the embedder backing store.";
      return nullptr;
    }
  }

  if (backing_store.struct_size != sizeof(backing_store)) {
    FML_LOG(ERROR) << "Embedder modified the backing store struct size.";
    return nullptr;
  }

  // In case we return early without creating an embedder render target, the
  // embedder has still given us ownership of its baton which we must return
  // back to it. If this method is successful, the closure is released when the
  // render target is eventually released.
  fml::ScopedCleanupClosure collect_callback(
      [c_collect_callback, backing_store, user_data = compositor->user_data]() {
        TRACE_EVENT0("flutter", "FlutterCompositorCollectBackingStore");
        c_collect_callback(&backing_store, user_data);
      });

  // No safe access checks on the renderer are necessary since we allocated
  // the struct.

  std::unique_ptr<flutter::EmbedderRenderTarget> render_target;

  switch (backing_store.type) {
    case kFlutterBackingStoreTypeOpenGL: {
      switch (backing_store.open_gl.type) {
        case kFlutterOpenGLTargetTypeTexture: {
          auto skia_surface = MakeSkSurfaceFromBackingStore(
              context, config, &backing_store.open_gl.texture);
          render_target = MakeRenderTargetFromSkSurface(
              backing_store, std::move(skia_surface),
              collect_callback.Release());
          break;
        }
        case kFlutterOpenGLTargetTypeFramebuffer: {
          if (enable_impeller) {
            render_target = MakeRenderTargetFromBackingStoreImpeller(
                backing_store, collect_callback.Release(), aiks_context, config,
                &backing_store.open_gl.framebuffer);
            break;
          } else {
            auto skia_surface = MakeSkSurfaceFromBackingStore(
                context, config, &backing_store.open_gl.framebuffer);
            render_target = MakeRenderTargetFromSkSurface(
                backing_store, std::move(skia_surface),
                collect_callback.Release());
            break;
          }
        }
      }
      break;
    }
    case kFlutterBackingStoreTypeSoftware: {
      auto skia_surface = MakeSkSurfaceFromBackingStore(
          context, config, &backing_store.software);
      render_target = MakeRenderTargetFromSkSurface(
          backing_store, std::move(skia_surface), collect_callback.Release());
      break;
    }
    case kFlutterBackingStoreTypeSoftware2: {
      auto skia_surface = MakeSkSurfaceFromBackingStore(
          context, config, &backing_store.software2);
      render_target = MakeRenderTargetFromSkSurface(
          backing_store, std::move(skia_surface), collect_callback.Release());
      break;
    }
    case kFlutterBackingStoreTypeMetal: {
      if (enable_impeller) {
        render_target = MakeRenderTargetFromBackingStoreImpeller(
            backing_store, collect_callback.Release(), aiks_context, config,
            &backing_store.metal);
      } else {
        auto skia_surface = MakeSkSurfaceFromBackingStore(context, config,
                                                          &backing_store.metal);
        render_target = MakeRenderTargetFromSkSurface(
            backing_store, std::move(skia_surface), collect_callback.Release());
      }
      break;
    }
    case kFlutterBackingStoreTypeVulkan: {
      auto skia_surface =
          MakeSkSurfaceFromBackingStore(context, config, &backing_store.vulkan);
      render_target = MakeRenderTargetFromSkSurface(
          backing_store, std::move(skia_surface), collect_callback.Release());
      break;
    }
  };

  if (!render_target) {
    FML_LOG(ERROR) << "Could not create a surface from an embedder provided "
                      "render target.";
  }
  return render_target;
}

static std::pair<std::unique_ptr<flutter::EmbedderExternalViewEmbedder>,
                 bool /* halt engine launch if true */>
InferExternalViewEmbedderFromArgs(const FlutterCompositor* compositor,
                                  bool enable_impeller) {
  if (compositor == nullptr) {
    return {nullptr, false};
  }

  auto c_create_callback =
      SAFE_ACCESS(compositor, create_backing_store_callback, nullptr);
  auto c_collect_callback =
      SAFE_ACCESS(compositor, collect_backing_store_callback, nullptr);
  auto c_legacy_present_callback =
      SAFE_ACCESS(compositor, present_layers_callback, nullptr);
  auto c_present_callback =
      SAFE_ACCESS(compositor, present_view_callback, nullptr);
  bool avoid_backing_store_cache =
      SAFE_ACCESS(compositor, avoid_backing_store_cache, false);

  // Make sure the required callbacks are present
  if (!c_create_callback || !c_collect_callback) {
    FML_LOG(ERROR) << "Required compositor callbacks absent.";
    return {nullptr, true};
  }
  // At least one present callback must be provided.
  if (!c_present_callback && !c_legacy_present_callback) {
    FML_LOG(ERROR) << "Required compositor presenting callbacks absent.";
    return {nullptr, true};
  }

  FlutterCompositor captured_compositor = *compositor;

  flutter::EmbedderExternalViewEmbedder::CreateRenderTargetCallback
      create_render_target_callback =
          [captured_compositor, enable_impeller](
              GrDirectContext* context,
              const std::shared_ptr<impeller::AiksContext>& aiks_context,
              const auto& config) {
            return CreateEmbedderRenderTarget(&captured_compositor, config,
                                              context, aiks_context,
                                              enable_impeller);
          };

  flutter::EmbedderExternalViewEmbedder::PresentCallback present_callback;
  if (c_present_callback) {
    present_callback = [c_present_callback, user_data = compositor->user_data](
                           const auto& layers, int64_t view_id) {
      TRACE_EVENT0("flutter", "FlutterCompositorPresentLayers");
      FlutterPresentViewInfo info;
      memset(&info, 0, sizeof(FlutterPresentViewInfo));
      info.struct_size = sizeof(FlutterPresentViewInfo);
      info.layers = const_cast<const FlutterLayer**>(layers.data());
      info.layers_count = layers.size();
      info.view_id = view_id;
      info.user_data = user_data;
      return c_present_callback(&info);
    };
  } else {
    present_callback = [c_legacy_present_callback,
                        user_data = compositor->user_data](const auto& layers,
                                                           int64_t view_id) {
      TRACE_EVENT0("flutter", "FlutterCompositorPresentLayers");
      return c_legacy_present_callback(
          const_cast<const FlutterLayer**>(layers.data()), layers.size(),
          user_data);
    };
  }

  return {std::make_unique<flutter::EmbedderExternalViewEmbedder>(
              avoid_backing_store_cache, create_render_target_callback,
              present_callback),
          false};
}

struct _FlutterPlatformMessageResponseHandle {
  std::unique_ptr<flutter::PlatformMessage> message;
};

struct LoadedElfDeleter {
  void operator()(Dart_LoadedElf* elf) {
    if (elf) {
      ::Dart_UnloadELF(elf);
    }
  }
};

using UniqueLoadedElf = std::unique_ptr<Dart_LoadedElf, LoadedElfDeleter>;

struct _FlutterEngineAOTData {
  UniqueLoadedElf loaded_elf = nullptr;
  const uint8_t* vm_snapshot_data = nullptr;
  const uint8_t* vm_snapshot_instrs = nullptr;
  const uint8_t* vm_isolate_data = nullptr;
  const uint8_t* vm_isolate_instrs = nullptr;
};

FlutterEngineResult FlutterEngineCreateAOTData(
    const FlutterEngineAOTDataSource* source,
    FlutterEngineAOTData* data_out) {
  if (!flutter::DartVM::IsRunningPrecompiledCode()) {
    return LOG_EMBEDDER_ERROR(kInvalidArguments,
                              "AOT data can only be created in AOT mode.");
  } else if (!source) {
    return LOG_EMBEDDER_ERROR(kInvalidArguments, "Null source specified.");
  } else if (!data_out) {
    return LOG_EMBEDDER_ERROR(kInvalidArguments, "Null data_out specified.");
  }

  switch (source->type) {
    case kFlutterEngineAOTDataSourceTypeElfPath: {
      if (!source->elf_path || !fml::IsFile(source->elf_path)) {
        return LOG_EMBEDDER_ERROR(kInvalidArguments,
                                  "Invalid ELF path specified.");
      }

      auto aot_data = std::make_unique<_FlutterEngineAOTData>();
      const char* error = nullptr;

#if OS_FUCHSIA
      // TODO(gw280): https://github.com/flutter/flutter/issues/50285
      // Dart doesn't implement Dart_LoadELF on Fuchsia
      Dart_LoadedElf* loaded_elf = nullptr;
#else
      Dart_LoadedElf* loaded_elf = Dart_LoadELF(
          source->elf_path,               // file path
          0,                              // file offset
          &error,                         // error (out)
          &aot_data->vm_snapshot_data,    // vm snapshot data (out)
          &aot_data->vm_snapshot_instrs,  // vm snapshot instr (out)
          &aot_data->vm_isolate_data,     // vm isolate data (out)
          &aot_data->vm_isolate_instrs    // vm isolate instr (out)
      );
#endif

      if (loaded_elf == nullptr) {
        return LOG_EMBEDDER_ERROR(kInvalidArguments, error);
      }

      aot_data->loaded_elf.reset(loaded_elf);

      *data_out = aot_data.release();
      return kSuccess;
    }
  }

  return LOG_EMBEDDER_ERROR(
      kInvalidArguments,
      "Invalid FlutterEngineAOTDataSourceType type specified.");
}

FlutterEngineResult FlutterEngineCollectAOTData(FlutterEngineAOTData data) {
  if (!data) {
    // Deleting a null object should be a no-op.
    return kSuccess;
  }

  // Created in a unique pointer in `FlutterEngineCreateAOTData`.
  delete data;
  return kSuccess;
}

// Constructs appropriate mapping callbacks if JIT snapshot locations have been
// explictly specified.
void PopulateJITSnapshotMappingCallbacks(const FlutterProjectArgs* args,
                                         flutter::Settings& settings) {
  auto make_mapping_callback = [](const char* path, bool executable) {
    return [path, executable]() {
      if (executable) {
        return fml::FileMapping::CreateReadExecute(path);
      } else {
        return fml::FileMapping::CreateReadOnly(path);
      }
    };
  };

  // Users are allowed to specify only certain snapshots if they so desire.
  if (SAFE_ACCESS(args, vm_snapshot_data, nullptr) != nullptr) {
    settings.vm_snapshot_data = make_mapping_callback(
        reinterpret_cast<const char*>(args->vm_snapshot_data), false);
  }

  if (SAFE_ACCESS(args, vm_snapshot_instructions, nullptr) != nullptr) {
    settings.vm_snapshot_instr = make_mapping_callback(
        reinterpret_cast<const char*>(args->vm_snapshot_instructions), true);
  }

  if (SAFE_ACCESS(args, isolate_snapshot_data, nullptr) != nullptr) {
    settings.isolate_snapshot_data = make_mapping_callback(
        reinterpret_cast<const char*>(args->isolate_snapshot_data), false);
  }

  if (SAFE_ACCESS(args, isolate_snapshot_instructions, nullptr) != nullptr) {
    settings.isolate_snapshot_instr = make_mapping_callback(
        reinterpret_cast<const char*>(args->isolate_snapshot_instructions),
        true);
  }

#if !OS_FUCHSIA && (FLUTTER_RUNTIME_MODE == FLUTTER_RUNTIME_MODE_DEBUG)
  settings.dart_library_sources_kernel = []() {
    return std::make_unique<fml::NonOwnedMapping>(kPlatformStrongDill,
                                                  kPlatformStrongDillSize);
  };
#endif  // !OS_FUCHSIA && (FLUTTER_RUNTIME_MODE ==
        // FLUTTER_RUNTIME_MODE_DEBUG)
}

void PopulateAOTSnapshotMappingCallbacks(
    const FlutterProjectArgs* args,
    flutter::Settings& settings) {  // NOLINT(google-runtime-references)
  // There are no ownership concerns here as all mappings are owned by the
  // embedder and not the engine.
  auto make_mapping_callback = [](const uint8_t* mapping, size_t size) {
    return [mapping, size]() {
      return std::make_unique<fml::NonOwnedMapping>(mapping, size);
    };
  };

  if (SAFE_ACCESS(args, aot_data, nullptr) != nullptr) {
    settings.vm_snapshot_data =
        make_mapping_callback(args->aot_data->vm_snapshot_data, 0);

    settings.vm_snapshot_instr =
        make_mapping_callback(args->aot_data->vm_snapshot_instrs, 0);

    settings.isolate_snapshot_data =
        make_mapping_callback(args->aot_data->vm_isolate_data, 0);

    settings.isolate_snapshot_instr =
        make_mapping_callback(args->aot_data->vm_isolate_instrs, 0);
  }

  if (SAFE_ACCESS(args, vm_snapshot_data, nullptr) != nullptr) {
    settings.vm_snapshot_data = make_mapping_callback(
        args->vm_snapshot_data, SAFE_ACCESS(args, vm_snapshot_data_size, 0));
  }

  if (SAFE_ACCESS(args, vm_snapshot_instructions, nullptr) != nullptr) {
    settings.vm_snapshot_instr = make_mapping_callback(
        args->vm_snapshot_instructions,
        SAFE_ACCESS(args, vm_snapshot_instructions_size, 0));
  }

  if (SAFE_ACCESS(args, isolate_snapshot_data, nullptr) != nullptr) {
    settings.isolate_snapshot_data =
        make_mapping_callback(args->isolate_snapshot_data,
                              SAFE_ACCESS(args, isolate_snapshot_data_size, 0));
  }

  if (SAFE_ACCESS(args, isolate_snapshot_instructions, nullptr) != nullptr) {
    settings.isolate_snapshot_instr = make_mapping_callback(
        args->isolate_snapshot_instructions,
        SAFE_ACCESS(args, isolate_snapshot_instructions_size, 0));
  }
}

// Create a callback to notify the embedder of semantic updates
// using the legacy embedder callbacks 'update_semantics_node_callback' and
// 'update_semantics_custom_action_callback'.
flutter::PlatformViewEmbedder::UpdateSemanticsCallback
CreateEmbedderSemanticsUpdateCallbackV1(
    FlutterUpdateSemanticsNodeCallback update_semantics_node_callback,
    FlutterUpdateSemanticsCustomActionCallback
        update_semantics_custom_action_callback,
    void* user_data) {
  return [update_semantics_node_callback,
          update_semantics_custom_action_callback,
          user_data](const flutter::SemanticsNodeUpdates& nodes,
                     const flutter::CustomAccessibilityActionUpdates& actions) {
    flutter::EmbedderSemanticsUpdate update{nodes, actions};
    FlutterSemanticsUpdate* update_ptr = update.get();

    // First, queue all node and custom action updates.
    if (update_semantics_node_callback != nullptr) {
      for (size_t i = 0; i < update_ptr->nodes_count; i++) {
        update_semantics_node_callback(&update_ptr->nodes[i], user_data);
      }
    }

    if (update_semantics_custom_action_callback != nullptr) {
      for (size_t i = 0; i < update_ptr->custom_actions_count; i++) {
        update_semantics_custom_action_callback(&update_ptr->custom_actions[i],
                                                user_data);
      }
    }

    // Second, mark node and action batches completed now that all
    // updates are queued.
    if (update_semantics_node_callback != nullptr) {
      const FlutterSemanticsNode batch_end_sentinel = {
          sizeof(FlutterSemanticsNode),
          kFlutterSemanticsNodeIdBatchEnd,
      };
      update_semantics_node_callback(&batch_end_sentinel, user_data);
    }

    if (update_semantics_custom_action_callback != nullptr) {
      const FlutterSemanticsCustomAction batch_end_sentinel = {
          sizeof(FlutterSemanticsCustomAction),
          kFlutterSemanticsCustomActionIdBatchEnd,
      };
      update_semantics_custom_action_callback(&batch_end_sentinel, user_data);
    }
  };
}

// Create a callback to notify the embedder of semantic updates
// using the deprecated embedder callback 'update_semantics_callback'.
flutter::PlatformViewEmbedder::UpdateSemanticsCallback
CreateEmbedderSemanticsUpdateCallbackV2(
    FlutterUpdateSemanticsCallback update_semantics_callback,
    void* user_data) {
  return [update_semantics_callback, user_data](
             const flutter::SemanticsNodeUpdates& nodes,
             const flutter::CustomAccessibilityActionUpdates& actions) {
    flutter::EmbedderSemanticsUpdate update{nodes, actions};

    update_semantics_callback(update.get(), user_data);
  };
}

// Create a callback to notify the embedder of semantic updates
// using the new embedder callback 'update_semantics_callback2'.
flutter::PlatformViewEmbedder::UpdateSemanticsCallback
CreateEmbedderSemanticsUpdateCallbackV3(
    FlutterUpdateSemanticsCallback2 update_semantics_callback,
    void* user_data) {
  return [update_semantics_callback, user_data](
             const flutter::SemanticsNodeUpdates& nodes,
             const flutter::CustomAccessibilityActionUpdates& actions) {
    flutter::EmbedderSemanticsUpdate2 update{nodes, actions};

    update_semantics_callback(update.get(), user_data);
  };
}

// Creates a callback that receives semantic updates from the engine
// and notifies the embedder's callback(s). Returns null if the embedder
// did not register any callbacks.
flutter::PlatformViewEmbedder::UpdateSemanticsCallback
CreateEmbedderSemanticsUpdateCallback(const FlutterProjectArgs* args,
                                      void* user_data) {
  // There are three variants for the embedder API's semantic update callbacks.
  // Create a callback that maps to the embedder's desired semantic update API.
  //
  // Handle the case where the embedder registered the callback
  // 'updated_semantics_callback2'
  if (SAFE_ACCESS(args, update_semantics_callback2, nullptr) != nullptr) {
    return CreateEmbedderSemanticsUpdateCallbackV3(
        args->update_semantics_callback2, user_data);
  }

  // Handle the case where the embedder registered the deprecated callback
  // 'update_semantics_callback'.
  if (SAFE_ACCESS(args, update_semantics_callback, nullptr) != nullptr) {
    return CreateEmbedderSemanticsUpdateCallbackV2(
        args->update_semantics_callback, user_data);
  }

  // Handle the case where the embedder registered the deprecated callbacks
  // 'update_semantics_node_callback' and
  // 'update_semantics_custom_action_callback'.
  FlutterUpdateSemanticsNodeCallback update_semantics_node_callback = nullptr;
  if (SAFE_ACCESS(args, update_semantics_node_callback, nullptr) != nullptr) {
    update_semantics_node_callback = args->update_semantics_node_callback;
  }

  FlutterUpdateSemanticsCustomActionCallback
      update_semantics_custom_action_callback = nullptr;
  if (SAFE_ACCESS(args, update_semantics_custom_action_callback, nullptr) !=
      nullptr) {
    update_semantics_custom_action_callback =
        args->update_semantics_custom_action_callback;
  }

  if (update_semantics_node_callback != nullptr ||
      update_semantics_custom_action_callback != nullptr) {
    return CreateEmbedderSemanticsUpdateCallbackV1(
        update_semantics_node_callback, update_semantics_custom_action_callback,
        user_data);
  }

  // Handle the case where the embedder registered no callbacks.
  return nullptr;
}

FlutterEngineResult FlutterEngineRun(size_t version,
                                     const FlutterRendererConfig* config,
                                     const FlutterProjectArgs* args,
                                     void* user_data,
                                     FLUTTER_API_SYMBOL(FlutterEngine) *
                                         engine_out) {
  auto result =
      FlutterEngineInitialize(version, config, args, user_data, engine_out);

  if (result != kSuccess) {
    return result;
  }

  return FlutterEngineRunInitialized(*engine_out);
}

FlutterEngineResult FlutterEngineInitialize(size_t version,
                                            const FlutterRendererConfig* config,
                                            const FlutterProjectArgs* args,
                                            void* user_data,
                                            FLUTTER_API_SYMBOL(FlutterEngine) *
                                                engine_out) {
  // Step 0: Figure out arguments for shell creation.
  if (version != FLUTTER_ENGINE_VERSION) {
    return LOG_EMBEDDER_ERROR(
        kInvalidLibraryVersion,
        "Flutter embedder version mismatch. There has been a breaking change. "
        "Please consult the changelog and update the embedder.");
  }

  if (engine_out == nullptr) {
    return LOG_EMBEDDER_ERROR(kInvalidArguments,
                              "The engine out parameter was missing.");
  }

  if (args == nullptr) {
    return LOG_EMBEDDER_ERROR(kInvalidArguments,
                              "The Flutter project arguments were missing.");
  }

  if (SAFE_ACCESS(args, assets_path, nullptr) == nullptr) {
    return LOG_EMBEDDER_ERROR(
        kInvalidArguments,
        "The assets path in the Flutter project arguments was missing.");
  }

  if (SAFE_ACCESS(args, main_path__unused__, nullptr) != nullptr) {
    FML_LOG(WARNING)
        << "FlutterProjectArgs.main_path is deprecated and should be set null.";
  }

  if (SAFE_ACCESS(args, packages_path__unused__, nullptr) != nullptr) {
    FML_LOG(WARNING) << "FlutterProjectArgs.packages_path is deprecated and "
                        "should be set null.";
  }

  if (!IsRendererValid(config)) {
    return LOG_EMBEDDER_ERROR(kInvalidArguments,
                              "The renderer configuration was invalid.");
  }

  std::string icu_data_path;
  if (SAFE_ACCESS(args, icu_data_path, nullptr) != nullptr) {
    icu_data_path = SAFE_ACCESS(args, icu_data_path, nullptr);
  }

  if (SAFE_ACCESS(args, persistent_cache_path, nullptr) != nullptr) {
    std::string persistent_cache_path =
        SAFE_ACCESS(args, persistent_cache_path, nullptr);
    flutter::PersistentCache::SetCacheDirectoryPath(persistent_cache_path);
  }

  if (SAFE_ACCESS(args, is_persistent_cache_read_only, false)) {
    flutter::PersistentCache::gIsReadOnly = true;
  }

  fml::CommandLine command_line;
  if (SAFE_ACCESS(args, command_line_argc, 0) != 0 &&
      SAFE_ACCESS(args, command_line_argv, nullptr) != nullptr) {
    command_line = fml::CommandLineFromArgcArgv(
        SAFE_ACCESS(args, command_line_argc, 0),
        SAFE_ACCESS(args, command_line_argv, nullptr));
  }

  flutter::Settings settings = flutter::SettingsFromCommandLine(command_line);

  if (SAFE_ACCESS(args, aot_data, nullptr)) {
    if (SAFE_ACCESS(args, vm_snapshot_data, nullptr) ||
        SAFE_ACCESS(args, vm_snapshot_instructions, nullptr) ||
        SAFE_ACCESS(args, isolate_snapshot_data, nullptr) ||
        SAFE_ACCESS(args, isolate_snapshot_instructions, nullptr)) {
      return LOG_EMBEDDER_ERROR(
          kInvalidArguments,
          "Multiple AOT sources specified. Embedders should provide either "
          "*_snapshot_* buffers or aot_data, not both.");
    }
  }

  if (flutter::DartVM::IsRunningPrecompiledCode()) {
    PopulateAOTSnapshotMappingCallbacks(args, settings);
  } else {
    PopulateJITSnapshotMappingCallbacks(args, settings);
  }

  settings.icu_data_path = icu_data_path;
  settings.assets_path = args->assets_path;
  settings.leak_vm = !SAFE_ACCESS(args, shutdown_dart_vm_when_done, false);
  settings.old_gen_heap_size = SAFE_ACCESS(args, dart_old_gen_heap_size, -1);

  if (!flutter::DartVM::IsRunningPrecompiledCode()) {
    // Verify the assets path contains Dart 2 kernel assets.
    const std::string kApplicationKernelSnapshotFileName = "kernel_blob.bin";
    std::string application_kernel_path = fml::paths::JoinPaths(
        {settings.assets_path, kApplicationKernelSnapshotFileName});
    if (!fml::IsFile(application_kernel_path)) {
      return LOG_EMBEDDER_ERROR(
          kInvalidArguments,
          "Not running in AOT mode but could not resolve the kernel binary.");
    }
    settings.application_kernel_asset = kApplicationKernelSnapshotFileName;
  }

  settings.task_observer_add = [](intptr_t key, const fml::closure& callback) {
    fml::MessageLoop::GetCurrent().AddTaskObserver(key, callback);
  };
  settings.task_observer_remove = [](intptr_t key) {
    fml::MessageLoop::GetCurrent().RemoveTaskObserver(key);
  };
  if (SAFE_ACCESS(args, root_isolate_create_callback, nullptr) != nullptr) {
    VoidCallback callback =
        SAFE_ACCESS(args, root_isolate_create_callback, nullptr);
    settings.root_isolate_create_callback =
        [callback, user_data](const auto& isolate) { callback(user_data); };
  }
  if (SAFE_ACCESS(args, log_message_callback, nullptr) != nullptr) {
    FlutterLogMessageCallback callback =
        SAFE_ACCESS(args, log_message_callback, nullptr);
    settings.log_message_callback = [callback, user_data](
                                        const std::string& tag,
                                        const std::string& message) {
      callback(tag.c_str(), message.c_str(), user_data);
    };
  }
  if (SAFE_ACCESS(args, log_tag, nullptr) != nullptr) {
    settings.log_tag = SAFE_ACCESS(args, log_tag, nullptr);
  }

  bool has_update_semantics_2_callback =
      SAFE_ACCESS(args, update_semantics_callback2, nullptr) != nullptr;
  bool has_update_semantics_callback =
      SAFE_ACCESS(args, update_semantics_callback, nullptr) != nullptr;
  bool has_legacy_update_semantics_callback =
      SAFE_ACCESS(args, update_semantics_node_callback, nullptr) != nullptr ||
      SAFE_ACCESS(args, update_semantics_custom_action_callback, nullptr) !=
          nullptr;

  int semantic_callback_count = (has_update_semantics_2_callback ? 1 : 0) +
                                (has_update_semantics_callback ? 1 : 0) +
                                (has_legacy_update_semantics_callback ? 1 : 0);

  if (semantic_callback_count > 1) {
    return LOG_EMBEDDER_ERROR(
        kInvalidArguments,
        "Multiple semantics update callbacks provided. "
        "Embedders should provide either `update_semantics_callback2`, "
        "`update_semantics_callback`, or both "
        "`update_semantics_node_callback` and "
        "`update_semantics_custom_action_callback`.");
  }

  flutter::PlatformViewEmbedder::UpdateSemanticsCallback
      update_semantics_callback =
          CreateEmbedderSemanticsUpdateCallback(args, user_data);

  flutter::PlatformViewEmbedder::PlatformMessageResponseCallback
      platform_message_response_callback = nullptr;
  if (SAFE_ACCESS(args, platform_message_callback, nullptr) != nullptr) {
    platform_message_response_callback =
        [ptr = args->platform_message_callback,
         user_data](std::unique_ptr<flutter::PlatformMessage> message) {
          auto handle = new FlutterPlatformMessageResponseHandle();
          const FlutterPlatformMessage incoming_message = {
              sizeof(FlutterPlatformMessage),  // struct_size
              message->channel().c_str(),      // channel
              message->data().GetMapping(),    // message
              message->data().GetSize(),       // message_size
              handle,                          // response_handle
          };
          handle->message = std::move(message);
          return ptr(&incoming_message, user_data);
        };
  }

  flutter::VsyncWaiterEmbedder::VsyncCallback vsync_callback = nullptr;
  if (SAFE_ACCESS(args, vsync_callback, nullptr) != nullptr) {
    vsync_callback = [ptr = args->vsync_callback, user_data](intptr_t baton) {
      return ptr(user_data, baton);
    };
  }

  flutter::PlatformViewEmbedder::ComputePlatformResolvedLocaleCallback
      compute_platform_resolved_locale_callback = nullptr;
  if (SAFE_ACCESS(args, compute_platform_resolved_locale_callback, nullptr) !=
      nullptr) {
    compute_platform_resolved_locale_callback =
        [ptr = args->compute_platform_resolved_locale_callback](
            const std::vector<std::string>& supported_locales_data) {
          const size_t number_of_strings_per_locale = 3;
          size_t locale_count =
              supported_locales_data.size() / number_of_strings_per_locale;
          std::vector<FlutterLocale> supported_locales;
          std::vector<const FlutterLocale*> supported_locales_ptr;
          for (size_t i = 0; i < locale_count; ++i) {
            supported_locales.push_back(
                {.struct_size = sizeof(FlutterLocale),
                 .language_code =
                     supported_locales_data[i * number_of_strings_per_locale +
                                            0]
                         .c_str(),
                 .country_code =
                     supported_locales_data[i * number_of_strings_per_locale +
                                            1]
                         .c_str(),
                 .script_code =
                     supported_locales_data[i * number_of_strings_per_locale +
                                            2]
                         .c_str(),
                 .variant_code = nullptr});
            supported_locales_ptr.push_back(&supported_locales[i]);
          }

          const FlutterLocale* result =
              ptr(supported_locales_ptr.data(), locale_count);

          std::unique_ptr<std::vector<std::string>> out =
              std::make_unique<std::vector<std::string>>();
          if (result) {
            std::string language_code(SAFE_ACCESS(result, language_code, ""));
            if (language_code != "") {
              out->push_back(language_code);
              out->emplace_back(SAFE_ACCESS(result, country_code, ""));
              out->emplace_back(SAFE_ACCESS(result, script_code, ""));
            }
          }
          return out;
        };
  }

  flutter::PlatformViewEmbedder::OnPreEngineRestartCallback
      on_pre_engine_restart_callback = nullptr;
  if (SAFE_ACCESS(args, on_pre_engine_restart_callback, nullptr) != nullptr) {
    on_pre_engine_restart_callback = [ptr =
                                          args->on_pre_engine_restart_callback,
                                      user_data]() { return ptr(user_data); };
  }

  flutter::PlatformViewEmbedder::ChanneUpdateCallback channel_update_callback =
      nullptr;
  if (SAFE_ACCESS(args, channel_update_callback, nullptr) != nullptr) {
    channel_update_callback = [ptr = args->channel_update_callback, user_data](
                                  const std::string& name, bool listening) {
      FlutterChannelUpdate update{sizeof(FlutterChannelUpdate), name.c_str(),
                                  listening};
      ptr(&update, user_data);
    };
  }

  auto external_view_embedder_result = InferExternalViewEmbedderFromArgs(
      SAFE_ACCESS(args, compositor, nullptr), settings.enable_impeller);
  if (external_view_embedder_result.second) {
    return LOG_EMBEDDER_ERROR(kInvalidArguments,
                              "Compositor arguments were invalid.");
  }

  flutter::PlatformViewEmbedder::PlatformDispatchTable platform_dispatch_table =
      {
          update_semantics_callback,                  //
          platform_message_response_callback,         //
          vsync_callback,                             //
          compute_platform_resolved_locale_callback,  //
          on_pre_engine_restart_callback,             //
          channel_update_callback,                    //
      };

  auto on_create_platform_view = InferPlatformViewCreationCallback(
      config, user_data, platform_dispatch_table,
      std::move(external_view_embedder_result.first), settings.enable_impeller);

  if (!on_create_platform_view) {
    return LOG_EMBEDDER_ERROR(
        kInternalInconsistency,
        "Could not infer platform view creation callback.");
  }

  flutter::Shell::CreateCallback<flutter::Rasterizer> on_create_rasterizer =
      [](flutter::Shell& shell) {
        return std::make_unique<flutter::Rasterizer>(shell);
      };

  using ExternalTextureResolver = flutter::EmbedderExternalTextureResolver;
  std::unique_ptr<ExternalTextureResolver> external_texture_resolver;
  external_texture_resolver = std::make_unique<ExternalTextureResolver>();

#ifdef SHELL_ENABLE_GL
  flutter::EmbedderExternalTextureGL::ExternalTextureCallback
      external_texture_callback;
  if (config->type == kOpenGL) {
    const FlutterOpenGLRendererConfig* open_gl_config = &config->open_gl;
    if (SAFE_ACCESS(open_gl_config, gl_external_texture_frame_callback,
                    nullptr) != nullptr) {
      external_texture_callback =
          [ptr = open_gl_config->gl_external_texture_frame_callback, user_data](
              int64_t texture_identifier, size_t width,
              size_t height) -> std::unique_ptr<FlutterOpenGLTexture> {
        std::unique_ptr<FlutterOpenGLTexture> texture =
            std::make_unique<FlutterOpenGLTexture>();
        if (!ptr(user_data, texture_identifier, width, height, texture.get())) {
          return nullptr;
        }
        return texture;
      };
      external_texture_resolver =
          std::make_unique<ExternalTextureResolver>(external_texture_callback);
    }
  }
#endif
#ifdef SHELL_ENABLE_METAL
  flutter::EmbedderExternalTextureMetal::ExternalTextureCallback
      external_texture_metal_callback;
  if (config->type == kMetal) {
    const FlutterMetalRendererConfig* metal_config = &config->metal;
    if (SAFE_ACCESS(metal_config, external_texture_frame_callback, nullptr)) {
      external_texture_metal_callback =
          [ptr = metal_config->external_texture_frame_callback, user_data](
              int64_t texture_identifier, size_t width,
              size_t height) -> std::unique_ptr<FlutterMetalExternalTexture> {
        std::unique_ptr<FlutterMetalExternalTexture> texture =
            std::make_unique<FlutterMetalExternalTexture>();
        texture->struct_size = sizeof(FlutterMetalExternalTexture);
        if (!ptr(user_data, texture_identifier, width, height, texture.get())) {
          return nullptr;
        }
        return texture;
      };
      external_texture_resolver = std::make_unique<ExternalTextureResolver>(
          external_texture_metal_callback);
    }
  }
#endif
  auto custom_task_runners = SAFE_ACCESS(args, custom_task_runners, nullptr);
  auto thread_config_callback = [&custom_task_runners](
                                    const fml::Thread::ThreadConfig& config) {
    fml::Thread::SetCurrentThreadName(config);
    if (!custom_task_runners || !custom_task_runners->thread_priority_setter) {
      return;
    }
    FlutterThreadPriority priority = FlutterThreadPriority::kNormal;
    switch (config.priority) {
      case fml::Thread::ThreadPriority::kBackground:
        priority = FlutterThreadPriority::kBackground;
        break;
      case fml::Thread::ThreadPriority::kNormal:
        priority = FlutterThreadPriority::kNormal;
        break;
      case fml::Thread::ThreadPriority::kDisplay:
        priority = FlutterThreadPriority::kDisplay;
        break;
      case fml::Thread::ThreadPriority::kRaster:
        priority = FlutterThreadPriority::kRaster;
        break;
    }
    custom_task_runners->thread_priority_setter(priority);
  };
  auto thread_host =
      flutter::EmbedderThreadHost::CreateEmbedderOrEngineManagedThreadHost(
          custom_task_runners, thread_config_callback);

  if (!thread_host || !thread_host->IsValid()) {
    return LOG_EMBEDDER_ERROR(kInvalidArguments,
                              "Could not set up or infer thread configuration "
                              "to run the Flutter engine on.");
  }

  auto task_runners = thread_host->GetTaskRunners();

  if (!task_runners.IsValid()) {
    return LOG_EMBEDDER_ERROR(kInternalInconsistency,
                              "Task runner configuration was invalid.");
  }

  auto run_configuration =
      flutter::RunConfiguration::InferFromSettings(settings);

  if (SAFE_ACCESS(args, custom_dart_entrypoint, nullptr) != nullptr) {
    auto dart_entrypoint = std::string{args->custom_dart_entrypoint};
    if (!dart_entrypoint.empty()) {
      run_configuration.SetEntrypoint(std::move(dart_entrypoint));
    }
  }

  if (SAFE_ACCESS(args, dart_entrypoint_argc, 0) > 0) {
    if (SAFE_ACCESS(args, dart_entrypoint_argv, nullptr) == nullptr) {
      return LOG_EMBEDDER_ERROR(kInvalidArguments,
                                "Could not determine Dart entrypoint arguments "
                                "as dart_entrypoint_argc "
                                "was set, but dart_entrypoint_argv was null.");
    }
    std::vector<std::string> arguments(args->dart_entrypoint_argc);
    for (int i = 0; i < args->dart_entrypoint_argc; ++i) {
      arguments[i] = std::string{args->dart_entrypoint_argv[i]};
    }
    run_configuration.SetEntrypointArgs(std::move(arguments));
  }

  if (!run_configuration.IsValid()) {
    return LOG_EMBEDDER_ERROR(
        kInvalidArguments,
        "Could not infer the Flutter project to run from given arguments.");
  }

  // Create the engine but don't launch the shell or run the root isolate.
  auto embedder_engine = std::make_unique<flutter::EmbedderEngine>(
      std::move(thread_host),               //
      std::move(task_runners),              //
      std::move(settings),                  //
      std::move(run_configuration),         //
      on_create_platform_view,              //
      on_create_rasterizer,                 //
      std::move(external_texture_resolver)  //
  );

  // Release the ownership of the embedder engine to the caller.
  *engine_out = reinterpret_cast<FLUTTER_API_SYMBOL(FlutterEngine)>(
      embedder_engine.release());
  return kSuccess;
}

FlutterEngineResult FlutterEngineRunInitialized(
    FLUTTER_API_SYMBOL(FlutterEngine) engine) {
  if (!engine) {
    return LOG_EMBEDDER_ERROR(kInvalidArguments, "Engine handle was invalid.");
  }

  auto embedder_engine = reinterpret_cast<flutter::EmbedderEngine*>(engine);

  // The engine must not already be running. Initialize may only be called
  // once on an engine instance.
  if (embedder_engine->IsValid()) {
    return LOG_EMBEDDER_ERROR(kInvalidArguments, "Engine handle was invalid.");
  }

  // Step 1: Launch the shell.
  if (!embedder_engine->LaunchShell()) {
    return LOG_EMBEDDER_ERROR(kInvalidArguments,
                              "Could not launch the engine using supplied "
                              "initialization arguments.");
  }

  // Step 2: Tell the platform view to initialize itself.
  if (!embedder_engine->NotifyCreated()) {
    return LOG_EMBEDDER_ERROR(kInternalInconsistency,
                              "Could not create platform view components.");
  }

  // Step 3: Launch the root isolate.
  if (!embedder_engine->RunRootIsolate()) {
    return LOG_EMBEDDER_ERROR(
        kInvalidArguments,
        "Could not run the root isolate of the Flutter application using the "
        "project arguments specified.");
  }

  return kSuccess;
}

FLUTTER_EXPORT
FlutterEngineResult FlutterEngineDeinitialize(FLUTTER_API_SYMBOL(FlutterEngine)
                                                  engine) {
  if (engine == nullptr) {
    return LOG_EMBEDDER_ERROR(kInvalidArguments, "Engine handle was invalid.");
  }

  auto embedder_engine = reinterpret_cast<flutter::EmbedderEngine*>(engine);
  embedder_engine->NotifyDestroyed();
  embedder_engine->CollectShell();
  return kSuccess;
}

FlutterEngineResult FlutterEngineShutdown(FLUTTER_API_SYMBOL(FlutterEngine)
                                              engine) {
  auto result = FlutterEngineDeinitialize(engine);
  if (result != kSuccess) {
    return result;
  }
  auto embedder_engine = reinterpret_cast<flutter::EmbedderEngine*>(engine);
  delete embedder_engine;
  return kSuccess;
}

static FlutterEngineResult BuildViewportMetrics(
    flutter::ViewportMetrics* metrics,
    const FlutterWindowMetricsEvent* flutter_metrics) {
  if (flutter_metrics == nullptr) {
    return kSuccess;
  }
  metrics->physical_width = SAFE_ACCESS(flutter_metrics, width, 0.0);
  metrics->physical_height = SAFE_ACCESS(flutter_metrics, height, 0.0);
  metrics->device_pixel_ratio = SAFE_ACCESS(flutter_metrics, pixel_ratio, 1.0);
  metrics->physical_view_inset_top =
      SAFE_ACCESS(flutter_metrics, physical_view_inset_top, 0.0);
  metrics->physical_view_inset_right =
      SAFE_ACCESS(flutter_metrics, physical_view_inset_right, 0.0);
  metrics->physical_view_inset_bottom =
      SAFE_ACCESS(flutter_metrics, physical_view_inset_bottom, 0.0);
  metrics->physical_view_inset_left =
      SAFE_ACCESS(flutter_metrics, physical_view_inset_left, 0.0);
  metrics->display_id = SAFE_ACCESS(flutter_metrics, display_id, 0);

  if (metrics->device_pixel_ratio <= 0.0) {
    return LOG_EMBEDDER_ERROR(
        kInvalidArguments,
        "Device pixel ratio was invalid. It must be greater than zero.");
  }

  if (metrics->physical_view_inset_top < 0 ||
      metrics->physical_view_inset_right < 0 ||
      metrics->physical_view_inset_bottom < 0 ||
      metrics->physical_view_inset_left < 0) {
    return LOG_EMBEDDER_ERROR(
        kInvalidArguments,
        "Physical view insets are invalid. They must be non-negative.");
  }

  if (metrics->physical_view_inset_top > metrics->physical_height ||
      metrics->physical_view_inset_right > metrics->physical_width ||
      metrics->physical_view_inset_bottom > metrics->physical_height ||
      metrics->physical_view_inset_left > metrics->physical_width) {
    return LOG_EMBEDDER_ERROR(kInvalidArguments,
                              "Physical view insets are invalid. They cannot "
                              "be greater than physical height or width.");
  }
  return kSuccess;
}

FLUTTER_EXPORT
FlutterEngineResult FlutterEngineAddView(FLUTTER_API_SYMBOL(FlutterEngine)
                                             engine,
                                         FlutterAddViewInfo* config) {
  if (engine == nullptr) {
    return LOG_EMBEDDER_ERROR(kInvalidArguments, "Engine handle was invalid.");
  }
  flutter::ViewportMetrics metrics;
  FlutterEngineResult build_metrics_result =
      BuildViewportMetrics(&metrics, config->metrics);
  if (build_metrics_result != kSuccess) {
    return build_metrics_result;
  }
  flutter::EmbedderEngine* embedder_engine =
      reinterpret_cast<flutter::EmbedderEngine*>(engine);
  embedder_engine->GetShell().AddView(config->view_id, metrics);

  return kSuccess;
}

FLUTTER_EXPORT
FlutterEngineResult FlutterEngineRemoveView(FLUTTER_API_SYMBOL(FlutterEngine)
                                                engine,
                                            FlutterRemoveViewInfo* config) {
  if (engine == nullptr) {
    return LOG_EMBEDDER_ERROR(kInvalidArguments, "Engine handle was invalid.");
  }
  flutter::EmbedderEngine* embedder_engine =
      reinterpret_cast<flutter::EmbedderEngine*>(engine);
  embedder_engine->GetShell().RemoveView(config->view_id);

  return kSuccess;
}

FlutterEngineResult FlutterEngineRemoveRenderSurface(
    FLUTTER_API_SYMBOL(FlutterEngine) engine,
    int64_t view_id) {
  if (engine == nullptr) {
    return LOG_EMBEDDER_ERROR(kInvalidArguments, "Engine handle was invalid.");
  }
  flutter::EmbedderEngine* embedder_engine =
      reinterpret_cast<flutter::EmbedderEngine*>(engine);
  embedder_engine->GetShell().RemoveView(view_id);
  return kSuccess;
}

FlutterEngineResult FlutterEngineSendWindowMetricsEvent(
    FLUTTER_API_SYMBOL(FlutterEngine) engine,
    const FlutterWindowMetricsEvent* flutter_metrics) {
  if (engine == nullptr || flutter_metrics == nullptr) {
    return LOG_EMBEDDER_ERROR(kInvalidArguments, "Engine handle was invalid.");
  }
  int64_t view_id = SAFE_ACCESS(flutter_metrics, view_id, 0);

  flutter::ViewportMetrics metrics;
  FlutterEngineResult build_metrics_result =
      BuildViewportMetrics(&metrics, flutter_metrics);
  if (build_metrics_result != kSuccess) {
    return build_metrics_result;
  }
  return reinterpret_cast<flutter::EmbedderEngine*>(engine)->SetViewportMetrics(
             view_id, metrics)
             ? kSuccess
             : LOG_EMBEDDER_ERROR(kInvalidArguments,
                                  "Viewport metrics were invalid.");
}

// Returns the flutter::PointerData::Change for the given FlutterPointerPhase.
inline flutter::PointerData::Change ToPointerDataChange(
    FlutterPointerPhase phase) {
  switch (phase) {
    case kCancel:
      return flutter::PointerData::Change::kCancel;
    case kUp:
      return flutter::PointerData::Change::kUp;
    case kDown:
      return flutter::PointerData::Change::kDown;
    case kMove:
      return flutter::PointerData::Change::kMove;
    case kAdd:
      return flutter::PointerData::Change::kAdd;
    case kRemove:
      return flutter::PointerData::Change::kRemove;
    case kHover:
      return flutter::PointerData::Change::kHover;
    case kPanZoomStart:
      return flutter::PointerData::Change::kPanZoomStart;
    case kPanZoomUpdate:
      return flutter::PointerData::Change::kPanZoomUpdate;
    case kPanZoomEnd:
      return flutter::PointerData::Change::kPanZoomEnd;
  }
  return flutter::PointerData::Change::kCancel;
}

// Returns the flutter::PointerData::DeviceKind for the given
// FlutterPointerDeviceKind.
inline flutter::PointerData::DeviceKind ToPointerDataKind(
    FlutterPointerDeviceKind device_kind) {
  switch (device_kind) {
    case kFlutterPointerDeviceKindMouse:
      return flutter::PointerData::DeviceKind::kMouse;
    case kFlutterPointerDeviceKindTouch:
      return flutter::PointerData::DeviceKind::kTouch;
    case kFlutterPointerDeviceKindStylus:
      return flutter::PointerData::DeviceKind::kStylus;
    case kFlutterPointerDeviceKindTrackpad:
      return flutter::PointerData::DeviceKind::kTrackpad;
  }
  return flutter::PointerData::DeviceKind::kMouse;
}

// Returns the flutter::PointerData::SignalKind for the given
// FlutterPointerSignaKind.
inline flutter::PointerData::SignalKind ToPointerDataSignalKind(
    FlutterPointerSignalKind kind) {
  switch (kind) {
    case kFlutterPointerSignalKindNone:
      return flutter::PointerData::SignalKind::kNone;
    case kFlutterPointerSignalKindScroll:
      return flutter::PointerData::SignalKind::kScroll;
    case kFlutterPointerSignalKindScrollInertiaCancel:
      return flutter::PointerData::SignalKind::kScrollInertiaCancel;
    case kFlutterPointerSignalKindScale:
      return flutter::PointerData::SignalKind::kScale;
  }
  return flutter::PointerData::SignalKind::kNone;
}

// Returns the buttons to synthesize for a PointerData from a
// FlutterPointerEvent with no type or buttons set.
inline int64_t PointerDataButtonsForLegacyEvent(
    flutter::PointerData::Change change) {
  switch (change) {
    case flutter::PointerData::Change::kDown:
    case flutter::PointerData::Change::kMove:
      // These kinds of change must have a non-zero `buttons`, otherwise
      // gesture recognizers will ignore these events.
      return flutter::kPointerButtonMousePrimary;
    case flutter::PointerData::Change::kCancel:
    case flutter::PointerData::Change::kAdd:
    case flutter::PointerData::Change::kRemove:
    case flutter::PointerData::Change::kHover:
    case flutter::PointerData::Change::kUp:
    case flutter::PointerData::Change::kPanZoomStart:
    case flutter::PointerData::Change::kPanZoomUpdate:
    case flutter::PointerData::Change::kPanZoomEnd:
      return 0;
  }
  return 0;
}

FlutterEngineResult FlutterEngineSendPointerEvent(
    FLUTTER_API_SYMBOL(FlutterEngine) engine,
    const FlutterPointerEvent* pointers,
    size_t events_count) {
  if (engine == nullptr) {
    return LOG_EMBEDDER_ERROR(kInvalidArguments, "Engine handle was invalid.");
  }

  if (pointers == nullptr || events_count == 0) {
    return LOG_EMBEDDER_ERROR(kInvalidArguments, "Invalid pointer events.");
  }

  auto packet = std::make_unique<flutter::PointerDataPacket>(events_count);

  const FlutterPointerEvent* current = pointers;

  for (size_t i = 0; i < events_count; ++i) {
    flutter::PointerData pointer_data;
    pointer_data.Clear();
    // this is currely in use only on android embedding.
    pointer_data.embedder_id = 0;
    pointer_data.time_stamp = SAFE_ACCESS(current, timestamp, 0);
    pointer_data.change = ToPointerDataChange(
        SAFE_ACCESS(current, phase, FlutterPointerPhase::kCancel));
    pointer_data.physical_x = SAFE_ACCESS(current, x, 0.0);
    pointer_data.physical_y = SAFE_ACCESS(current, y, 0.0);
    // Delta will be generated in pointer_data_packet_converter.cc.
    pointer_data.physical_delta_x = 0.0;
    pointer_data.physical_delta_y = 0.0;
    pointer_data.device = SAFE_ACCESS(current, device, 0);
    // Pointer identifier will be generated in
    // pointer_data_packet_converter.cc.
    pointer_data.pointer_identifier = 0;
    pointer_data.signal_kind = ToPointerDataSignalKind(
        SAFE_ACCESS(current, signal_kind, kFlutterPointerSignalKindNone));
    pointer_data.scroll_delta_x = SAFE_ACCESS(current, scroll_delta_x, 0.0);
    pointer_data.scroll_delta_y = SAFE_ACCESS(current, scroll_delta_y, 0.0);
    FlutterPointerDeviceKind device_kind = SAFE_ACCESS(current, device_kind, 0);
    // For backwards compatibility with embedders written before the device
    // kind and buttons were exposed, if the device kind is not set treat it
    // as a mouse, with a synthesized primary button state based on the phase.
    if (device_kind == 0) {
      pointer_data.kind = flutter::PointerData::DeviceKind::kMouse;
      pointer_data.buttons =
          PointerDataButtonsForLegacyEvent(pointer_data.change);

    } else {
      pointer_data.kind = ToPointerDataKind(device_kind);
      if (pointer_data.kind == flutter::PointerData::DeviceKind::kTouch) {
        // For touch events, set the button internally rather than requiring
        // it at the API level, since it's a confusing construction to expose.
        if (pointer_data.change == flutter::PointerData::Change::kDown ||
            pointer_data.change == flutter::PointerData::Change::kMove) {
          pointer_data.buttons = flutter::kPointerButtonTouchContact;
        }
      } else {
        // Buttons use the same mask values, so pass them through directly.
        pointer_data.buttons = SAFE_ACCESS(current, buttons, 0);
      }
    }
    pointer_data.pan_x = SAFE_ACCESS(current, pan_x, 0.0);
    pointer_data.pan_y = SAFE_ACCESS(current, pan_y, 0.0);
    // Delta will be generated in pointer_data_packet_converter.cc.
    pointer_data.pan_delta_x = 0.0;
    pointer_data.pan_delta_y = 0.0;
    pointer_data.scale = SAFE_ACCESS(current, scale, 0.0);
    pointer_data.rotation = SAFE_ACCESS(current, rotation, 0.0);
<<<<<<< HEAD
    pointer_data.view_id = SAFE_ACCESS(current, view_id, 0);
=======
    pointer_data.view_id =
        SAFE_ACCESS(current, view_id, kFlutterImplicitViewId);
>>>>>>> b06478b7
    packet->SetPointerData(i, pointer_data);
    current = reinterpret_cast<const FlutterPointerEvent*>(
        reinterpret_cast<const uint8_t*>(current) + current->struct_size);
  }

  return reinterpret_cast<flutter::EmbedderEngine*>(engine)
                 ->DispatchPointerDataPacket(std::move(packet))
             ? kSuccess
             : LOG_EMBEDDER_ERROR(kInternalInconsistency,
                                  "Could not dispatch pointer events to the "
                                  "running Flutter application.");
}

static inline flutter::KeyEventType MapKeyEventType(
    FlutterKeyEventType event_kind) {
  switch (event_kind) {
    case kFlutterKeyEventTypeUp:
      return flutter::KeyEventType::kUp;
    case kFlutterKeyEventTypeDown:
      return flutter::KeyEventType::kDown;
    case kFlutterKeyEventTypeRepeat:
      return flutter::KeyEventType::kRepeat;
  }
  return flutter::KeyEventType::kUp;
}

static inline flutter::KeyEventDeviceType MapKeyEventDeviceType(
    FlutterKeyEventDeviceType event_kind) {
  switch (event_kind) {
    case kFlutterKeyEventDeviceTypeKeyboard:
      return flutter::KeyEventDeviceType::kKeyboard;
    case kFlutterKeyEventDeviceTypeDirectionalPad:
      return flutter::KeyEventDeviceType::kDirectionalPad;
    case kFlutterKeyEventDeviceTypeGamepad:
      return flutter::KeyEventDeviceType::kGamepad;
    case kFlutterKeyEventDeviceTypeJoystick:
      return flutter::KeyEventDeviceType::kJoystick;
    case kFlutterKeyEventDeviceTypeHdmi:
      return flutter::KeyEventDeviceType::kHdmi;
  }
  return flutter::KeyEventDeviceType::kKeyboard;
}

// Send a platform message to the framework.
//
// The `data_callback` will be invoked with `user_data`, and must not be empty.
static FlutterEngineResult InternalSendPlatformMessage(
    FLUTTER_API_SYMBOL(FlutterEngine) engine,
    const char* channel,
    const uint8_t* data,
    size_t size,
    FlutterDataCallback data_callback,
    void* user_data) {
  FlutterEngineResult result;

  FlutterPlatformMessageResponseHandle* response_handle;
  result = FlutterPlatformMessageCreateResponseHandle(
      engine, data_callback, user_data, &response_handle);
  if (result != kSuccess) {
    return result;
  }

  const FlutterPlatformMessage message = {
      sizeof(FlutterPlatformMessage),  // struct_size
      channel,                         // channel
      data,                            // message
      size,                            // message_size
      response_handle,                 // response_handle
  };

  result = FlutterEngineSendPlatformMessage(engine, &message);
  // Whether `SendPlatformMessage` succeeds or not, the response handle must be
  // released.
  FlutterEngineResult release_result =
      FlutterPlatformMessageReleaseResponseHandle(engine, response_handle);
  if (result != kSuccess) {
    return result;
  }

  return release_result;
}

FlutterEngineResult FlutterEngineSendKeyEvent(FLUTTER_API_SYMBOL(FlutterEngine)
                                                  engine,
                                              const FlutterKeyEvent* event,
                                              FlutterKeyEventCallback callback,
                                              void* user_data) {
  if (engine == nullptr) {
    return LOG_EMBEDDER_ERROR(kInvalidArguments, "Engine handle was invalid.");
  }

  if (event == nullptr) {
    return LOG_EMBEDDER_ERROR(kInvalidArguments, "Invalid key event.");
  }

  const char* character = SAFE_ACCESS(event, character, nullptr);

  flutter::KeyData key_data;
  key_data.Clear();
  key_data.timestamp = static_cast<uint64_t>(SAFE_ACCESS(event, timestamp, 0));
  key_data.type = MapKeyEventType(
      SAFE_ACCESS(event, type, FlutterKeyEventType::kFlutterKeyEventTypeUp));
  key_data.physical = SAFE_ACCESS(event, physical, 0);
  key_data.logical = SAFE_ACCESS(event, logical, 0);
  key_data.synthesized = SAFE_ACCESS(event, synthesized, false);
  key_data.device_type = MapKeyEventDeviceType(SAFE_ACCESS(
      event, device_type,
      FlutterKeyEventDeviceType::kFlutterKeyEventDeviceTypeKeyboard));

  auto packet = std::make_unique<flutter::KeyDataPacket>(key_data, character);

  struct MessageData {
    FlutterKeyEventCallback callback;
    void* user_data;
  };

  MessageData* message_data =
      new MessageData{.callback = callback, .user_data = user_data};

  return InternalSendPlatformMessage(
      engine, kFlutterKeyDataChannel, packet->data().data(),
      packet->data().size(),
      [](const uint8_t* data, size_t size, void* user_data) {
        auto message_data = std::unique_ptr<MessageData>(
            reinterpret_cast<MessageData*>(user_data));
        if (message_data->callback == nullptr) {
          return;
        }
        bool handled = false;
        if (size == 1) {
          handled = *data != 0;
        }
        message_data->callback(handled, message_data->user_data);
      },
      message_data);
}

FlutterEngineResult FlutterEngineSendPlatformMessage(
    FLUTTER_API_SYMBOL(FlutterEngine) engine,
    const FlutterPlatformMessage* flutter_message) {
  if (engine == nullptr) {
    return LOG_EMBEDDER_ERROR(kInvalidArguments, "Invalid engine handle.");
  }

  if (flutter_message == nullptr) {
    return LOG_EMBEDDER_ERROR(kInvalidArguments, "Invalid message argument.");
  }

  if (SAFE_ACCESS(flutter_message, channel, nullptr) == nullptr) {
    return LOG_EMBEDDER_ERROR(
        kInvalidArguments, "Message argument did not specify a valid channel.");
  }

  size_t message_size = SAFE_ACCESS(flutter_message, message_size, 0);
  const uint8_t* message_data = SAFE_ACCESS(flutter_message, message, nullptr);

  if (message_size != 0 && message_data == nullptr) {
    return LOG_EMBEDDER_ERROR(
        kInvalidArguments,
        "Message size was non-zero but the message data was nullptr.");
  }

  const FlutterPlatformMessageResponseHandle* response_handle =
      SAFE_ACCESS(flutter_message, response_handle, nullptr);

  fml::RefPtr<flutter::PlatformMessageResponse> response;
  if (response_handle && response_handle->message) {
    response = response_handle->message->response();
  }

  std::unique_ptr<flutter::PlatformMessage> message;
  if (message_size == 0) {
    message = std::make_unique<flutter::PlatformMessage>(
        flutter_message->channel, response);
  } else {
    message = std::make_unique<flutter::PlatformMessage>(
        flutter_message->channel,
        fml::MallocMapping::Copy(message_data, message_size), response);
  }

  return reinterpret_cast<flutter::EmbedderEngine*>(engine)
                 ->SendPlatformMessage(std::move(message))
             ? kSuccess
             : LOG_EMBEDDER_ERROR(kInternalInconsistency,
                                  "Could not send a message to the running "
                                  "Flutter application.");
}

FlutterEngineResult FlutterPlatformMessageCreateResponseHandle(
    FLUTTER_API_SYMBOL(FlutterEngine) engine,
    FlutterDataCallback data_callback,
    void* user_data,
    FlutterPlatformMessageResponseHandle** response_out) {
  if (engine == nullptr) {
    return LOG_EMBEDDER_ERROR(kInvalidArguments, "Engine handle was invalid.");
  }

  if (data_callback == nullptr || response_out == nullptr) {
    return LOG_EMBEDDER_ERROR(
        kInvalidArguments, "Data callback or the response handle was invalid.");
  }

  flutter::EmbedderPlatformMessageResponse::Callback response_callback =
      [user_data, data_callback](const uint8_t* data, size_t size) {
        data_callback(data, size, user_data);
      };

  auto platform_task_runner = reinterpret_cast<flutter::EmbedderEngine*>(engine)
                                  ->GetTaskRunners()
                                  .GetPlatformTaskRunner();

  auto handle = new FlutterPlatformMessageResponseHandle();

  handle->message = std::make_unique<flutter::PlatformMessage>(
      "",  // The channel is empty and unused as the response handle is going
           // to referenced directly in the |FlutterEngineSendPlatformMessage|
           // with the container message discarded.
      fml::MakeRefCounted<flutter::EmbedderPlatformMessageResponse>(
          std::move(platform_task_runner), response_callback));
  *response_out = handle;
  return kSuccess;
}

FlutterEngineResult FlutterPlatformMessageReleaseResponseHandle(
    FLUTTER_API_SYMBOL(FlutterEngine) engine,
    FlutterPlatformMessageResponseHandle* response) {
  if (engine == nullptr) {
    return LOG_EMBEDDER_ERROR(kInvalidArguments, "Invalid engine handle.");
  }

  if (response == nullptr) {
    return LOG_EMBEDDER_ERROR(kInvalidArguments, "Invalid response handle.");
  }
  delete response;
  return kSuccess;
}

// Note: This can execute on any thread.
FlutterEngineResult FlutterEngineSendPlatformMessageResponse(
    FLUTTER_API_SYMBOL(FlutterEngine) engine,
    const FlutterPlatformMessageResponseHandle* handle,
    const uint8_t* data,
    size_t data_length) {
  if (data_length != 0 && data == nullptr) {
    return LOG_EMBEDDER_ERROR(
        kInvalidArguments,
        "Data size was non zero but the pointer to the data was null.");
  }

  auto response = handle->message->response();

  if (response) {
    if (data_length == 0) {
      response->CompleteEmpty();
    } else {
      response->Complete(std::make_unique<fml::DataMapping>(
          std::vector<uint8_t>({data, data + data_length})));
    }
  }

  delete handle;

  return kSuccess;
}

FlutterEngineResult __FlutterEngineFlushPendingTasksNow() {
  fml::MessageLoop::GetCurrent().RunExpiredTasksNow();
  return kSuccess;
}

FlutterEngineResult FlutterEngineRegisterExternalTexture(
    FLUTTER_API_SYMBOL(FlutterEngine) engine,
    int64_t texture_identifier) {
  if (engine == nullptr) {
    return LOG_EMBEDDER_ERROR(kInvalidArguments, "Engine handle was invalid.");
  }

  if (texture_identifier == 0) {
    return LOG_EMBEDDER_ERROR(kInvalidArguments,
                              "Texture identifier was invalid.");
  }
  if (!reinterpret_cast<flutter::EmbedderEngine*>(engine)->RegisterTexture(
          texture_identifier)) {
    return LOG_EMBEDDER_ERROR(kInternalInconsistency,
                              "Could not register the specified texture.");
  }
  return kSuccess;
}

FlutterEngineResult FlutterEngineUnregisterExternalTexture(
    FLUTTER_API_SYMBOL(FlutterEngine) engine,
    int64_t texture_identifier) {
  if (engine == nullptr) {
    return LOG_EMBEDDER_ERROR(kInvalidArguments, "Engine handle was invalid.");
  }

  if (texture_identifier == 0) {
    return LOG_EMBEDDER_ERROR(kInvalidArguments,
                              "Texture identifier was invalid.");
  }

  if (!reinterpret_cast<flutter::EmbedderEngine*>(engine)->UnregisterTexture(
          texture_identifier)) {
    return LOG_EMBEDDER_ERROR(kInternalInconsistency,
                              "Could not un-register the specified texture.");
  }

  return kSuccess;
}

FlutterEngineResult FlutterEngineMarkExternalTextureFrameAvailable(
    FLUTTER_API_SYMBOL(FlutterEngine) engine,
    int64_t texture_identifier) {
  if (engine == nullptr) {
    return LOG_EMBEDDER_ERROR(kInvalidArguments, "Invalid engine handle.");
  }
  if (texture_identifier == 0) {
    return LOG_EMBEDDER_ERROR(kInvalidArguments, "Invalid texture identifier.");
  }
  if (!reinterpret_cast<flutter::EmbedderEngine*>(engine)
           ->MarkTextureFrameAvailable(texture_identifier)) {
    return LOG_EMBEDDER_ERROR(
        kInternalInconsistency,
        "Could not mark the texture frame as being available.");
  }
  return kSuccess;
}

FlutterEngineResult FlutterEngineUpdateSemanticsEnabled(
    FLUTTER_API_SYMBOL(FlutterEngine) engine,
    bool enabled) {
  if (engine == nullptr) {
    return LOG_EMBEDDER_ERROR(kInvalidArguments, "Invalid engine handle.");
  }
  if (!reinterpret_cast<flutter::EmbedderEngine*>(engine)->SetSemanticsEnabled(
          enabled)) {
    return LOG_EMBEDDER_ERROR(kInternalInconsistency,
                              "Could not update semantics state.");
  }
  return kSuccess;
}

FlutterEngineResult FlutterEngineUpdateAccessibilityFeatures(
    FLUTTER_API_SYMBOL(FlutterEngine) engine,
    FlutterAccessibilityFeature flags) {
  if (engine == nullptr) {
    return LOG_EMBEDDER_ERROR(kInvalidArguments, "Invalid engine handle.");
  }
  if (!reinterpret_cast<flutter::EmbedderEngine*>(engine)
           ->SetAccessibilityFeatures(flags)) {
    return LOG_EMBEDDER_ERROR(kInternalInconsistency,
                              "Could not update accessibility features.");
  }
  return kSuccess;
}

FlutterEngineResult FlutterEngineDispatchSemanticsAction(
    FLUTTER_API_SYMBOL(FlutterEngine) engine,
    uint64_t node_id,
    FlutterSemanticsAction action,
    const uint8_t* data,
    size_t data_length) {
  if (engine == nullptr) {
    return LOG_EMBEDDER_ERROR(kInvalidArguments, "Invalid engine handle.");
  }
  auto engine_action = static_cast<flutter::SemanticsAction>(action);
  if (!reinterpret_cast<flutter::EmbedderEngine*>(engine)
           ->DispatchSemanticsAction(
               node_id, engine_action,
               fml::MallocMapping::Copy(data, data_length))) {
    return LOG_EMBEDDER_ERROR(kInternalInconsistency,
                              "Could not dispatch semantics action.");
  }
  return kSuccess;
}

FlutterEngineResult FlutterEngineOnVsync(FLUTTER_API_SYMBOL(FlutterEngine)
                                             engine,
                                         intptr_t baton,
                                         uint64_t frame_start_time_nanos,
                                         uint64_t frame_target_time_nanos) {
  if (engine == nullptr) {
    return LOG_EMBEDDER_ERROR(kInvalidArguments, "Invalid engine handle.");
  }

  TRACE_EVENT0("flutter", "FlutterEngineOnVsync");

  auto start_time = fml::TimePoint::FromEpochDelta(
      fml::TimeDelta::FromNanoseconds(frame_start_time_nanos));

  auto target_time = fml::TimePoint::FromEpochDelta(
      fml::TimeDelta::FromNanoseconds(frame_target_time_nanos));

  if (!reinterpret_cast<flutter::EmbedderEngine*>(engine)->OnVsyncEvent(
          baton, start_time, target_time)) {
    return LOG_EMBEDDER_ERROR(
        kInternalInconsistency,
        "Could not notify the running engine instance of a Vsync event.");
  }

  return kSuccess;
}

FlutterEngineResult FlutterEngineReloadSystemFonts(
    FLUTTER_API_SYMBOL(FlutterEngine) engine) {
  if (engine == nullptr) {
    return LOG_EMBEDDER_ERROR(kInvalidArguments, "Invalid engine handle.");
  }

  TRACE_EVENT0("flutter", "FlutterEngineReloadSystemFonts");

  if (!reinterpret_cast<flutter::EmbedderEngine*>(engine)
           ->ReloadSystemFonts()) {
    return LOG_EMBEDDER_ERROR(kInternalInconsistency,
                              "Could not reload system fonts.");
  }

  return kSuccess;
}

void FlutterEngineTraceEventDurationBegin(const char* name) {
  fml::tracing::TraceEvent0("flutter", name, /*flow_id_count=*/0,
                            /*flow_ids=*/nullptr);
}

void FlutterEngineTraceEventDurationEnd(const char* name) {
  fml::tracing::TraceEventEnd(name);
}

void FlutterEngineTraceEventInstant(const char* name) {
  fml::tracing::TraceEventInstant0("flutter", name, /*flow_id_count=*/0,
                                   /*flow_ids=*/nullptr);
}

FlutterEngineResult FlutterEnginePostRenderThreadTask(
    FLUTTER_API_SYMBOL(FlutterEngine) engine,
    VoidCallback callback,
    void* baton) {
  if (engine == nullptr) {
    return LOG_EMBEDDER_ERROR(kInvalidArguments, "Invalid engine handle.");
  }

  if (callback == nullptr) {
    return LOG_EMBEDDER_ERROR(kInvalidArguments,
                              "Render thread callback was null.");
  }

  auto task = [callback, baton]() { callback(baton); };

  return reinterpret_cast<flutter::EmbedderEngine*>(engine)
                 ->PostRenderThreadTask(task)
             ? kSuccess
             : LOG_EMBEDDER_ERROR(kInternalInconsistency,
                                  "Could not post the render thread task.");
}

uint64_t FlutterEngineGetCurrentTime() {
  return fml::TimePoint::Now().ToEpochDelta().ToNanoseconds();
}

FlutterEngineResult FlutterEngineRunTask(FLUTTER_API_SYMBOL(FlutterEngine)
                                             engine,
                                         const FlutterTask* task) {
  if (engine == nullptr) {
    return LOG_EMBEDDER_ERROR(kInvalidArguments, "Invalid engine handle.");
  }

  return reinterpret_cast<flutter::EmbedderEngine*>(engine)->RunTask(task)
             ? kSuccess
             : LOG_EMBEDDER_ERROR(kInvalidArguments,
                                  "Could not run the specified task.");
}

static bool DispatchJSONPlatformMessage(FLUTTER_API_SYMBOL(FlutterEngine)
                                            engine,
                                        const rapidjson::Document& document,
                                        const std::string& channel_name) {
  if (channel_name.empty()) {
    return false;
  }

  rapidjson::StringBuffer buffer;
  rapidjson::Writer<rapidjson::StringBuffer> writer(buffer);

  if (!document.Accept(writer)) {
    return false;
  }

  const char* message = buffer.GetString();

  if (message == nullptr || buffer.GetSize() == 0) {
    return false;
  }

  auto platform_message = std::make_unique<flutter::PlatformMessage>(
      channel_name.c_str(),  // channel
      fml::MallocMapping::Copy(message,
                               buffer.GetSize()),  // message
      nullptr                                      // response
  );

  return reinterpret_cast<flutter::EmbedderEngine*>(engine)
      ->SendPlatformMessage(std::move(platform_message));
}

FlutterEngineResult FlutterEngineUpdateLocales(FLUTTER_API_SYMBOL(FlutterEngine)
                                                   engine,
                                               const FlutterLocale** locales,
                                               size_t locales_count) {
  if (engine == nullptr) {
    return LOG_EMBEDDER_ERROR(kInvalidArguments, "Invalid engine handle.");
  }

  if (locales_count == 0) {
    return kSuccess;
  }

  if (locales == nullptr) {
    return LOG_EMBEDDER_ERROR(kInvalidArguments, "No locales were specified.");
  }

  rapidjson::Document document;
  auto& allocator = document.GetAllocator();

  document.SetObject();
  document.AddMember("method", "setLocale", allocator);

  rapidjson::Value args(rapidjson::kArrayType);
  args.Reserve(locales_count * 4, allocator);
  for (size_t i = 0; i < locales_count; ++i) {
    const FlutterLocale* locale = locales[i];
    const char* language_code_str = SAFE_ACCESS(locale, language_code, nullptr);
    if (language_code_str == nullptr || ::strlen(language_code_str) == 0) {
      return LOG_EMBEDDER_ERROR(
          kInvalidArguments,
          "Language code is required but not present in FlutterLocale.");
    }

    const char* country_code_str = SAFE_ACCESS(locale, country_code, "");
    const char* script_code_str = SAFE_ACCESS(locale, script_code, "");
    const char* variant_code_str = SAFE_ACCESS(locale, variant_code, "");

    rapidjson::Value language_code, country_code, script_code, variant_code;

    language_code.SetString(language_code_str, allocator);
    country_code.SetString(country_code_str ? country_code_str : "", allocator);
    script_code.SetString(script_code_str ? script_code_str : "", allocator);
    variant_code.SetString(variant_code_str ? variant_code_str : "", allocator);

    // Required.
    args.PushBack(language_code, allocator);
    args.PushBack(country_code, allocator);
    args.PushBack(script_code, allocator);
    args.PushBack(variant_code, allocator);
  }
  document.AddMember("args", args, allocator);

  return DispatchJSONPlatformMessage(engine, document, "flutter/localization")
             ? kSuccess
             : LOG_EMBEDDER_ERROR(kInternalInconsistency,
                                  "Could not send message to update locale of "
                                  "a running Flutter application.");
}

bool FlutterEngineRunsAOTCompiledDartCode(void) {
  return flutter::DartVM::IsRunningPrecompiledCode();
}

FlutterEngineResult FlutterEnginePostDartObject(
    FLUTTER_API_SYMBOL(FlutterEngine) engine,
    FlutterEngineDartPort port,
    const FlutterEngineDartObject* object) {
  if (engine == nullptr) {
    return LOG_EMBEDDER_ERROR(kInvalidArguments, "Invalid engine handle.");
  }

  if (!reinterpret_cast<flutter::EmbedderEngine*>(engine)->IsValid()) {
    return LOG_EMBEDDER_ERROR(kInvalidArguments, "Engine not running.");
  }

  if (port == ILLEGAL_PORT) {
    return LOG_EMBEDDER_ERROR(kInvalidArguments,
                              "Attempted to post to an illegal port.");
  }

  if (object == nullptr) {
    return LOG_EMBEDDER_ERROR(kInvalidArguments,
                              "Invalid Dart object to post.");
  }

  Dart_CObject dart_object = {};
  fml::ScopedCleanupClosure typed_data_finalizer;

  switch (object->type) {
    case kFlutterEngineDartObjectTypeNull:
      dart_object.type = Dart_CObject_kNull;
      break;
    case kFlutterEngineDartObjectTypeBool:
      dart_object.type = Dart_CObject_kBool;
      dart_object.value.as_bool = object->bool_value;
      break;
    case kFlutterEngineDartObjectTypeInt32:
      dart_object.type = Dart_CObject_kInt32;
      dart_object.value.as_int32 = object->int32_value;
      break;
    case kFlutterEngineDartObjectTypeInt64:
      dart_object.type = Dart_CObject_kInt64;
      dart_object.value.as_int64 = object->int64_value;
      break;
    case kFlutterEngineDartObjectTypeDouble:
      dart_object.type = Dart_CObject_kDouble;
      dart_object.value.as_double = object->double_value;
      break;
    case kFlutterEngineDartObjectTypeString:
      if (object->string_value == nullptr) {
        return LOG_EMBEDDER_ERROR(kInvalidArguments,
                                  "kFlutterEngineDartObjectTypeString must be "
                                  "a null terminated string but was null.");
      }
      dart_object.type = Dart_CObject_kString;
      dart_object.value.as_string = const_cast<char*>(object->string_value);
      break;
    case kFlutterEngineDartObjectTypeBuffer: {
      auto* buffer = SAFE_ACCESS(object->buffer_value, buffer, nullptr);
      if (buffer == nullptr) {
        return LOG_EMBEDDER_ERROR(kInvalidArguments,
                                  "kFlutterEngineDartObjectTypeBuffer must "
                                  "specify a buffer but found nullptr.");
      }
      auto buffer_size = SAFE_ACCESS(object->buffer_value, buffer_size, 0);
      auto callback =
          SAFE_ACCESS(object->buffer_value, buffer_collect_callback, nullptr);
      auto user_data = SAFE_ACCESS(object->buffer_value, user_data, nullptr);

      // The user has provided a callback, let them manage the lifecycle of
      // the underlying data. If not, copy it out from the provided buffer.

      if (callback == nullptr) {
        dart_object.type = Dart_CObject_kTypedData;
        dart_object.value.as_typed_data.type = Dart_TypedData_kUint8;
        dart_object.value.as_typed_data.length = buffer_size;
        dart_object.value.as_typed_data.values = buffer;
      } else {
        struct ExternalTypedDataPeer {
          void* user_data = nullptr;
          VoidCallback trampoline = nullptr;
        };
        auto peer = new ExternalTypedDataPeer();
        peer->user_data = user_data;
        peer->trampoline = callback;
        // This finalizer is set so that in case of failure of the
        // Dart_PostCObject below, we collect the peer. The embedder is still
        // responsible for collecting the buffer in case of non-kSuccess
        // returns from this method. This finalizer must be released in case
        // of kSuccess returns from this method.
        typed_data_finalizer.SetClosure([peer]() {
          // This is the tiny object we use as the peer to the Dart call so
          // that we can attach the a trampoline to the embedder supplied
          // callback. In case of error, we need to collect this object lest
          // we introduce a tiny leak.
          delete peer;
        });
        dart_object.type = Dart_CObject_kExternalTypedData;
        dart_object.value.as_external_typed_data.type = Dart_TypedData_kUint8;
        dart_object.value.as_external_typed_data.length = buffer_size;
        dart_object.value.as_external_typed_data.data = buffer;
        dart_object.value.as_external_typed_data.peer = peer;
        dart_object.value.as_external_typed_data.callback =
            +[](void* unused_isolate_callback_data, void* peer) {
              auto typed_peer = reinterpret_cast<ExternalTypedDataPeer*>(peer);
              typed_peer->trampoline(typed_peer->user_data);
              delete typed_peer;
            };
      }
    } break;
    default:
      return LOG_EMBEDDER_ERROR(
          kInvalidArguments,
          "Invalid FlutterEngineDartObjectType type specified.");
  }

  if (!Dart_PostCObject(port, &dart_object)) {
    return LOG_EMBEDDER_ERROR(kInternalInconsistency,
                              "Could not post the object to the Dart VM.");
  }

  // On a successful call, the VM takes ownership of and is responsible for
  // invoking the finalizer.
  typed_data_finalizer.Release();
  return kSuccess;
}

FlutterEngineResult FlutterEngineNotifyLowMemoryWarning(
    FLUTTER_API_SYMBOL(FlutterEngine) raw_engine) {
  auto engine = reinterpret_cast<flutter::EmbedderEngine*>(raw_engine);
  if (engine == nullptr || !engine->IsValid()) {
    return LOG_EMBEDDER_ERROR(kInvalidArguments, "Engine was invalid.");
  }

  engine->GetShell().NotifyLowMemoryWarning();

  rapidjson::Document document;
  auto& allocator = document.GetAllocator();

  document.SetObject();
  document.AddMember("type", "memoryPressure", allocator);

  return DispatchJSONPlatformMessage(raw_engine, document, "flutter/system")
             ? kSuccess
             : LOG_EMBEDDER_ERROR(
                   kInternalInconsistency,
                   "Could not dispatch the low memory notification message.");
}

FlutterEngineResult FlutterEnginePostCallbackOnAllNativeThreads(
    FLUTTER_API_SYMBOL(FlutterEngine) engine,
    FlutterNativeThreadCallback callback,
    void* user_data) {
  if (engine == nullptr) {
    return LOG_EMBEDDER_ERROR(kInvalidArguments, "Invalid engine handle.");
  }

  if (callback == nullptr) {
    return LOG_EMBEDDER_ERROR(kInvalidArguments,
                              "Invalid native thread callback.");
  }

  return reinterpret_cast<flutter::EmbedderEngine*>(engine)
                 ->PostTaskOnEngineManagedNativeThreads(
                     [callback, user_data](FlutterNativeThreadType type) {
                       callback(type, user_data);
                     })
             ? kSuccess
             : LOG_EMBEDDER_ERROR(kInvalidArguments,
                                  "Internal error while attempting to post "
                                  "tasks to all threads.");
}

namespace {
static bool ValidDisplayConfiguration(const FlutterEngineDisplay* displays,
                                      size_t display_count) {
  std::set<FlutterEngineDisplayId> display_ids;
  for (size_t i = 0; i < display_count; i++) {
    if (displays[i].single_display && display_count != 1) {
      return false;
    }
    display_ids.insert(displays[i].display_id);
  }

  return display_ids.size() == display_count;
}
}  // namespace

FlutterEngineResult FlutterEngineNotifyDisplayUpdate(
    FLUTTER_API_SYMBOL(FlutterEngine) raw_engine,
    const FlutterEngineDisplaysUpdateType update_type,
    const FlutterEngineDisplay* embedder_displays,
    size_t display_count) {
  if (raw_engine == nullptr) {
    return LOG_EMBEDDER_ERROR(kInvalidArguments, "Invalid engine handle.");
  }

  if (!ValidDisplayConfiguration(embedder_displays, display_count)) {
    return LOG_EMBEDDER_ERROR(
        kInvalidArguments,
        "Invalid FlutterEngineDisplay configuration specified.");
  }

  auto engine = reinterpret_cast<flutter::EmbedderEngine*>(raw_engine);

  switch (update_type) {
    case kFlutterEngineDisplaysUpdateTypeStartup: {
      std::vector<std::unique_ptr<flutter::Display>> displays;
      const auto* display = embedder_displays;
      for (size_t i = 0; i < display_count; i++) {
        displays.push_back(std::make_unique<flutter::Display>(
            SAFE_ACCESS(display, display_id, i),    //
            SAFE_ACCESS(display, refresh_rate, 0),  //
            SAFE_ACCESS(display, width, 0),         //
            SAFE_ACCESS(display, height, 0),        //
            SAFE_ACCESS(display, device_pixel_ratio, 1)));
        display = reinterpret_cast<const FlutterEngineDisplay*>(
            reinterpret_cast<const uint8_t*>(display) + display->struct_size);
      }
      engine->GetShell().OnDisplayUpdates(std::move(displays));
      return kSuccess;
    }
    default:
      return LOG_EMBEDDER_ERROR(
          kInvalidArguments,
          "Invalid FlutterEngineDisplaysUpdateType type specified.");
  }
}

FlutterEngineResult FlutterEngineScheduleFrame(FLUTTER_API_SYMBOL(FlutterEngine)
                                                   engine) {
  if (engine == nullptr) {
    return LOG_EMBEDDER_ERROR(kInvalidArguments, "Invalid engine handle.");
  }

  return reinterpret_cast<flutter::EmbedderEngine*>(engine)->ScheduleFrame()
             ? kSuccess
             : LOG_EMBEDDER_ERROR(kInvalidArguments,
                                  "Could not schedule frame.");
}

FlutterEngineResult FlutterEngineSetNextFrameCallback(
    FLUTTER_API_SYMBOL(FlutterEngine) engine,
    VoidCallback callback,
    void* user_data) {
  if (engine == nullptr) {
    return LOG_EMBEDDER_ERROR(kInvalidArguments, "Invalid engine handle.");
  }

  if (callback == nullptr) {
    return LOG_EMBEDDER_ERROR(kInvalidArguments,
                              "Next frame callback was null.");
  }

  flutter::EmbedderEngine* embedder_engine =
      reinterpret_cast<flutter::EmbedderEngine*>(engine);

  fml::WeakPtr<flutter::PlatformView> weak_platform_view =
      embedder_engine->GetShell().GetPlatformView();

  if (!weak_platform_view) {
    return LOG_EMBEDDER_ERROR(kInternalInconsistency,
                              "Platform view unavailable.");
  }

  weak_platform_view->SetNextFrameCallback(
      [callback, user_data]() { callback(user_data); });

  return kSuccess;
}

FlutterEngineResult FlutterEngineGetProcAddresses(
    FlutterEngineProcTable* table) {
  if (!table) {
    return LOG_EMBEDDER_ERROR(kInvalidArguments, "Null table specified.");
  }
#define SET_PROC(member, function)        \
  if (STRUCT_HAS_MEMBER(table, member)) { \
    table->member = &function;            \
  }

  SET_PROC(CreateAOTData, FlutterEngineCreateAOTData);
  SET_PROC(CollectAOTData, FlutterEngineCollectAOTData);
  SET_PROC(Run, FlutterEngineRun);
  SET_PROC(Shutdown, FlutterEngineShutdown);
  SET_PROC(Initialize, FlutterEngineInitialize);
  SET_PROC(Deinitialize, FlutterEngineDeinitialize);
  SET_PROC(RunInitialized, FlutterEngineRunInitialized);
  SET_PROC(AddView, FlutterEngineAddView);
  SET_PROC(RemoveView, FlutterEngineRemoveView);
  SET_PROC(SendWindowMetricsEvent, FlutterEngineSendWindowMetricsEvent);
  SET_PROC(SendPointerEvent, FlutterEngineSendPointerEvent);
  SET_PROC(SendKeyEvent, FlutterEngineSendKeyEvent);
  SET_PROC(SendPlatformMessage, FlutterEngineSendPlatformMessage);
  SET_PROC(PlatformMessageCreateResponseHandle,
           FlutterPlatformMessageCreateResponseHandle);
  SET_PROC(PlatformMessageReleaseResponseHandle,
           FlutterPlatformMessageReleaseResponseHandle);
  SET_PROC(SendPlatformMessageResponse,
           FlutterEngineSendPlatformMessageResponse);
  SET_PROC(RegisterExternalTexture, FlutterEngineRegisterExternalTexture);
  SET_PROC(UnregisterExternalTexture, FlutterEngineUnregisterExternalTexture);
  SET_PROC(MarkExternalTextureFrameAvailable,
           FlutterEngineMarkExternalTextureFrameAvailable);
  SET_PROC(UpdateSemanticsEnabled, FlutterEngineUpdateSemanticsEnabled);
  SET_PROC(UpdateAccessibilityFeatures,
           FlutterEngineUpdateAccessibilityFeatures);
  SET_PROC(DispatchSemanticsAction, FlutterEngineDispatchSemanticsAction);
  SET_PROC(OnVsync, FlutterEngineOnVsync);
  SET_PROC(ReloadSystemFonts, FlutterEngineReloadSystemFonts);
  SET_PROC(TraceEventDurationBegin, FlutterEngineTraceEventDurationBegin);
  SET_PROC(TraceEventDurationEnd, FlutterEngineTraceEventDurationEnd);
  SET_PROC(TraceEventInstant, FlutterEngineTraceEventInstant);
  SET_PROC(PostRenderThreadTask, FlutterEnginePostRenderThreadTask);
  SET_PROC(GetCurrentTime, FlutterEngineGetCurrentTime);
  SET_PROC(RunTask, FlutterEngineRunTask);
  SET_PROC(UpdateLocales, FlutterEngineUpdateLocales);
  SET_PROC(RunsAOTCompiledDartCode, FlutterEngineRunsAOTCompiledDartCode);
  SET_PROC(PostDartObject, FlutterEnginePostDartObject);
  SET_PROC(NotifyLowMemoryWarning, FlutterEngineNotifyLowMemoryWarning);
  SET_PROC(PostCallbackOnAllNativeThreads,
           FlutterEnginePostCallbackOnAllNativeThreads);
  SET_PROC(NotifyDisplayUpdate, FlutterEngineNotifyDisplayUpdate);
  SET_PROC(ScheduleFrame, FlutterEngineScheduleFrame);
  SET_PROC(SetNextFrameCallback, FlutterEngineSetNextFrameCallback);
#undef SET_PROC

  return kSuccess;
}<|MERGE_RESOLUTION|>--- conflicted
+++ resolved
@@ -102,11 +102,8 @@
 const int32_t kFlutterSemanticsNodeIdBatchEnd = -1;
 const int32_t kFlutterSemanticsCustomActionIdBatchEnd = -1;
 
-<<<<<<< HEAD
-=======
 static constexpr FlutterViewId kFlutterImplicitViewId = 0;
 
->>>>>>> b06478b7
 // A message channel to send platform-independent FlutterKeyData to the
 // framework.
 //
@@ -2409,12 +2406,8 @@
     pointer_data.pan_delta_y = 0.0;
     pointer_data.scale = SAFE_ACCESS(current, scale, 0.0);
     pointer_data.rotation = SAFE_ACCESS(current, rotation, 0.0);
-<<<<<<< HEAD
-    pointer_data.view_id = SAFE_ACCESS(current, view_id, 0);
-=======
     pointer_data.view_id =
         SAFE_ACCESS(current, view_id, kFlutterImplicitViewId);
->>>>>>> b06478b7
     packet->SetPointerData(i, pointer_data);
     current = reinterpret_cast<const FlutterPointerEvent*>(
         reinterpret_cast<const uint8_t*>(current) + current->struct_size);
