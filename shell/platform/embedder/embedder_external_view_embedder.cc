--- conflicted
+++ resolved
@@ -53,10 +53,6 @@
 // |ExternalViewEmbedder|
 void EmbedderExternalViewEmbedder::BeginFrame(
     GrDirectContext* context,
-<<<<<<< HEAD
-    const std::vector<ViewDimension>& view_dimensions,
-    fml::RefPtr<fml::RasterThreadMerger> raster_thread_merger) {
-=======
     fml::RefPtr<fml::RasterThreadMerger> raster_thread_merger) {}
 
 // |ExternalViewEmbedder|
@@ -66,17 +62,10 @@
   // TODO(dkwingsmt): This class only supports rendering into the implicit view.
   // Properly support multi-view in the future.
   FML_DCHECK(native_view_id == kFlutterImplicitViewId);
->>>>>>> 324cc1cd
   Reset();
 
-  // TODO(dkwingsmt): This class only supports rendering a single view
-  // and that view must be the implicit view. Properly support multi-view
-  // in the future.
-  FML_CHECK(view_dimensions.size() == 1u);
-  FML_DCHECK(view_dimensions.front().view_id == kFlutterImplicitViewId);
-
-  pending_frame_size_ = view_dimensions.front().frame_size;
-  pending_device_pixel_ratio_ = view_dimensions.front().device_pixel_ratio;
+  pending_frame_size_ = frame_size;
+  pending_device_pixel_ratio_ = device_pixel_ratio;
   pending_surface_transformation_ = GetSurfaceTransformation();
 
   static const auto kRootViewIdentifier =
@@ -146,7 +135,6 @@
 void EmbedderExternalViewEmbedder::SubmitView(
     GrDirectContext* context,
     const std::shared_ptr<impeller::AiksContext>& aiks_context,
-    int64_t native_view_id,
     std::unique_ptr<SurfaceFrame> frame) {
   int64_t native_view_id = kFlutterImplicitViewId;
   auto [matched_render_targets, pending_keys] =
