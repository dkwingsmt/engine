--- conflicted
+++ resolved
@@ -283,7 +283,8 @@
 /// Implements https://flutter.dev/go/optimized-platform-view-layers
 class LayerBuilder {
  public:
-  explicit LayerBuilder(SkISize frame_size) : frame_size_(frame_size) {
+  explicit LayerBuilder(int64_t flutter_view_id, SkISize frame_size)
+      : flutter_view_id_(flutter_view_id), frame_size_(frame_size) {
     layers_.push_back(Layer());
   }
 
@@ -306,7 +307,7 @@
   void PrepareBackingStore(
       const std::function<std::unique_ptr<EmbedderRenderTarget>(
           FlutterBackingStoreConfig)>& target_provider) {
-    auto config = MakeBackingStoreConfig(frame_size_);
+    auto config = MakeBackingStoreConfig(flutter_view_id_, frame_size_);
     for (auto& layer : layers_) {
       if (layer.has_flutter_contents()) {
         layer.SetRenderTarget(target_provider(config));
@@ -405,6 +406,7 @@
   }
 
   std::vector<Layer> layers_;
+  int64_t flutter_view_id_;
   SkISize frame_size_;
 };
 
@@ -414,16 +416,13 @@
     GrDirectContext* context,
     const std::shared_ptr<impeller::AiksContext>& aiks_context,
     std::unique_ptr<SurfaceFrame> frame) {
-<<<<<<< HEAD
-  int64_t native_view_id = kFlutterImplicitViewId;
-  auto [matched_render_targets, pending_keys] =
-      render_target_cache_.GetExistingTargetsInCache(pending_views_);
-=======
+  int64_t flutter_view_id = kFlutterImplicitViewId;
   SkRect _rect = SkRect::MakeIWH(pending_frame_size_.width(),
                                  pending_frame_size_.height());
   pending_surface_transformation_.mapRect(&_rect);
 
-  LayerBuilder builder(SkISize::Make(_rect.width(), _rect.height()));
+  LayerBuilder builder(flutter_view_id,
+                       SkISize::Make(_rect.width(), _rect.height()));
 
   for (auto view_id : composition_order_) {
     auto& view = pending_views_[view_id];
@@ -443,7 +442,6 @@
     }
     return create_render_target_callback_(context, aiks_context, config);
   });
->>>>>>> 91c9e273
 
   // This is where unused render targets will be collected. Control may flow to
   // the embedder. Here, the embedder has the opportunity to trample on the
@@ -460,47 +458,6 @@
   auto deferred_cleanup_render_targets =
       render_target_cache_.ClearAllRenderTargetsInCache();
 
-<<<<<<< HEAD
-  for (const auto& pending_key : pending_keys) {
-    const auto& external_view = pending_views_.at(pending_key);
-
-    // If the external view does not have engine rendered contents, it makes no
-    // sense to ask to embedder to create a render target for us as we don't
-    // intend to render into it and ask the embedder for presentation anyway.
-    // Save some memory.
-    if (!external_view->HasEngineRenderedContents()) {
-      continue;
-    }
-
-    // This is the size of render surface we want the embedder to create for
-    // us. As or right now, this is going to always be equal to the frame size
-    // post transformation. But, in case optimizations are applied that make
-    // it so that embedder rendered into surfaces that aren't full screen,
-    // this assumption will break. So it's just best to ask view for its size
-    // directly.
-    const auto render_surface_size = external_view->GetRenderSurfaceSize();
-
-    const auto backing_store_config =
-        MakeBackingStoreConfig(native_view_id, render_surface_size);
-
-    // This is where the embedder will create render targets for us. Control
-    // flow to the embedder makes the engine susceptible to having the embedder
-    // trample on the OpenGL context. Before any Skia operations are performed,
-    // the context must be reset.
-    //
-    // @warning: Embedder may trample on our OpenGL context here.
-    auto render_target = create_render_target_callback_(context, aiks_context,
-                                                        backing_store_config);
-
-    if (!render_target) {
-      FML_LOG(ERROR) << "Embedder did not return a valid render target.";
-      return;
-    }
-    matched_render_targets[pending_key] = std::move(render_target);
-  }
-
-=======
->>>>>>> 91c9e273
   // The OpenGL context could have been trampled by the embedder at this point
   // as it attempted to collect old render targets and create new ones. Tell
   // Skia to not rely on existing bindings.
@@ -529,18 +486,11 @@
 
     builder.PushLayers(presented_layers);
 
-<<<<<<< HEAD
-    // Flush the layer description down to the embedder for presentation.
-    //
-    // @warning: Embedder may trample on our OpenGL context here.
     presented_layers.InvokePresentCallback(
         [&present_callback = present_callback_,
-         native_view_id](const std::vector<const FlutterLayer*>& layers) {
-          return present_callback(layers, native_view_id);
+         flutter_view_id](const std::vector<const FlutterLayer*>& layers) {
+          return present_callback(layers, flutter_view_id);
         });
-=======
-    presented_layers.InvokePresentCallback(present_callback_);
->>>>>>> 91c9e273
   }
 
   // See why this is necessary in the comment where this collection in realized.
