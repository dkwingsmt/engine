--- conflicted
+++ resolved
@@ -1684,16 +1684,12 @@
   size_t struct_size;
   /// The size of the render target the engine expects to render into.
   FlutterSize size;
-<<<<<<< HEAD
-  int64_t view_id;
-=======
   /// Specifies the view that the render target belongs to.
   ///
   /// If `FlutterCompositor.present_view_callback` is used to present this
   /// backing store, then this ID must match the one in
   /// `FlutterPresentViewInfo`.
   FlutterViewId view_id;
->>>>>>> fb9dc32d
 } FlutterBackingStoreConfig;
 
 typedef enum {
@@ -1762,16 +1758,6 @@
 typedef bool (*FlutterLayersPresentCallback)(const FlutterLayer** layers,
                                              size_t layers_count,
                                              void* user_data);
-typedef struct {
-  /// This size of this struct. Must be sizeof(FlutterPresentViewInfo).
-  size_t struct_size;
-  const FlutterLayer** layers;
-  size_t layers_count;
-  int64_t view_id;
-  void* user_data;
-} FlutterPresentViewInfo;
-
-typedef bool (*FlutterViewPresentCallback)(FlutterPresentViewInfo* info);
 
 typedef struct {
   /// This size of this struct. Must be sizeof(FlutterPresentViewInfo).
@@ -1797,11 +1783,7 @@
   size_t struct_size;
   /// A baton that in not interpreted by the engine in any way. It is passed
   /// back to the embedder in `FlutterCompositor.create_backing_store_callback`,
-<<<<<<< HEAD
-  /// `FlutterCompositor.collect_backing_store_callback` and
-=======
-  /// `FlutterCompositor.collect_backing_store_callback`,
->>>>>>> fb9dc32d
+  /// `FlutterCompositor.collect_backing_store_callback`, and
   /// `FlutterCompositor.present_layers_callback`.
   void* user_data;
   /// A callback invoked by the engine to obtain a backing store for a specific
@@ -1818,31 +1800,21 @@
   /// Callback invoked by the engine to composite the contents of each layer
   /// onto the screen.
   ///
-<<<<<<< HEAD
-  /// Not used if `present_view_callback` is present. At least one of
-  /// `present_layers_callback` or `present_view_callback` must be non-null.
-=======
   /// One and only one of `present_layers_callback` and `present_view_callback`
   /// may be provided. Providing both or neither is an error and engine
   /// initialization will terminate.
->>>>>>> fb9dc32d
   FlutterLayersPresentCallback present_layers_callback;
   /// Avoid caching backing stores provided by this compositor.
   bool avoid_backing_store_cache;
   /// Callback invoked by the engine to composite the contents of each layer
   /// of a view and present it to the view.
   ///
-<<<<<<< HEAD
-  /// At least one of `present_layers_callback` or `present_view_callback` must
-  /// be non-null.
-=======
   /// The argument |FlutterLayersPresentInfo| will be deallocated once the
   /// callback returns.
   ///
   /// One and only one of `present_layers_callback` and `present_view_callback`
   /// may be provided. Providing both or neither is an error and engine
   /// initialization will terminate.
->>>>>>> fb9dc32d
   FlutterViewPresentCallback present_view_callback;
 } FlutterCompositor;
 
@@ -1944,15 +1916,6 @@
   /// The |FlutterRemoveViewResult| argument will be deallocated once the
   /// callback returns.
   FlutterRemoveViewCallback callback;
-} FlutterRemoveViewInfo;
-
-typedef struct {
-  int64_t view_id;
-  FlutterWindowMetricsEvent* metrics;
-} FlutterAddViewInfo;
-
-typedef struct {
-  int64_t view_id;
 } FlutterRemoveViewInfo;
 
 typedef struct {
