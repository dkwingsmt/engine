--- conflicted
+++ resolved
@@ -1775,17 +1775,9 @@
                                              size_t layers_count,
                                              void* user_data);
 
-<<<<<<< HEAD
-/// The callback invoked when the embedder should present
-/// to a view.
-///
-/// The |FlutterPresentViewInfo| will be deallocated
-/// once the callback returns.
-=======
 /// The callback invoked when the embedder should present to a view.
 ///
 /// The |FlutterPresentViewInfo| will be deallocated once the callback returns.
->>>>>>> 622b3728
 typedef bool (*FlutterPresentViewCallback)(
     const FlutterPresentViewInfo* /* present info */);
 
