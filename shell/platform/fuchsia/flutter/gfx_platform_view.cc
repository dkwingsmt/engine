--- conflicted
+++ resolved
@@ -8,11 +8,7 @@
 
 namespace flutter_runner {
 
-<<<<<<< HEAD
-static constexpr int64_t kFlutterDefaultViewId = 0ll;
-=======
 static constexpr int64_t kFlutterImplicitViewId = 0ll;
->>>>>>> 09c6ce42
 
 GfxPlatformView::GfxPlatformView(
     flutter::PlatformView::Delegate& delegate,
@@ -219,32 +215,6 @@
       metrics_changed) {
     const float pixel_ratio = *view_pixel_ratio_;
     const std::array<float, 2> logical_size = *view_logical_size_;
-<<<<<<< HEAD
-    SetViewportMetrics(
-        kFlutterDefaultViewId,
-        {
-            pixel_ratio,                                // device_pixel_ratio
-            std::round(logical_size[0] * pixel_ratio),  // physical_width
-            std::round(logical_size[1] * pixel_ratio),  // physical_height
-            0.0f,                                       // physical_padding_top
-            0.0f,  // physical_padding_right
-            0.0f,  // physical_padding_bottom
-            0.0f,  // physical_padding_left
-            0.0f,  // physical_view_inset_top
-            0.0f,  // physical_view_inset_right
-            0.0f,  // physical_view_inset_bottom
-            0.0f,  // physical_view_inset_left
-            0.0f,  // p_physical_system_gesture_inset_top
-            0.0f,  // p_physical_system_gesture_inset_right
-            0.0f,  // p_physical_system_gesture_inset_bottom
-            0.0f,  // p_physical_system_gesture_inset_left,
-            -1.0,  // p_physical_touch_slop,
-            {},    // p_physical_display_features_bounds
-            {},    // p_physical_display_features_type
-            {},    // p_physical_display_features_state
-            0,     // pdisplay_id
-        });
-=======
     flutter::ViewportMetrics metrics{
         pixel_ratio,                                // device_pixel_ratio
         std::round(logical_size[0] * pixel_ratio),  // physical_width
@@ -268,7 +238,6 @@
         0,     // pdisplay_id
     };
     SetViewportMetrics(kFlutterImplicitViewId, metrics);
->>>>>>> 09c6ce42
   }
 }
 
