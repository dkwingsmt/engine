--- conflicted
+++ resolved
@@ -336,13 +336,8 @@
   external_view_embedder.EndFrame(false, nullptr);
   flutter::SurfaceFrame::FramebufferInfo framebuffer_info;
   framebuffer_info.supports_readback = true;
-<<<<<<< HEAD
-  external_view_embedder.SubmitFrame(
-      nullptr, nullptr, kImplicitViewId,
-=======
   external_view_embedder.SubmitView(
       nullptr, nullptr,
->>>>>>> 324cc1cd
       std::make_unique<flutter::SurfaceFrame>(
           nullptr, std::move(framebuffer_info),
           [](const flutter::SurfaceFrame& surface_frame,
@@ -373,13 +368,8 @@
   external_view_embedder.EndFrame(false, nullptr);
   flutter::SurfaceFrame::FramebufferInfo framebuffer_info;
   framebuffer_info.supports_readback = true;
-<<<<<<< HEAD
-  external_view_embedder.SubmitFrame(
-      nullptr, nullptr, kImplicitViewId,
-=======
   external_view_embedder.SubmitView(
       nullptr, nullptr,
->>>>>>> 324cc1cd
       std::make_unique<flutter::SurfaceFrame>(
           nullptr, std::move(framebuffer_info),
           [](const flutter::SurfaceFrame& surface_frame,
