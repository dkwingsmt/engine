--- conflicted
+++ resolved
@@ -50,16 +50,9 @@
       const std::vector<ViewDimension>& view_dimensions,
       fml::RefPtr<fml::RasterThreadMerger> raster_thread_merger) override {}
 
-<<<<<<< HEAD
-  void SubmitFrame(GrDirectContext* context,
-                   const std::shared_ptr<impeller::AiksContext>& aiks_context,
-                   int64_t native_view_id,
-                   std::unique_ptr<flutter::SurfaceFrame> frame) override {}
-=======
   void SubmitView(GrDirectContext* context,
                   const std::shared_ptr<impeller::AiksContext>& aiks_context,
                   std::unique_ptr<flutter::SurfaceFrame> frame) override {}
->>>>>>> 324cc1cd
 
   void PrerollCompositeEmbeddedView(
       int64_t view_id,
