// Copyright 2013 The Flutter Authors. All rights reserved.
// Use of this source code is governed by a BSD-style license that can be
// found in the LICENSE file.

#ifndef FLUTTER_SHELL_PLATFORM_FUCHSIA_FLUTTER_EXTERNAL_VIEW_EMBEDDER_H_
#define FLUTTER_SHELL_PLATFORM_FUCHSIA_FLUTTER_EXTERNAL_VIEW_EMBEDDER_H_

#include <fuchsia/ui/composition/cpp/fidl.h>
#include <fuchsia/ui/views/cpp/fidl.h>
#include <lib/fit/function.h>

#include <cstdint>  // For uint32_t & uint64_t
#include <memory>
#include <string>
#include <unordered_map>
#include <vector>

#include "flutter/flow/embedded_views.h"
#include "flutter/fml/logging.h"
#include "flutter/fml/macros.h"
#include "flutter/shell/platform/fuchsia/flutter/canvas_spy.h"
#include "flutter/shell/platform/fuchsia/flutter/rtree.h"
#include "third_party/skia/include/core/SkPictureRecorder.h"
#include "third_party/skia/include/core/SkPoint.h"
#include "third_party/skia/include/core/SkRect.h"
#include "third_party/skia/include/core/SkSize.h"
#include "third_party/skia/include/gpu/GrDirectContext.h"

#include "flatland_connection.h"
#include "surface_producer.h"

namespace flutter_runner {

using ViewCallback = std::function<void()>;
using ViewCreatedCallback = std::function<void(
    fuchsia::ui::composition::ContentId,
    fuchsia::ui::composition::ChildViewWatcherHandle child_view_watcher)>;
using ViewIdCallback = std::function<void(fuchsia::ui::composition::ContentId)>;

// This class orchestrates interaction with the Scenic's compositor on
// Fuchsia. It ensures that flutter content and platform view content are both
// rendered correctly in a unified scene.
class ExternalViewEmbedder final : public flutter::ExternalViewEmbedder {
 public:
  constexpr static uint32_t kDefaultViewportSize = 32;

  ExternalViewEmbedder(
      fuchsia::ui::views::ViewCreationToken view_creation_token,
      fuchsia::ui::views::ViewIdentityOnCreation view_identity,
      fuchsia::ui::composition::ViewBoundProtocols endpoints,
      fidl::InterfaceRequest<fuchsia::ui::composition::ParentViewportWatcher>
          parent_viewport_watcher_request,
      std::shared_ptr<FlatlandConnection> flatland,
      std::shared_ptr<SurfaceProducer> surface_producer,
      bool intercept_all_input = false);
  ~ExternalViewEmbedder();

  // |ExternalViewEmbedder|
  flutter::DlCanvas* GetRootCanvas() override;

  // |ExternalViewEmbedder|
  void PrerollCompositeEmbeddedView(
      int64_t view_id,
      std::unique_ptr<flutter::EmbeddedViewParams> params) override;

  // |ExternalViewEmbedder|
  flutter::DlCanvas* CompositeEmbeddedView(int64_t view_id) override;

  // |ExternalViewEmbedder|
  flutter::PostPrerollResult PostPrerollAction(
      fml::RefPtr<fml::RasterThreadMerger> raster_thread_merger) override;

  // |ExternalViewEmbedder|
  void BeginFrame(
      GrDirectContext* context,
      const std::vector<ViewDimension>& view_dimensions,
      fml::RefPtr<fml::RasterThreadMerger> raster_thread_merger) override;

  // |ExternalViewEmbedder|
  void EndFrame(
      bool should_resubmit_frame,
      fml::RefPtr<fml::RasterThreadMerger> raster_thread_merger) override;

  // |ExternalViewEmbedder|
<<<<<<< HEAD
  void SubmitFrame(GrDirectContext* context,
                   const std::shared_ptr<impeller::AiksContext>& aiks_context,
                   int64_t native_view_id,
                   std::unique_ptr<flutter::SurfaceFrame> frame) override;
=======
  void SubmitView(GrDirectContext* context,
                  const std::shared_ptr<impeller::AiksContext>& aiks_context,
                  std::unique_ptr<flutter::SurfaceFrame> frame) override;
>>>>>>> 324cc1cd

  // |ExternalViewEmbedder|
  void CancelFrame() override { Reset(); }

  // |ExternalViewEmbedder|
  bool SupportsDynamicThreadMerging() override { return false; }

  // View manipulation.
  // |SetViewProperties| doesn't manipulate the view directly -- it sets pending
  // properties for the next |UpdateView| call.
  void CreateView(int64_t view_id,
                  ViewCallback on_view_created,
                  ViewCreatedCallback on_view_bound);
  void DestroyView(int64_t view_id, ViewIdCallback on_view_unbound);
  void SetViewProperties(int64_t view_id,
                         const SkRect& occlusion_hint,
                         bool hit_testable,
                         bool focusable);

  // Holds the clip transform that may be applied on a View.
  struct ClipTransform {
    fuchsia::ui::composition::TransformId transform_id;
    std::vector<fuchsia::ui::composition::TransformId> children;
  };

 private:
  void Reset();  // Reset state for a new frame.

  // This struct represents a transformed clip rect.
  struct TransformedClip {
    SkMatrix transform = SkMatrix::I();
    SkRect rect = SkRect::MakeEmpty();

    bool operator==(const TransformedClip& other) const {
      return transform == other.transform && rect == other.rect;
    }
  };

  // This struct represents all the mutators that can be applied to a
  // PlatformView, unpacked from the `MutatorStack`.
  struct ViewMutators {
    std::vector<TransformedClip> clips;
    SkMatrix total_transform = SkMatrix::I();
    SkMatrix transform = SkMatrix::I();
    SkScalar opacity = 1.f;

    bool operator==(const ViewMutators& other) const {
      return clips == other.clips && total_transform == other.total_transform &&
             transform == other.transform && opacity == other.opacity;
    }
  };

  ViewMutators ParseMutatorStack(const flutter::MutatorsStack& mutators_stack);

  struct EmbedderLayer {
    EmbedderLayer(const SkISize& frame_size,
                  std::optional<flutter::EmbeddedViewParams> view_params,
                  flutter::RTreeFactory rtree_factory)
        : rtree(rtree_factory.getInstance()),
          embedded_view_params(std::move(view_params)),
          recorder(std::make_unique<SkPictureRecorder>()),
          canvas_spy(std::make_unique<flutter::CanvasSpy>(
              recorder->beginRecording(SkRect::Make(frame_size),
                                       &rtree_factory))),
          surface_size(frame_size),
          picture(nullptr) {}

    // Records paint operations applied to this layer's `SkCanvas`.
    // These records are used to determine which portions of this layer
    // contain content. The embedder propagates this information to scenic, so
    // that scenic can accurately decide which portions of this layer may
    // interact with input.
    sk_sp<flutter::RTree> rtree;

    std::optional<flutter::EmbeddedViewParams> embedded_view_params;
    std::unique_ptr<SkPictureRecorder> recorder;
    // TODO(cyanglaz: use DlOpSpy instead.
    // https://github.com/flutter/flutter/issues/123805
    std::unique_ptr<flutter::CanvasSpy> canvas_spy;
    SkISize surface_size;
    sk_sp<SkPicture> picture;
  };
  using EmbedderLayerId = std::optional<uint32_t>;
  constexpr static EmbedderLayerId kRootLayerId = EmbedderLayerId{};

  struct View {
    std::vector<ClipTransform> clip_transforms;
    fuchsia::ui::composition::TransformId transform_id;
    fuchsia::ui::composition::ContentId viewport_id;
    ViewMutators mutators;
    SkSize size = SkSize::MakeEmpty();
    SkRect pending_occlusion_hint = SkRect::MakeEmpty();
    SkRect occlusion_hint = SkRect::MakeEmpty();
    fit::callback<void(const SkSize&, const SkRect&)>
        pending_create_viewport_callback;
  };

  struct Layer {
    // Transform on which Images are set.
    fuchsia::ui::composition::TransformId transform_id;
  };

  std::shared_ptr<FlatlandConnection> flatland_;
  std::shared_ptr<SurfaceProducer> surface_producer_;

  fuchsia::ui::composition::ParentViewportWatcherPtr parent_viewport_watcher_;

  fuchsia::ui::composition::TransformId root_transform_id_;

  std::unordered_map<int64_t, View> views_;
  std::vector<Layer> layers_;

  std::unordered_map<EmbedderLayerId, EmbedderLayer> frame_layers_;
  std::vector<EmbedderLayerId> frame_composition_order_;
  std::vector<fuchsia::ui::composition::TransformId> child_transforms_;
  SkISize frame_size_ = SkISize::Make(0, 0);
  float frame_dpr_ = 1.f;

  // TransformId for the input interceptor node when input shield is turned on,
  // std::nullptr otherwise.
  std::optional<fuchsia::ui::composition::TransformId>
      input_interceptor_transform_;

  FML_DISALLOW_COPY_AND_ASSIGN(ExternalViewEmbedder);
};

}  // namespace flutter_runner

#endif  // FLUTTER_SHELL_PLATFORM_FUCHSIA_FLUTTER_EXTERNAL_VIEW_EMBEDDER_H_<|MERGE_RESOLUTION|>--- conflicted
+++ resolved
@@ -82,16 +82,9 @@
       fml::RefPtr<fml::RasterThreadMerger> raster_thread_merger) override;
 
   // |ExternalViewEmbedder|
-<<<<<<< HEAD
-  void SubmitFrame(GrDirectContext* context,
-                   const std::shared_ptr<impeller::AiksContext>& aiks_context,
-                   int64_t native_view_id,
-                   std::unique_ptr<flutter::SurfaceFrame> frame) override;
-=======
   void SubmitView(GrDirectContext* context,
                   const std::shared_ptr<impeller::AiksContext>& aiks_context,
                   std::unique_ptr<flutter::SurfaceFrame> frame) override;
->>>>>>> 324cc1cd
 
   // |ExternalViewEmbedder|
   void CancelFrame() override { Reset(); }
