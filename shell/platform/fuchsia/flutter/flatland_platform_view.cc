--- conflicted
+++ resolved
@@ -87,32 +87,6 @@
 
   float pixel_ratio = view_pixel_ratio_ ? *view_pixel_ratio_ : 1.0f;
 
-<<<<<<< HEAD
-  SetViewportMetrics(kFlutterDefaultViewId,
-                     {
-                         pixel_ratio,  // device_pixel_ratio
-                         std::round(view_logical_size_.value()[0] *
-                                    pixel_ratio),  // physical_width
-                         std::round(view_logical_size_.value()[1] *
-                                    pixel_ratio),  // physical_height
-                         0.0f,                     // physical_padding_top
-                         0.0f,                     // physical_padding_right
-                         0.0f,                     // physical_padding_bottom
-                         0.0f,                     // physical_padding_left
-                         0.0f,                     // physical_view_inset_top
-                         0.0f,                     // physical_view_inset_right
-                         0.0f,                     // physical_view_inset_bottom
-                         0.0f,                     // physical_view_inset_left
-                         0.0f,  // p_physical_system_gesture_inset_top
-                         0.0f,  // p_physical_system_gesture_inset_right
-                         0.0f,  // p_physical_system_gesture_inset_bottom
-                         0.0f,  // p_physical_system_gesture_inset_left,
-                         -1.0,  // p_physical_touch_slop,
-                         {},    // p_physical_display_features_bounds
-                         {},    // p_physical_display_features_type
-                         {},    // p_physical_display_features_state
-                     });
-=======
   SetViewportMetrics({
       pixel_ratio,  // device_pixel_ratio
       std::round(view_logical_size_.value()[0] *
@@ -135,9 +109,8 @@
       {},                       // p_physical_display_features_bounds
       {},                       // p_physical_display_features_type
       {},                       // p_physical_display_features_state
-      0,                        // p_display_id
+      kFlutterDefaultViewId,    // p_display_id
   });
->>>>>>> 8d3a8162
 
   parent_viewport_watcher_->GetLayout(
       fit::bind_member(this, &FlatlandPlatformView::OnGetLayout));
