--- conflicted
+++ resolved
@@ -125,40 +125,4 @@
   return texture->PopulateTexture(width, height, opengl_texture);
 }
 
-<<<<<<< HEAD
-void FlutterWindowsTextureRegistrar::ResolveGlFunctions(GlProcs& procs) {
-  procs.glGenFramebuffers = reinterpret_cast<glGenFramebuffersProc>(
-      eglGetProcAddress("glGenFramebuffers"));
-  procs.glDeleteFramebuffers = reinterpret_cast<glDeleteFramebuffersProc>(
-      eglGetProcAddress("glDeleteFramebuffers"));
-  procs.glBindFramebuffer = reinterpret_cast<glBindFramebufferProc>(
-      eglGetProcAddress("glBindFramebuffer"));
-  procs.glFramebufferTexture2D = reinterpret_cast<glFramebufferTexture2DProc>(
-      eglGetProcAddress("glFramebufferTexture2D"));
-  procs.glBlitFramebufferANGLE = reinterpret_cast<glBlitFramebufferANGLEProc>(
-      eglGetProcAddress("glBlitFramebufferANGLE"));
-
-  procs.glGenTextures =
-      reinterpret_cast<glGenTexturesProc>(eglGetProcAddress("glGenTextures"));
-  procs.glDeleteTextures = reinterpret_cast<glDeleteTexturesProc>(
-      eglGetProcAddress("glDeleteTextures"));
-  procs.glBindTexture =
-      reinterpret_cast<glBindTextureProc>(eglGetProcAddress("glBindTexture"));
-  procs.glTexParameterf = reinterpret_cast<glTexParameterfProc>(
-      eglGetProcAddress("glTexParameterf"));
-  procs.glTexParameteri = reinterpret_cast<glTexParameteriProc>(
-      eglGetProcAddress("glTexParameteri"));
-  procs.glTexImage2D =
-      reinterpret_cast<glTexImage2DProc>(eglGetProcAddress("glTexImage2D"));
-
-  procs.valid = procs.glGenFramebuffers && procs.glDeleteFramebuffers &&
-                procs.glBindFramebuffer && procs.glFramebufferTexture2D &&
-                procs.glBlitFramebufferANGLE && procs.glGenTextures &&
-                procs.glDeleteTextures && procs.glBindTexture &&
-                procs.glTexParameterf && procs.glTexParameteri &&
-                procs.glTexImage2D;
-}
-
-=======
->>>>>>> 45b95f26
 };  // namespace flutter