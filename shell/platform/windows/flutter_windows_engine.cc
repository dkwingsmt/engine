// Copyright 2013 The Flutter Authors. All rights reserved.
// Use of this source code is governed by a BSD-style license that can be
// found in the LICENSE file.

#include "flutter/shell/platform/windows/flutter_windows_engine.h"

#include <GLES2/gl2.h>
#include <GLES2/gl2ext.h>
#include <dwmapi.h>

#include <filesystem>
#include <sstream>

#include "flutter/fml/logging.h"
#include "flutter/fml/paths.h"
#include "flutter/fml/platform/win/wstring_conversion.h"
#include "flutter/shell/platform/common/client_wrapper/binary_messenger_impl.h"
#include "flutter/shell/platform/common/client_wrapper/include/flutter/standard_message_codec.h"
#include "flutter/shell/platform/common/path_utils.h"
#include "flutter/shell/platform/embedder/embedder_struct_macros.h"
#include "flutter/shell/platform/windows/accessibility_bridge_windows.h"
#include "flutter/shell/platform/windows/compositor_opengl.h"
#include "flutter/shell/platform/windows/compositor_software.h"
#include "flutter/shell/platform/windows/flutter_windows_view.h"
#include "flutter/shell/platform/windows/keyboard_key_channel_handler.h"
#include "flutter/shell/platform/windows/system_utils.h"
#include "flutter/shell/platform/windows/task_runner.h"
#include "flutter/third_party/accessibility/ax/ax_node.h"

// winbase.h defines GetCurrentTime as a macro.
#undef GetCurrentTime

static constexpr char kAccessibilityChannelName[] = "flutter/accessibility";

namespace flutter {

namespace {

struct _FramebufferBackingStore {
  uint32_t framebuffer_id;
  uint32_t texture_id;
  GlProcs gl_procs;
};

// Lifted from vsync_waiter_fallback.cc
static std::chrono::nanoseconds SnapToNextTick(
    std::chrono::nanoseconds value,
    std::chrono::nanoseconds tick_phase,
    std::chrono::nanoseconds tick_interval) {
  std::chrono::nanoseconds offset = (tick_phase - value) % tick_interval;
  if (offset != std::chrono::nanoseconds::zero())
    offset = offset + tick_interval;
  return value + offset;
}

// Creates and returns a FlutterRendererConfig that renders to the view (if any)
// of a FlutterWindowsEngine, using OpenGL (via ANGLE).
// The user_data received by the render callbacks refers to the
// FlutterWindowsEngine.
FlutterRendererConfig GetOpenGLRendererConfig() {
  FlutterRendererConfig config = {};
  config.type = kOpenGL;
  config.open_gl.struct_size = sizeof(config.open_gl);
  config.open_gl.make_current = [](void* user_data) -> bool {
    auto host = static_cast<FlutterWindowsEngine*>(user_data);
    if (!host->surface_manager()) {
      return false;
    }
    return host->surface_manager()->MakeCurrent();
  };
  config.open_gl.clear_current = [](void* user_data) -> bool {
    auto host = static_cast<FlutterWindowsEngine*>(user_data);
    if (!host->surface_manager()) {
      return false;
    }
    return host->surface_manager()->ClearContext();
  };
<<<<<<< HEAD
  config.open_gl.present = [](void* user_data) -> bool {
    auto host = static_cast<FlutterWindowsEngine*>(user_data);
    if (!host->view()) {
      return false;
    }
    return host->view()->SwapBuffers();
  };
=======
>>>>>>> c1671072
  config.open_gl.present = [](void* user_data) -> bool { FML_UNREACHABLE(); };
  config.open_gl.fbo_reset_after_present = true;
  config.open_gl.fbo_with_frame_info_callback =
      [](void* user_data, const FlutterFrameInfo* info) -> uint32_t {
    FML_UNREACHABLE();
  };
  config.open_gl.gl_proc_resolver = [](void* user_data,
                                       const char* what) -> void* {
    return reinterpret_cast<void*>(eglGetProcAddress(what));
  };
  config.open_gl.make_resource_current = [](void* user_data) -> bool {
    auto host = static_cast<FlutterWindowsEngine*>(user_data);
    if (!host->surface_manager()) {
      return false;
    }
    return host->surface_manager()->MakeResourceCurrent();
  };
  config.open_gl.gl_external_texture_frame_callback =
      [](void* user_data, int64_t texture_id, size_t width, size_t height,
         FlutterOpenGLTexture* texture) -> bool {
    auto host = static_cast<FlutterWindowsEngine*>(user_data);
    if (!host->texture_registrar()) {
      return false;
    }
    return host->texture_registrar()->PopulateTexture(texture_id, width, height,
                                                      texture);
  };
  return config;
}

// Creates and returns a FlutterRendererConfig that renders to the view (if any)
// of a FlutterWindowsEngine, using software rasterization.
// The user_data received by the render callbacks refers to the
// FlutterWindowsEngine.
FlutterRendererConfig GetSoftwareRendererConfig() {
  FlutterRendererConfig config = {};
  config.type = kSoftware;
  config.software.struct_size = sizeof(config.software);
  config.software.surface_present_callback =
      [](void* user_data, const void* allocation, size_t row_bytes,
         size_t height) {
        FML_UNREACHABLE();
        return false;
      };
  return config;
}

// Converts a FlutterPlatformMessage to an equivalent FlutterDesktopMessage.
static FlutterDesktopMessage ConvertToDesktopMessage(
    const FlutterPlatformMessage& engine_message) {
  FlutterDesktopMessage message = {};
  message.struct_size = sizeof(message);
  message.channel = engine_message.channel;
  message.message = engine_message.message;
  message.message_size = engine_message.message_size;
  message.response_handle = engine_message.response_handle;
  return message;
}

// Converts a LanguageInfo struct to a FlutterLocale struct. |info| must outlive
// the returned value, since the returned FlutterLocale has pointers into it.
FlutterLocale CovertToFlutterLocale(const LanguageInfo& info) {
  FlutterLocale locale = {};
  locale.struct_size = sizeof(FlutterLocale);
  locale.language_code = info.language.c_str();
  if (!info.region.empty()) {
    locale.country_code = info.region.c_str();
  }
  if (!info.script.empty()) {
    locale.script_code = info.script.c_str();
  }
  return locale;
}

}  // namespace

FlutterWindowsEngine::FlutterWindowsEngine(
    const FlutterProjectBundle& project,
    std::shared_ptr<WindowsProcTable> windows_proc_table)
    : project_(std::make_unique<FlutterProjectBundle>(project)),
      windows_proc_table_(std::move(windows_proc_table)),
      aot_data_(nullptr, nullptr),
      lifecycle_manager_(std::make_unique<WindowsLifecycleManager>(this)) {
  if (windows_proc_table_ == nullptr) {
    windows_proc_table_ = std::make_shared<WindowsProcTable>();
  }

  gl_ = GlProcTable::Create();

  embedder_api_.struct_size = sizeof(FlutterEngineProcTable);
  FlutterEngineGetProcAddresses(&embedder_api_);

  task_runner_ =
      std::make_unique<TaskRunner>(
          embedder_api_.GetCurrentTime, [this](const auto* task) {
            if (!engine_) {
              FML_LOG(ERROR)
                  << "Cannot post an engine task when engine is not running.";
              return;
            }
            if (embedder_api_.RunTask(engine_, task) != kSuccess) {
              FML_LOG(ERROR) << "Failed to post an engine task.";
            }
          });

  // Set up the legacy structs backing the API handles.
  messenger_ =
      fml::RefPtr<FlutterDesktopMessenger>(new FlutterDesktopMessenger());
  messenger_->SetEngine(this);
  plugin_registrar_ = std::make_unique<FlutterDesktopPluginRegistrar>();
  plugin_registrar_->engine = this;

  messenger_wrapper_ =
      std::make_unique<BinaryMessengerImpl>(messenger_->ToRef());
  message_dispatcher_ =
      std::make_unique<IncomingMessageDispatcher>(messenger_->ToRef());
  message_dispatcher_->SetMessageCallback(
      kAccessibilityChannelName,
      [](FlutterDesktopMessengerRef messenger,
         const FlutterDesktopMessage* message, void* data) {
        FlutterWindowsEngine* engine = static_cast<FlutterWindowsEngine*>(data);
        engine->HandleAccessibilityMessage(messenger, message);
      },
      static_cast<void*>(this));

  texture_registrar_ =
      std::make_unique<FlutterWindowsTextureRegistrar>(this, gl_);

  // Check for impeller support.
  auto& switches = project_->GetSwitches();
  enable_impeller_ = std::find(switches.begin(), switches.end(),
                               "--enable-impeller=true") != switches.end();

  surface_manager_ = AngleSurfaceManager::Create(enable_impeller_);
  window_proc_delegate_manager_ = std::make_unique<WindowProcDelegateManager>();
  window_proc_delegate_manager_->RegisterTopLevelWindowProcDelegate(
      [](HWND hwnd, UINT msg, WPARAM wpar, LPARAM lpar, void* user_data,
         LRESULT* result) {
        BASE_DCHECK(user_data);
        FlutterWindowsEngine* that =
            static_cast<FlutterWindowsEngine*>(user_data);
        BASE_DCHECK(that->lifecycle_manager_);
        return that->lifecycle_manager_->WindowProc(hwnd, msg, wpar, lpar,
                                                    result);
      },
      static_cast<void*>(this));

  // Set up internal channels.
  // TODO: Replace this with an embedder.h API. See
  // https://github.com/flutter/flutter/issues/71099
  internal_plugin_registrar_ =
      std::make_unique<PluginRegistrar>(plugin_registrar_.get());
  cursor_handler_ =
      std::make_unique<CursorHandler>(messenger_wrapper_.get(), this);
  platform_handler_ =
      std::make_unique<PlatformHandler>(messenger_wrapper_.get(), this);
  settings_plugin_ = std::make_unique<SettingsPlugin>(messenger_wrapper_.get(),
                                                      task_runner_.get());
}

FlutterWindowsEngine::~FlutterWindowsEngine() {
  messenger_->SetEngine(nullptr);
  Stop();
  views_.clear();
}

void FlutterWindowsEngine::SetSwitches(
    const std::vector<std::string>& switches) {
  project_->SetSwitches(switches);
}

bool FlutterWindowsEngine::Run() {
  return Run("");
}

bool FlutterWindowsEngine::Run(std::string_view entrypoint) {
  if (!project_->HasValidPaths()) {
    FML_LOG(ERROR) << "Missing or unresolvable paths to assets.";
    return false;
  }
  std::string assets_path_string = project_->assets_path().u8string();
  std::string icu_path_string = project_->icu_path().u8string();
  if (embedder_api_.RunsAOTCompiledDartCode()) {
    aot_data_ = project_->LoadAotData(embedder_api_);
    if (!aot_data_) {
      FML_LOG(ERROR) << "Unable to start engine without AOT data.";
      return false;
    }
  }

  // FlutterProjectArgs is expecting a full argv, so when processing it for
  // flags the first item is treated as the executable and ignored. Add a dummy
  // value so that all provided arguments are used.
  std::string executable_name = GetExecutableName();
  std::vector<const char*> argv = {executable_name.c_str()};
  std::vector<std::string> switches = project_->GetSwitches();
  std::transform(
      switches.begin(), switches.end(), std::back_inserter(argv),
      [](const std::string& arg) -> const char* { return arg.c_str(); });

  const std::vector<std::string>& entrypoint_args =
      project_->dart_entrypoint_arguments();
  std::vector<const char*> entrypoint_argv;
  std::transform(
      entrypoint_args.begin(), entrypoint_args.end(),
      std::back_inserter(entrypoint_argv),
      [](const std::string& arg) -> const char* { return arg.c_str(); });

  // Configure task runners.
  FlutterTaskRunnerDescription platform_task_runner = {};
  platform_task_runner.struct_size = sizeof(FlutterTaskRunnerDescription);
  platform_task_runner.user_data = task_runner_.get();
  platform_task_runner.runs_task_on_current_thread_callback =
      [](void* user_data) -> bool {
    return static_cast<TaskRunner*>(user_data)->RunsTasksOnCurrentThread();
  };
  platform_task_runner.post_task_callback = [](FlutterTask task,
                                               uint64_t target_time_nanos,
                                               void* user_data) -> void {
    static_cast<TaskRunner*>(user_data)->PostFlutterTask(task,
                                                         target_time_nanos);
  };
  FlutterCustomTaskRunners custom_task_runners = {};
  custom_task_runners.struct_size = sizeof(FlutterCustomTaskRunners);
  custom_task_runners.platform_task_runner = &platform_task_runner;
  custom_task_runners.thread_priority_setter =
      &WindowsPlatformThreadPrioritySetter;

  FlutterProjectArgs args = {};
  args.struct_size = sizeof(FlutterProjectArgs);
  args.shutdown_dart_vm_when_done = true;
  args.assets_path = assets_path_string.c_str();
  args.icu_data_path = icu_path_string.c_str();
  args.command_line_argc = static_cast<int>(argv.size());
  args.command_line_argv = argv.empty() ? nullptr : argv.data();

  // Fail if conflicting non-default entrypoints are specified in the method
  // argument and the project.
  //
  // TODO(cbracken): https://github.com/flutter/flutter/issues/109285
  // The entrypoint method parameter should eventually be removed from this
  // method and only the entrypoint specified in project_ should be used.
  if (!project_->dart_entrypoint().empty() && !entrypoint.empty() &&
      project_->dart_entrypoint() != entrypoint) {
    FML_LOG(ERROR) << "Conflicting entrypoints were specified in "
                      "FlutterDesktopEngineProperties.dart_entrypoint and "
                      "FlutterDesktopEngineRun(engine, entry_point). ";
    return false;
  }
  if (!entrypoint.empty()) {
    args.custom_dart_entrypoint = entrypoint.data();
  } else if (!project_->dart_entrypoint().empty()) {
    args.custom_dart_entrypoint = project_->dart_entrypoint().c_str();
  }
  args.dart_entrypoint_argc = static_cast<int>(entrypoint_argv.size());
  args.dart_entrypoint_argv =
      entrypoint_argv.empty() ? nullptr : entrypoint_argv.data();
  args.platform_message_callback =
      [](const FlutterPlatformMessage* engine_message,
         void* user_data) -> void {
    auto host = static_cast<FlutterWindowsEngine*>(user_data);
    return host->HandlePlatformMessage(engine_message);
  };
  args.vsync_callback = [](void* user_data, intptr_t baton) -> void {
    auto host = static_cast<FlutterWindowsEngine*>(user_data);
    host->OnVsync(baton);
  };
  args.on_pre_engine_restart_callback = [](void* user_data) {
    auto host = static_cast<FlutterWindowsEngine*>(user_data);
    host->OnPreEngineRestart();
  };
  args.update_semantics_callback2 = [](const FlutterSemanticsUpdate2* update,
                                       void* user_data) {
    // TODO(loicsharma): Remove implicit view assumption.
    int64_t view_id = kImplicitViewId;

    auto host = static_cast<FlutterWindowsEngine*>(user_data);
    auto it = host->views_.find(view_id);
    if (it == host->views_.end()) {
      return;
    }

    auto view = it->second;
    auto accessibility_bridge = view->accessibility_bridge().lock();
    if (!accessibility_bridge) {
      return;
    }

    for (size_t i = 0; i < update->node_count; i++) {
      const FlutterSemanticsNode2* node = update->nodes[i];
      accessibility_bridge->AddFlutterSemanticsNodeUpdate(*node);
    }

    for (size_t i = 0; i < update->custom_action_count; i++) {
      const FlutterSemanticsCustomAction2* action = update->custom_actions[i];
      accessibility_bridge->AddFlutterSemanticsCustomActionUpdate(*action);
    }

    accessibility_bridge->CommitUpdates();
  };
  args.root_isolate_create_callback = [](void* user_data) {
    auto host = static_cast<FlutterWindowsEngine*>(user_data);
    if (host->root_isolate_create_callback_) {
      host->root_isolate_create_callback_();
    }
  };
  args.channel_update_callback = [](const FlutterChannelUpdate* update,
                                    void* user_data) {
    auto host = static_cast<FlutterWindowsEngine*>(user_data);
    if (SAFE_ACCESS(update, channel, nullptr) != nullptr) {
      std::string channel_name(update->channel);
      host->OnChannelUpdate(std::move(channel_name),
                            SAFE_ACCESS(update, listening, false));
    }
  };

  args.custom_task_runners = &custom_task_runners;

<<<<<<< HEAD
=======
  if (surface_manager_) {
    auto resolver = [](const char* name) -> void* {
      return reinterpret_cast<void*>(::eglGetProcAddress(name));
    };

    compositor_ = std::make_unique<CompositorOpenGL>(this, resolver);
  } else {
    compositor_ = std::make_unique<CompositorSoftware>(this);
  }

>>>>>>> c1671072
  FlutterCompositor compositor = {};
  compositor.struct_size = sizeof(FlutterCompositor);
  compositor.user_data = this;
  compositor.create_backing_store_callback =
      [](const FlutterBackingStoreConfig* config,
         FlutterBackingStore* backing_store_out, void* user_data) -> bool {
<<<<<<< HEAD
    // Based off fl_renderer_gl_create_backing_store
    auto host = static_cast<FlutterWindowsEngine*>(user_data);

    if (host->surface_manager_) {
      auto gl = host->gl_procs_;
      auto width = config->size.width;
      auto height = config->size.height;

      auto store = std::make_unique<_FramebufferBackingStore>();
      store->gl_procs = host->gl_procs_;

      gl.glGenTextures(1, &store->texture_id);
      gl.glGenFramebuffers(1, &store->framebuffer_id);

      gl.glBindFramebuffer(GL_FRAMEBUFFER, store->framebuffer_id);

      gl.glBindTexture(GL_TEXTURE_2D, store->texture_id);
      gl.glTexParameterf(GL_TEXTURE_2D, GL_TEXTURE_MIN_FILTER, GL_NEAREST);
      gl.glTexParameterf(GL_TEXTURE_2D, GL_TEXTURE_MAG_FILTER, GL_NEAREST);
      gl.glTexParameteri(GL_TEXTURE_2D, GL_TEXTURE_WRAP_S, GL_CLAMP_TO_EDGE);
      gl.glTexParameteri(GL_TEXTURE_2D, GL_TEXTURE_WRAP_T, GL_CLAMP_TO_EDGE);
      gl.glTexImage2D(GL_TEXTURE_2D, 0, GL_RGBA8_OES, width, height, 0, GL_RGBA,
                      GL_UNSIGNED_BYTE, NULL);
      gl.glBindTexture(GL_TEXTURE_2D, 0);

      gl.glFramebufferTexture2D(GL_FRAMEBUFFER, GL_COLOR_ATTACHMENT0_EXT,
                                GL_TEXTURE_2D, store->texture_id, 0);

      backing_store_out->type = kFlutterBackingStoreTypeOpenGL;
      backing_store_out->open_gl.type = kFlutterOpenGLTargetTypeFramebuffer;
      backing_store_out->open_gl.framebuffer.name = store->framebuffer_id;
      backing_store_out->open_gl.framebuffer.user_data = store.release();
      backing_store_out->open_gl.framebuffer.destruction_callback =
          [](void* p) {
            // Backing store destroyed by collect_backing_store_callback.
          };

      // Based off Skia's logic:
      // https://github.com/google/skia/blob/4738ed711e03212aceec3cd502a4adb545f38e63/src/gpu/ganesh/gl/GrGLCaps.cpp#L1963-L2116
      if (host->surface_manager_->HasExtension(
              "GL_EXT_texture_format_BGRA8888")) {
        backing_store_out->open_gl.framebuffer.target = GL_BGRA8_EXT;
      } else if (host->surface_manager_->HasExtension(
                     "GL_APPLE_texture_format_BGRA8888") &&
                 host->surface_manager_->GlVersion(3, 0)) {
        backing_store_out->open_gl.framebuffer.target = GL_BGRA8_EXT;
      } else {
        backing_store_out->open_gl.framebuffer.target = GL_RGBA8_OES;
      }
    } else {
      void* allocation =
          std::malloc(config->size.width * config->size.height * 4);
      if (!allocation) {
        return false;
      }

      // See: EmbedderTestBackingStoreProducer::CreateSoftware
      backing_store_out->type = kFlutterBackingStoreTypeSoftware;
      backing_store_out->software.allocation = allocation;
      backing_store_out->software.destruction_callback = [](void* p) {
        std::free(p);
      };
      backing_store_out->software.height = config->size.height;
      backing_store_out->software.row_bytes = config->size.width * 4;
      backing_store_out->user_data = nullptr;
    }

    return true;
  };

  compositor.collect_backing_store_callback =
      [](const FlutterBackingStore* renderer, void* user_data) -> bool {
    // Software backing store's destruction callback frees the allocation.
    if (renderer->type == kFlutterBackingStoreTypeSoftware) {
      return true;
    }

    auto store = std::unique_ptr<_FramebufferBackingStore>(
        static_cast<_FramebufferBackingStore*>(
            renderer->open_gl.framebuffer.user_data));

    store->gl_procs.glDeleteFramebuffers(1, &store->framebuffer_id);
    store->gl_procs.glDeleteTextures(1, &store->texture_id);
    return true;
  };

  compositor.present_view_callback = [](FlutterPresentViewInfo* info) -> bool {
    if (info->layers_count != 1 ||
        info->layers[0]->type != kFlutterLayerContentTypeBackingStore) {
      return false;
    }

    auto host = static_cast<FlutterWindowsEngine*>(info->user_data);

    if (host->views_.find(info->view_id) == host->views_.end()) {
      // The implicit view is special: the engine assumes it can always
      // render to it. The embedder must ignore implicit view renders if
      // the implicit view has been destroyed.
      // TODO(loicsharma): Assert that the implicit view is enabled.
      if (info->view_id == kImplicitViewId) {
        return true;
      }

      return false;
    }

    if (host->surface_manager_) {
      assert(info->layers[0]->backing_store->type ==
             kFlutterBackingStoreTypeOpenGL);
      assert(info->layers[0]->backing_store->open_gl.type ==
             kFlutterOpenGLTargetTypeFramebuffer);

      auto gl = host->gl_procs_;
      auto width = info->layers[0]->size.width;
      auto height = info->layers[0]->size.height;

      // This resizes the window's surface if necessary.
      auto windowId =
          host->view(info->view_id)->GetFrameBufferId(width, height);

      // See: https://stackoverflow.com/a/31487085
      // See:
      // https://chromium.googlesource.com/angle/angle/+/chromium/2176/tests/angle_tests/BlitFramebufferANGLETest.cpp#320
      host->view(info->view_id)->MakeCurrent();
      gl.glBindFramebuffer(
          GL_READ_FRAMEBUFFER_ANGLE,
          info->layers[0]->backing_store->open_gl.framebuffer.name);
      gl.glBindFramebuffer(GL_DRAW_FRAMEBUFFER_ANGLE, windowId);
      gl.glBlitFramebufferANGLE(0, 0, width, height, 0, 0, width, height,
                                GL_COLOR_BUFFER_BIT, GL_NEAREST);

      return host->view(info->view_id)->SwapBuffers();
    } else {
      const auto& backing_store = info->layers[0]->backing_store->software;
      return host->view(info->view_id)
          ->PresentSoftwareBitmap(backing_store.allocation,
                                  backing_store.row_bytes,
                                  backing_store.height);
    }
=======
    auto host = static_cast<FlutterWindowsEngine*>(user_data);

    return host->compositor_->CreateBackingStore(*config, backing_store_out);
  };

  compositor.collect_backing_store_callback =
      [](const FlutterBackingStore* backing_store, void* user_data) -> bool {
    auto host = static_cast<FlutterWindowsEngine*>(user_data);

    return host->compositor_->CollectBackingStore(backing_store);
  };

  compositor.present_layers_callback = [](const FlutterLayer** layers,
                                          size_t layers_count,
                                          void* user_data) -> bool {
    auto host = static_cast<FlutterWindowsEngine*>(user_data);

    return host->compositor_->Present(layers, layers_count);
>>>>>>> c1671072
  };
  args.compositor = &compositor;

  if (aot_data_) {
    args.aot_data = aot_data_.get();
  }

  // The platform thread creates OpenGL contexts. These
  // must be released to be used by the engine's threads.
  FML_DCHECK(!surface_manager_ || !surface_manager_->HasContextCurrent());

  FlutterRendererConfig renderer_config;

  if (enable_impeller_) {
    // Impeller does not support a Software backend. Avoid falling back and
    // confusing the engine on which renderer is selected.
    if (!surface_manager_) {
      FML_LOG(ERROR) << "Could not create surface manager. Impeller backend "
                        "does not support software rendering.";
      return false;
    }
    renderer_config = GetOpenGLRendererConfig();
  } else {
    renderer_config = surface_manager_ ? GetOpenGLRendererConfig()
                                       : GetSoftwareRendererConfig();
  }

  auto result = embedder_api_.Run(FLUTTER_ENGINE_VERSION, &renderer_config,
                                  &args, this, &engine_);
  if (result != kSuccess || engine_ == nullptr) {
    FML_LOG(ERROR) << "Failed to start Flutter engine: error " << result;
    return false;
  }

  // Configure device frame rate displayed via devtools.
  FlutterEngineDisplay display = {};
  display.struct_size = sizeof(FlutterEngineDisplay);
  display.display_id = 0;
  display.single_display = true;
  display.refresh_rate =
      1.0 / (static_cast<double>(FrameInterval().count()) / 1000000000.0);

  std::vector<FlutterEngineDisplay> displays = {display};
  embedder_api_.NotifyDisplayUpdate(engine_,
                                    kFlutterEngineDisplaysUpdateTypeStartup,
                                    displays.data(), displays.size());

  SendSystemLocales();
  SetLifecycleState(flutter::AppLifecycleState::kResumed);

  settings_plugin_->StartWatching();
  settings_plugin_->SendSettings();

  return true;
}

bool FlutterWindowsEngine::Stop() {
  if (engine_) {
    for (const auto& [callback, registrar] :
         plugin_registrar_destruction_callbacks_) {
      callback(registrar);
    }
    FlutterEngineResult result = embedder_api_.Shutdown(engine_);
    engine_ = nullptr;
    return (result == kSuccess);
  }
  return false;
}

void FlutterWindowsEngine::AddView(FlutterWindowsView* view) {
  FML_DCHECK(views_.find(view->view_id()) == views_.end());

  int64_t view_id = view->view_id();
  views_[view_id] = view;

  // TODO(loicsharma): HACK. This ensures the keyboard is initialized once.
  // Once the text input plugin is cleaned up we can  remove this by
  // initializing the keyboard at engine start up instead of after view
  // creation.
  if (view_id == kImplicitViewId) {
    InitializeKeyboard();
  }

  // Notify the engine of the new view if one was created.
  if (view_id != kImplicitViewId) {
    // TODO(loicsharma): Adding a view requires a running engine. However,
    // this path will run before the engine is launched if the implicit
    // view is disabled. One option would be to make this method launch the
    // engine if necessary.
    FML_DCHECK(running());

    FlutterAddViewInfo info = {};
    // TODO(loicsharma): Struct size
    info.view_id = view_id;
    embedder_api_.AddView(engine_, &info);
  }

  // TODO(loicsharma): Enable view's semantics if |semantics_enabled_|.
}

void FlutterWindowsEngine::DestroyView(int64_t view_id) {
  FML_DCHECK(running());
  FML_DCHECK(views_.find(view_id) != views_.end());

  // Remove the view from the engine.
  FlutterRemoveViewInfo info = {};
  // TODO(loicsharma): Struct size
  info.view_id = view_id;
  embedder_api_.RemoveView(engine_, &info);

  // TODO(loicsharma): Removing the view is an asynchronous operation
  // as it requires a hop to the raster thread. The embedder API
  // should accept a callback for when the view was removed from Flutter.
  // The Windows embedder should not erase its view until then.
  views_.erase(view_id);
}

void FlutterWindowsEngine::OnVsync(intptr_t baton) {
  std::chrono::nanoseconds current_time =
      std::chrono::nanoseconds(embedder_api_.GetCurrentTime());
  std::chrono::nanoseconds frame_interval = FrameInterval();
  auto next = SnapToNextTick(current_time, start_time_, frame_interval);
  embedder_api_.OnVsync(engine_, baton, next.count(),
                        (next + frame_interval).count());
}

std::chrono::nanoseconds FlutterWindowsEngine::FrameInterval() {
  if (frame_interval_override_.has_value()) {
    return frame_interval_override_.value();
  }
  uint64_t interval = 16600000;

  DWM_TIMING_INFO timing_info = {};
  timing_info.cbSize = sizeof(timing_info);
  HRESULT result = DwmGetCompositionTimingInfo(NULL, &timing_info);
  if (result == S_OK && timing_info.rateRefresh.uiDenominator > 0 &&
      timing_info.rateRefresh.uiNumerator > 0) {
    interval = static_cast<double>(timing_info.rateRefresh.uiDenominator *
                                   1000000000.0) /
               static_cast<double>(timing_info.rateRefresh.uiNumerator);
  }

  return std::chrono::nanoseconds(interval);
}

// Returns the currently configured Plugin Registrar.
FlutterDesktopPluginRegistrarRef FlutterWindowsEngine::GetRegistrar() {
  return plugin_registrar_.get();
}

void FlutterWindowsEngine::AddPluginRegistrarDestructionCallback(
    FlutterDesktopOnPluginRegistrarDestroyed callback,
    FlutterDesktopPluginRegistrarRef registrar) {
  plugin_registrar_destruction_callbacks_[callback] = registrar;
}

void FlutterWindowsEngine::SendWindowMetricsEvent(
    const FlutterWindowMetricsEvent& event) {
  if (engine_) {
    embedder_api_.SendWindowMetricsEvent(engine_, &event);
  }
}

void FlutterWindowsEngine::SendPointerEvent(const FlutterPointerEvent& event) {
  if (engine_) {
    embedder_api_.SendPointerEvent(engine_, &event, 1);
  }
}

void FlutterWindowsEngine::SendKeyEvent(const FlutterKeyEvent& event,
                                        FlutterKeyEventCallback callback,
                                        void* user_data) {
  if (engine_) {
    embedder_api_.SendKeyEvent(engine_, &event, callback, user_data);
  }
}

bool FlutterWindowsEngine::SendPlatformMessage(
    const char* channel,
    const uint8_t* message,
    const size_t message_size,
    const FlutterDesktopBinaryReply reply,
    void* user_data) {
  FlutterPlatformMessageResponseHandle* response_handle = nullptr;
  if (reply != nullptr && user_data != nullptr) {
    FlutterEngineResult result =
        embedder_api_.PlatformMessageCreateResponseHandle(
            engine_, reply, user_data, &response_handle);
    if (result != kSuccess) {
      FML_LOG(ERROR) << "Failed to create response handle";
      return false;
    }
  }

  FlutterPlatformMessage platform_message = {
      sizeof(FlutterPlatformMessage),
      channel,
      message,
      message_size,
      response_handle,
  };

  FlutterEngineResult message_result =
      embedder_api_.SendPlatformMessage(engine_, &platform_message);
  if (response_handle != nullptr) {
    embedder_api_.PlatformMessageReleaseResponseHandle(engine_,
                                                       response_handle);
  }
  return message_result == kSuccess;
}

void FlutterWindowsEngine::SendPlatformMessageResponse(
    const FlutterDesktopMessageResponseHandle* handle,
    const uint8_t* data,
    size_t data_length) {
  embedder_api_.SendPlatformMessageResponse(engine_, handle, data, data_length);
}

void FlutterWindowsEngine::HandlePlatformMessage(
    const FlutterPlatformMessage* engine_message) {
  if (engine_message->struct_size != sizeof(FlutterPlatformMessage)) {
    FML_LOG(ERROR) << "Invalid message size received. Expected: "
                   << sizeof(FlutterPlatformMessage) << " but received "
                   << engine_message->struct_size;
    return;
  }

  auto message = ConvertToDesktopMessage(*engine_message);

  message_dispatcher_->HandleMessage(message, [this] {}, [this] {});
}

void FlutterWindowsEngine::ReloadSystemFonts() {
  embedder_api_.ReloadSystemFonts(engine_);
}

void FlutterWindowsEngine::ScheduleFrame() {
  embedder_api_.ScheduleFrame(engine_);
}

void FlutterWindowsEngine::SetNextFrameCallback(fml::closure callback) {
  next_frame_callback_ = std::move(callback);

  embedder_api_.SetNextFrameCallback(
      engine_,
      [](void* user_data) {
        // Embedder callback runs on raster thread. Switch back to platform
        // thread.
        FlutterWindowsEngine* self =
            static_cast<FlutterWindowsEngine*>(user_data);

        self->task_runner_->PostTask(std::move(self->next_frame_callback_));
      },
      this);
}

void FlutterWindowsEngine::SetLifecycleState(flutter::AppLifecycleState state) {
  if (lifecycle_manager_) {
    lifecycle_manager_->SetLifecycleState(state);
  }
}

void FlutterWindowsEngine::SendSystemLocales() {
  std::vector<LanguageInfo> languages =
      GetPreferredLanguageInfo(*windows_proc_table_);
  std::vector<FlutterLocale> flutter_locales;
  flutter_locales.reserve(languages.size());
  for (const auto& info : languages) {
    flutter_locales.push_back(CovertToFlutterLocale(info));
  }
  // Convert the locale list to the locale pointer list that must be provided.
  std::vector<const FlutterLocale*> flutter_locale_list;
  flutter_locale_list.reserve(flutter_locales.size());
  std::transform(flutter_locales.begin(), flutter_locales.end(),
                 std::back_inserter(flutter_locale_list),
                 [](const auto& arg) -> const auto* { return &arg; });
  embedder_api_.UpdateLocales(engine_, flutter_locale_list.data(),
                              flutter_locale_list.size());
}

void FlutterWindowsEngine::InitializeKeyboard() {
  if (views_.empty()) {
    FML_LOG(ERROR) << "Cannot initialize keyboard on Windows headless mode.";
  }

  auto internal_plugin_messenger = internal_plugin_registrar_->messenger();
  KeyboardKeyEmbedderHandler::GetKeyStateHandler get_key_state = GetKeyState;
  KeyboardKeyEmbedderHandler::MapVirtualKeyToScanCode map_vk_to_scan =
      [](UINT virtual_key, bool extended) {
        return MapVirtualKey(virtual_key,
                             extended ? MAPVK_VK_TO_VSC_EX : MAPVK_VK_TO_VSC);
      };
  keyboard_key_handler_ = std::move(CreateKeyboardKeyHandler(
      internal_plugin_messenger, get_key_state, map_vk_to_scan));
  text_input_plugin_ =
      std::move(CreateTextInputPlugin(internal_plugin_messenger));
}

std::unique_ptr<KeyboardHandlerBase>
FlutterWindowsEngine::CreateKeyboardKeyHandler(
    BinaryMessenger* messenger,
    KeyboardKeyEmbedderHandler::GetKeyStateHandler get_key_state,
    KeyboardKeyEmbedderHandler::MapVirtualKeyToScanCode map_vk_to_scan) {
  auto keyboard_key_handler = std::make_unique<KeyboardKeyHandler>(messenger);
  keyboard_key_handler->AddDelegate(
      std::make_unique<KeyboardKeyEmbedderHandler>(
          [this](const FlutterKeyEvent& event, FlutterKeyEventCallback callback,
                 void* user_data) {
            return SendKeyEvent(event, callback, user_data);
          },
          get_key_state, map_vk_to_scan));
  keyboard_key_handler->AddDelegate(
      std::make_unique<KeyboardKeyChannelHandler>(messenger));
  keyboard_key_handler->InitKeyboardChannel();
  return keyboard_key_handler;
}

std::unique_ptr<TextInputPlugin> FlutterWindowsEngine::CreateTextInputPlugin(
    BinaryMessenger* messenger) {
  return std::make_unique<TextInputPlugin>(messenger, this);
}

bool FlutterWindowsEngine::RegisterExternalTexture(int64_t texture_id) {
  return (embedder_api_.RegisterExternalTexture(engine_, texture_id) ==
          kSuccess);
}

bool FlutterWindowsEngine::UnregisterExternalTexture(int64_t texture_id) {
  return (embedder_api_.UnregisterExternalTexture(engine_, texture_id) ==
          kSuccess);
}

bool FlutterWindowsEngine::MarkExternalTextureFrameAvailable(
    int64_t texture_id) {
  return (embedder_api_.MarkExternalTextureFrameAvailable(
              engine_, texture_id) == kSuccess);
}

bool FlutterWindowsEngine::PostRasterThreadTask(fml::closure callback) const {
  struct Captures {
    fml::closure callback;
  };
  auto captures = new Captures();
  captures->callback = std::move(callback);
  if (embedder_api_.PostRenderThreadTask(
          engine_,
          [](void* opaque) {
            auto captures = reinterpret_cast<Captures*>(opaque);
            captures->callback();
            delete captures;
          },
          captures) == kSuccess) {
    return true;
  }
  delete captures;
  return false;
}

bool FlutterWindowsEngine::DispatchSemanticsAction(
    uint64_t target,
    FlutterSemanticsAction action,
    fml::MallocMapping data) {
  return (embedder_api_.DispatchSemanticsAction(engine_, target, action,
                                                data.GetMapping(),
                                                data.GetSize()) == kSuccess);
}

void FlutterWindowsEngine::UpdateSemanticsEnabled(bool enabled) {
  if (engine_ && semantics_enabled_ != enabled) {
    semantics_enabled_ = enabled;
    embedder_api_.UpdateSemanticsEnabled(engine_, enabled);
    for (auto iterator = views_.begin(); iterator != views_.end(); ++iterator) {
      iterator->second->UpdateSemanticsEnabled(enabled);
    }
  }
}

void FlutterWindowsEngine::OnPreEngineRestart() {
  // Reset the keyboard's state on hot restart.
  // TODO(loicsharma): Unconditionally reset the keyboard
  // once it no longer depends on the implicit view.
  if (views_.size() > 0) {
    InitializeKeyboard();
  }
}

std::string FlutterWindowsEngine::GetExecutableName() const {
  std::pair<bool, std::string> result = fml::paths::GetExecutablePath();
  if (result.first) {
    const std::string& executable_path = result.second;
    size_t last_separator = executable_path.find_last_of("/\\");
    if (last_separator == std::string::npos ||
        last_separator == executable_path.size() - 1) {
      return executable_path;
    }
    return executable_path.substr(last_separator + 1);
  }
  return "Flutter";
}

void FlutterWindowsEngine::UpdateAccessibilityFeatures() {
  UpdateHighContrastMode();
}

void FlutterWindowsEngine::UpdateHighContrastMode() {
  high_contrast_enabled_ = windows_proc_table_->GetHighContrastEnabled();

  SendAccessibilityFeatures();
  settings_plugin_->UpdateHighContrastMode(high_contrast_enabled_);
}

void FlutterWindowsEngine::SendAccessibilityFeatures() {
  int flags = 0;

  if (high_contrast_enabled_) {
    flags |=
        FlutterAccessibilityFeature::kFlutterAccessibilityFeatureHighContrast;
  }

  embedder_api_.UpdateAccessibilityFeatures(
      engine_, static_cast<FlutterAccessibilityFeature>(flags));
}

void FlutterWindowsEngine::HandleAccessibilityMessage(
    FlutterDesktopMessengerRef messenger,
    const FlutterDesktopMessage* message) {
  const auto& codec = StandardMessageCodec::GetInstance();
  auto data = codec.DecodeMessage(message->message, message->message_size);
  EncodableMap map = std::get<EncodableMap>(*data);
  std::string type = std::get<std::string>(map.at(EncodableValue("type")));
  if (type.compare("announce") == 0) {
    if (semantics_enabled_) {
      EncodableMap data_map =
          std::get<EncodableMap>(map.at(EncodableValue("data")));
      std::string text =
          std::get<std::string>(data_map.at(EncodableValue("message")));
      std::wstring wide_text = fml::Utf8ToWideString(text);
      // TODO(loicsharma): Route this to the correct view.
      views_[kImplicitViewId]->AnnounceAlert(wide_text);
    }
  }
  SendPlatformMessageResponse(message->response_handle,
                              reinterpret_cast<const uint8_t*>(""), 0);
}

void FlutterWindowsEngine::RequestApplicationQuit(HWND hwnd,
                                                  WPARAM wparam,
                                                  LPARAM lparam,
                                                  AppExitType exit_type) {
  platform_handler_->RequestAppExit(hwnd, wparam, lparam, exit_type, 0);
}

void FlutterWindowsEngine::OnQuit(std::optional<HWND> hwnd,
                                  std::optional<WPARAM> wparam,
                                  std::optional<LPARAM> lparam,
                                  UINT exit_code) {
  lifecycle_manager_->Quit(hwnd, wparam, lparam, exit_code);
}

void FlutterWindowsEngine::OnDwmCompositionChanged() {
  for (auto iterator = views_.begin(); iterator != views_.end(); ++iterator) {
    iterator->second->OnDwmCompositionChanged();
  }
}

void FlutterWindowsEngine::OnWindowStateEvent(HWND hwnd,
                                              WindowStateEvent event) {
  lifecycle_manager_->OnWindowStateEvent(hwnd, event);
}

std::optional<LRESULT> FlutterWindowsEngine::ProcessExternalWindowMessage(
    HWND hwnd,
    UINT message,
    WPARAM wparam,
    LPARAM lparam) {
  if (lifecycle_manager_) {
    return lifecycle_manager_->ExternalWindowMessage(hwnd, message, wparam,
                                                     lparam);
  }
  return std::nullopt;
}

void FlutterWindowsEngine::OnChannelUpdate(std::string name, bool listening) {
  if (name == "flutter/platform" && listening) {
    lifecycle_manager_->BeginProcessingExit();
  } else if (name == "flutter/lifecycle" && listening) {
    lifecycle_manager_->BeginProcessingLifecycle();
  }
}

}  // namespace flutter<|MERGE_RESOLUTION|>--- conflicted
+++ resolved
@@ -36,12 +36,6 @@
 
 namespace {
 
-struct _FramebufferBackingStore {
-  uint32_t framebuffer_id;
-  uint32_t texture_id;
-  GlProcs gl_procs;
-};
-
 // Lifted from vsync_waiter_fallback.cc
 static std::chrono::nanoseconds SnapToNextTick(
     std::chrono::nanoseconds value,
@@ -66,7 +60,7 @@
     if (!host->surface_manager()) {
       return false;
     }
-    return host->surface_manager()->MakeCurrent();
+    return host->surface_manager()->MakeRenderContextCurrent();
   };
   config.open_gl.clear_current = [](void* user_data) -> bool {
     auto host = static_cast<FlutterWindowsEngine*>(user_data);
@@ -75,16 +69,6 @@
     }
     return host->surface_manager()->ClearContext();
   };
-<<<<<<< HEAD
-  config.open_gl.present = [](void* user_data) -> bool {
-    auto host = static_cast<FlutterWindowsEngine*>(user_data);
-    if (!host->view()) {
-      return false;
-    }
-    return host->view()->SwapBuffers();
-  };
-=======
->>>>>>> c1671072
   config.open_gl.present = [](void* user_data) -> bool { FML_UNREACHABLE(); };
   config.open_gl.fbo_reset_after_present = true;
   config.open_gl.fbo_with_frame_info_callback =
@@ -403,8 +387,6 @@
 
   args.custom_task_runners = &custom_task_runners;
 
-<<<<<<< HEAD
-=======
   if (surface_manager_) {
     auto resolver = [](const char* name) -> void* {
       return reinterpret_cast<void*>(::eglGetProcAddress(name));
@@ -415,154 +397,12 @@
     compositor_ = std::make_unique<CompositorSoftware>(this);
   }
 
->>>>>>> c1671072
   FlutterCompositor compositor = {};
   compositor.struct_size = sizeof(FlutterCompositor);
   compositor.user_data = this;
   compositor.create_backing_store_callback =
       [](const FlutterBackingStoreConfig* config,
          FlutterBackingStore* backing_store_out, void* user_data) -> bool {
-<<<<<<< HEAD
-    // Based off fl_renderer_gl_create_backing_store
-    auto host = static_cast<FlutterWindowsEngine*>(user_data);
-
-    if (host->surface_manager_) {
-      auto gl = host->gl_procs_;
-      auto width = config->size.width;
-      auto height = config->size.height;
-
-      auto store = std::make_unique<_FramebufferBackingStore>();
-      store->gl_procs = host->gl_procs_;
-
-      gl.glGenTextures(1, &store->texture_id);
-      gl.glGenFramebuffers(1, &store->framebuffer_id);
-
-      gl.glBindFramebuffer(GL_FRAMEBUFFER, store->framebuffer_id);
-
-      gl.glBindTexture(GL_TEXTURE_2D, store->texture_id);
-      gl.glTexParameterf(GL_TEXTURE_2D, GL_TEXTURE_MIN_FILTER, GL_NEAREST);
-      gl.glTexParameterf(GL_TEXTURE_2D, GL_TEXTURE_MAG_FILTER, GL_NEAREST);
-      gl.glTexParameteri(GL_TEXTURE_2D, GL_TEXTURE_WRAP_S, GL_CLAMP_TO_EDGE);
-      gl.glTexParameteri(GL_TEXTURE_2D, GL_TEXTURE_WRAP_T, GL_CLAMP_TO_EDGE);
-      gl.glTexImage2D(GL_TEXTURE_2D, 0, GL_RGBA8_OES, width, height, 0, GL_RGBA,
-                      GL_UNSIGNED_BYTE, NULL);
-      gl.glBindTexture(GL_TEXTURE_2D, 0);
-
-      gl.glFramebufferTexture2D(GL_FRAMEBUFFER, GL_COLOR_ATTACHMENT0_EXT,
-                                GL_TEXTURE_2D, store->texture_id, 0);
-
-      backing_store_out->type = kFlutterBackingStoreTypeOpenGL;
-      backing_store_out->open_gl.type = kFlutterOpenGLTargetTypeFramebuffer;
-      backing_store_out->open_gl.framebuffer.name = store->framebuffer_id;
-      backing_store_out->open_gl.framebuffer.user_data = store.release();
-      backing_store_out->open_gl.framebuffer.destruction_callback =
-          [](void* p) {
-            // Backing store destroyed by collect_backing_store_callback.
-          };
-
-      // Based off Skia's logic:
-      // https://github.com/google/skia/blob/4738ed711e03212aceec3cd502a4adb545f38e63/src/gpu/ganesh/gl/GrGLCaps.cpp#L1963-L2116
-      if (host->surface_manager_->HasExtension(
-              "GL_EXT_texture_format_BGRA8888")) {
-        backing_store_out->open_gl.framebuffer.target = GL_BGRA8_EXT;
-      } else if (host->surface_manager_->HasExtension(
-                     "GL_APPLE_texture_format_BGRA8888") &&
-                 host->surface_manager_->GlVersion(3, 0)) {
-        backing_store_out->open_gl.framebuffer.target = GL_BGRA8_EXT;
-      } else {
-        backing_store_out->open_gl.framebuffer.target = GL_RGBA8_OES;
-      }
-    } else {
-      void* allocation =
-          std::malloc(config->size.width * config->size.height * 4);
-      if (!allocation) {
-        return false;
-      }
-
-      // See: EmbedderTestBackingStoreProducer::CreateSoftware
-      backing_store_out->type = kFlutterBackingStoreTypeSoftware;
-      backing_store_out->software.allocation = allocation;
-      backing_store_out->software.destruction_callback = [](void* p) {
-        std::free(p);
-      };
-      backing_store_out->software.height = config->size.height;
-      backing_store_out->software.row_bytes = config->size.width * 4;
-      backing_store_out->user_data = nullptr;
-    }
-
-    return true;
-  };
-
-  compositor.collect_backing_store_callback =
-      [](const FlutterBackingStore* renderer, void* user_data) -> bool {
-    // Software backing store's destruction callback frees the allocation.
-    if (renderer->type == kFlutterBackingStoreTypeSoftware) {
-      return true;
-    }
-
-    auto store = std::unique_ptr<_FramebufferBackingStore>(
-        static_cast<_FramebufferBackingStore*>(
-            renderer->open_gl.framebuffer.user_data));
-
-    store->gl_procs.glDeleteFramebuffers(1, &store->framebuffer_id);
-    store->gl_procs.glDeleteTextures(1, &store->texture_id);
-    return true;
-  };
-
-  compositor.present_view_callback = [](FlutterPresentViewInfo* info) -> bool {
-    if (info->layers_count != 1 ||
-        info->layers[0]->type != kFlutterLayerContentTypeBackingStore) {
-      return false;
-    }
-
-    auto host = static_cast<FlutterWindowsEngine*>(info->user_data);
-
-    if (host->views_.find(info->view_id) == host->views_.end()) {
-      // The implicit view is special: the engine assumes it can always
-      // render to it. The embedder must ignore implicit view renders if
-      // the implicit view has been destroyed.
-      // TODO(loicsharma): Assert that the implicit view is enabled.
-      if (info->view_id == kImplicitViewId) {
-        return true;
-      }
-
-      return false;
-    }
-
-    if (host->surface_manager_) {
-      assert(info->layers[0]->backing_store->type ==
-             kFlutterBackingStoreTypeOpenGL);
-      assert(info->layers[0]->backing_store->open_gl.type ==
-             kFlutterOpenGLTargetTypeFramebuffer);
-
-      auto gl = host->gl_procs_;
-      auto width = info->layers[0]->size.width;
-      auto height = info->layers[0]->size.height;
-
-      // This resizes the window's surface if necessary.
-      auto windowId =
-          host->view(info->view_id)->GetFrameBufferId(width, height);
-
-      // See: https://stackoverflow.com/a/31487085
-      // See:
-      // https://chromium.googlesource.com/angle/angle/+/chromium/2176/tests/angle_tests/BlitFramebufferANGLETest.cpp#320
-      host->view(info->view_id)->MakeCurrent();
-      gl.glBindFramebuffer(
-          GL_READ_FRAMEBUFFER_ANGLE,
-          info->layers[0]->backing_store->open_gl.framebuffer.name);
-      gl.glBindFramebuffer(GL_DRAW_FRAMEBUFFER_ANGLE, windowId);
-      gl.glBlitFramebufferANGLE(0, 0, width, height, 0, 0, width, height,
-                                GL_COLOR_BUFFER_BIT, GL_NEAREST);
-
-      return host->view(info->view_id)->SwapBuffers();
-    } else {
-      const auto& backing_store = info->layers[0]->backing_store->software;
-      return host->view(info->view_id)
-          ->PresentSoftwareBitmap(backing_store.allocation,
-                                  backing_store.row_bytes,
-                                  backing_store.height);
-    }
-=======
     auto host = static_cast<FlutterWindowsEngine*>(user_data);
 
     return host->compositor_->CreateBackingStore(*config, backing_store_out);
@@ -575,13 +415,11 @@
     return host->compositor_->CollectBackingStore(backing_store);
   };
 
-  compositor.present_layers_callback = [](const FlutterLayer** layers,
-                                          size_t layers_count,
-                                          void* user_data) -> bool {
-    auto host = static_cast<FlutterWindowsEngine*>(user_data);
-
-    return host->compositor_->Present(layers, layers_count);
->>>>>>> c1671072
+  compositor.present_view_callback = [](FlutterPresentViewInfo* info) -> bool {
+    auto host = static_cast<FlutterWindowsEngine*>(info->user_data);
+
+    return host->compositor_->Present(info->view_id, info->layers,
+                                      info->layers_count);
   };
   args.compositor = &compositor;
 
