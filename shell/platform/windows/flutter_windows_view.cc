--- conflicted
+++ resolved
@@ -105,14 +105,8 @@
   if (resize_target_width_ == width && resize_target_height_ == height) {
     // Platform thread is blocked for the entire duration until the
     // resize_status_ is set to kDone.
-<<<<<<< HEAD
-    engine_->surface_manager()->ResizeSurface(view_id_, GetRenderTarget(),
-                                              width, height,
-                                              binding_handler_->NeedsVSync());
-=======
     engine_->surface_manager()->ResizeSurface(GetWindowHandle(), width, height,
                                               NeedsVsync());
->>>>>>> b06478b7
     resize_status_ = ResizeState::kFrameGenerated;
   }
 
@@ -555,14 +549,10 @@
   event.device_kind = state->device_kind;
   event.device = state->pointer_id;
   event.buttons = state->buttons;
-<<<<<<< HEAD
-  event.view_id = view_id_;
-=======
   // TODO(dkwingsmt): Use the correct view ID for pointer events once the
   // Windows embedder supports multiple views.
   // https://github.com/flutter/flutter/issues/138179
   event.view_id = flutter::kFlutterImplicitViewId;
->>>>>>> b06478b7
 
   // Set metadata that's always the same regardless of the event.
   event.struct_size = sizeof(event);
@@ -583,21 +573,6 @@
   }
 }
 
-<<<<<<< HEAD
-bool FlutterWindowsView::MakeCurrent() {
-  return engine_->surface_manager()->MakeSurfaceCurrent(view_id_);
-}
-
-bool FlutterWindowsView::MakeResourceCurrent() {
-  return engine_->surface_manager()->MakeResourceCurrent();
-}
-
-bool FlutterWindowsView::ClearContext() {
-  return engine_->surface_manager()->ClearContext();
-}
-
-=======
->>>>>>> b06478b7
 bool FlutterWindowsView::SwapBuffers() {
   // Called on an engine-controlled (non-platform) thread.
   std::unique_lock<std::mutex> lock(resize_mutex_);
@@ -649,14 +624,8 @@
 
   if (engine_ && engine_->surface_manager()) {
     PhysicalWindowBounds bounds = binding_handler_->GetPhysicalWindowBounds();
-<<<<<<< HEAD
-    bool enable_vsync = binding_handler_->NeedsVSync();
-    engine_->surface_manager()->CreateSurface(
-        view_id_, GetRenderTarget(), bounds.width, bounds.height, enable_vsync);
-=======
     engine_->surface_manager()->CreateSurface(GetWindowHandle(), bounds.width,
                                               bounds.height);
->>>>>>> b06478b7
 
     UpdateVsync(*engine_, NeedsVsync());
 
@@ -727,29 +696,7 @@
 }
 
 void FlutterWindowsView::OnDwmCompositionChanged() {
-<<<<<<< HEAD
-  AngleSurfaceManager* surface_manager = engine_->surface_manager();
-  if (!surface_manager) {
-    return;
-  }
-
-  // Update the surface with the new composition state.
-  // Switch to the raster thread as the render EGL context can only be
-  // current on a single thread a time.
-  auto needs_vsync = binding_handler_->NeedsVSync();
-  engine_->PostRasterThreadTask(
-      [surface_manager, view_id = view_id_, needs_vsync]() {
-        if (!surface_manager->MakeSurfaceCurrent(view_id)) {
-          FML_LOG(ERROR)
-              << "Unable to make surface current to update the swap interval";
-          return;
-        }
-
-        surface_manager->SetVSyncEnabled(needs_vsync);
-      });
-=======
   UpdateVsync(*engine_, NeedsVsync());
->>>>>>> b06478b7
 }
 
 void FlutterWindowsView::OnWindowStateEvent(HWND hwnd, WindowStateEvent event) {
