// Copyright 2013 The Flutter Authors. All rights reserved.
// Use of this source code is governed by a BSD-style license that can be
// found in the LICENSE file.

#include "flutter/shell/platform/windows/flutter_windows_view.h"

#include <UIAutomation.h>
#include <comdef.h>
#include <comutil.h>
#include <oleacc.h>

#include <future>
#include <vector>

#include "flutter/fml/synchronization/waitable_event.h"
#include "flutter/shell/platform/common/json_message_codec.h"
#include "flutter/shell/platform/embedder/test_utils/proc_table_replacement.h"
#include "flutter/shell/platform/windows/flutter_window.h"
#include "flutter/shell/platform/windows/flutter_windows_engine.h"
#include "flutter/shell/platform/windows/flutter_windows_texture_registrar.h"
#include "flutter/shell/platform/windows/testing/engine_modifier.h"
#include "flutter/shell/platform/windows/testing/mock_window_binding_handler.h"
#include "flutter/shell/platform/windows/testing/test_keyboard.h"

#include "gmock/gmock.h"
#include "gtest/gtest.h"

namespace flutter {
namespace testing {

using ::testing::_;
using ::testing::InSequence;
using ::testing::NiceMock;
using ::testing::Return;

constexpr uint64_t kScanCodeKeyA = 0x1e;
constexpr uint64_t kVirtualKeyA = 0x41;

namespace {

// A struct to use as a FlutterPlatformMessageResponseHandle so it can keep the
// callbacks and user data passed to the engine's
// PlatformMessageCreateResponseHandle for use in the SendPlatformMessage
// overridden function.
struct TestResponseHandle {
  FlutterDesktopBinaryReply callback;
  void* user_data;
};

static bool test_response = false;

constexpr uint64_t kKeyEventFromChannel = 0x11;
constexpr uint64_t kKeyEventFromEmbedder = 0x22;
static std::vector<int> key_event_logs;

std::unique_ptr<std::vector<uint8_t>> keyHandlingResponse(bool handled) {
  rapidjson::Document document;
  auto& allocator = document.GetAllocator();
  document.SetObject();
  document.AddMember("handled", test_response, allocator);
  return flutter::JsonMessageCodec::GetInstance().EncodeMessage(document);
}

// Returns a Flutter project with the required path values to create
// a test engine.
FlutterProjectBundle GetTestProject() {
  FlutterDesktopEngineProperties properties = {};
  properties.assets_path = L"C:\\foo\\flutter_assets";
  properties.icu_data_path = L"C:\\foo\\icudtl.dat";
  properties.aot_library_path = L"C:\\foo\\aot.so";

  return FlutterProjectBundle{properties};
}

// Returns an engine instance configured with test project path values, and
// overridden methods for sending platform messages, so that the engine can
// respond as if the framework were connected.
std::unique_ptr<FlutterWindowsEngine> GetTestEngine() {
  auto engine = std::make_unique<FlutterWindowsEngine>(GetTestProject());

  EngineModifier modifier(engine.get());

  auto key_response_controller = std::make_shared<MockKeyResponseController>();
  key_response_controller->SetChannelResponse(
      [](MockKeyResponseController::ResponseCallback callback) {
        key_event_logs.push_back(kKeyEventFromChannel);
        callback(test_response);
      });
  key_response_controller->SetEmbedderResponse(
      [](const FlutterKeyEvent* event,
         MockKeyResponseController::ResponseCallback callback) {
        key_event_logs.push_back(kKeyEventFromEmbedder);
        callback(test_response);
      });
  modifier.embedder_api().NotifyDisplayUpdate =
      MOCK_ENGINE_PROC(NotifyDisplayUpdate,
                       ([engine_instance = engine.get()](
                            FLUTTER_API_SYMBOL(FlutterEngine) raw_engine,
                            const FlutterEngineDisplaysUpdateType update_type,
                            const FlutterEngineDisplay* embedder_displays,
                            size_t display_count) { return kSuccess; }));

  MockEmbedderApiForKeyboard(modifier, key_response_controller);

  engine->Run();
  return engine;
}

class MockFlutterWindowsEngine : public FlutterWindowsEngine {
 public:
  MockFlutterWindowsEngine() : FlutterWindowsEngine(GetTestProject()) {}

<<<<<<< HEAD
  MOCK_METHOD(bool, Stop, (), (override));
=======
  MOCK_METHOD0(Stop, bool());
  MOCK_METHOD(bool, PostRasterThreadTask, (fml::closure));
>>>>>>> 8d6aee57

 private:
  FML_DISALLOW_COPY_AND_ASSIGN(MockFlutterWindowsEngine);
};

class MockAngleSurfaceManager : public AngleSurfaceManager {
 public:
  MockAngleSurfaceManager() : AngleSurfaceManager(false) {}

  MOCK_METHOD(bool,
              CreateSurface,
              (WindowsRenderTarget*, EGLint, EGLint, bool),
              (override));
  MOCK_METHOD(void,
              ResizeSurface,
              (WindowsRenderTarget*, EGLint, EGLint, bool),
              (override));
  MOCK_METHOD(void, DestroySurface, (), (override));

  MOCK_METHOD(void, SetVSyncEnabled, (bool), (override));

 private:
  FML_DISALLOW_COPY_AND_ASSIGN(MockAngleSurfaceManager);
};

}  // namespace

// Ensure that submenu buttons have their expanded/collapsed status set
// apropriately.
TEST(FlutterWindowsViewTest, SubMenuExpandedState) {
  std::unique_ptr<FlutterWindowsEngine> engine = GetTestEngine();
  EngineModifier modifier(engine.get());
  modifier.embedder_api().UpdateSemanticsEnabled =
      [](FLUTTER_API_SYMBOL(FlutterEngine) engine, bool enabled) {
        return kSuccess;
      };

  auto window_binding_handler =
      std::make_unique<NiceMock<MockWindowBindingHandler>>();
  FlutterWindowsView view(std::move(window_binding_handler));
  view.SetEngine(std::move(engine));

  // Enable semantics to instantiate accessibility bridge.
  view.OnUpdateSemanticsEnabled(true);

  auto bridge = view.accessibility_bridge().lock();
  ASSERT_TRUE(bridge);

  FlutterSemanticsNode2 root{sizeof(FlutterSemanticsNode2), 0};
  root.id = 0;
  root.label = "root";
  root.hint = "";
  root.value = "";
  root.increased_value = "";
  root.decreased_value = "";
  root.child_count = 0;
  root.custom_accessibility_actions_count = 0;
  root.flags = static_cast<FlutterSemanticsFlag>(
      FlutterSemanticsFlag::kFlutterSemanticsFlagHasExpandedState |
      FlutterSemanticsFlag::kFlutterSemanticsFlagIsExpanded);
  bridge->AddFlutterSemanticsNodeUpdate(root);

  bridge->CommitUpdates();

  {
    auto root_node = bridge->GetFlutterPlatformNodeDelegateFromID(0).lock();
    EXPECT_TRUE(root_node->GetData().HasState(ax::mojom::State::kExpanded));

    // Get the IAccessible for the root node.
    IAccessible* native_view = root_node->GetNativeViewAccessible();
    ASSERT_TRUE(native_view != nullptr);

    // Look up against the node itself (not one of its children).
    VARIANT varchild = {};
    varchild.vt = VT_I4;

    // Verify the submenu is expanded.
    varchild.lVal = CHILDID_SELF;
    VARIANT native_state = {};
    ASSERT_TRUE(SUCCEEDED(native_view->get_accState(varchild, &native_state)));
    EXPECT_TRUE(native_state.lVal & STATE_SYSTEM_EXPANDED);

    // Perform similar tests for UIA value;
    IRawElementProviderSimple* uia_node;
    native_view->QueryInterface(IID_PPV_ARGS(&uia_node));
    ASSERT_TRUE(SUCCEEDED(uia_node->GetPropertyValue(
        UIA_ExpandCollapseExpandCollapseStatePropertyId, &native_state)));
    EXPECT_EQ(native_state.lVal, ExpandCollapseState_Expanded);

    ASSERT_TRUE(SUCCEEDED(uia_node->GetPropertyValue(
        UIA_AriaPropertiesPropertyId, &native_state)));
    EXPECT_NE(std::wcsstr(native_state.bstrVal, L"expanded=true"), nullptr);
  }

  // Test collapsed too.
  root.flags = static_cast<FlutterSemanticsFlag>(
      FlutterSemanticsFlag::kFlutterSemanticsFlagHasExpandedState);
  bridge->AddFlutterSemanticsNodeUpdate(root);
  bridge->CommitUpdates();

  {
    auto root_node = bridge->GetFlutterPlatformNodeDelegateFromID(0).lock();
    EXPECT_TRUE(root_node->GetData().HasState(ax::mojom::State::kCollapsed));

    // Get the IAccessible for the root node.
    IAccessible* native_view = root_node->GetNativeViewAccessible();
    ASSERT_TRUE(native_view != nullptr);

    // Look up against the node itself (not one of its children).
    VARIANT varchild = {};
    varchild.vt = VT_I4;

    // Verify the submenu is collapsed.
    varchild.lVal = CHILDID_SELF;
    VARIANT native_state = {};
    ASSERT_TRUE(SUCCEEDED(native_view->get_accState(varchild, &native_state)));
    EXPECT_TRUE(native_state.lVal & STATE_SYSTEM_COLLAPSED);

    // Perform similar tests for UIA value;
    IRawElementProviderSimple* uia_node;
    native_view->QueryInterface(IID_PPV_ARGS(&uia_node));
    ASSERT_TRUE(SUCCEEDED(uia_node->GetPropertyValue(
        UIA_ExpandCollapseExpandCollapseStatePropertyId, &native_state)));
    EXPECT_EQ(native_state.lVal, ExpandCollapseState_Collapsed);

    ASSERT_TRUE(SUCCEEDED(uia_node->GetPropertyValue(
        UIA_AriaPropertiesPropertyId, &native_state)));
    EXPECT_NE(std::wcsstr(native_state.bstrVal, L"expanded=false"), nullptr);
  }
}

// The view's surface must be destroyed after the engine is shutdown.
// See: https://github.com/flutter/flutter/issues/124463
TEST(FlutterWindowsViewTest, Shutdown) {
  std::unique_ptr<MockFlutterWindowsEngine> engine =
      std::make_unique<MockFlutterWindowsEngine>();
  auto window_binding_handler =
      std::make_unique<NiceMock<MockWindowBindingHandler>>();
  std::unique_ptr<MockAngleSurfaceManager> surface_manager =
      std::make_unique<MockAngleSurfaceManager>();

  EngineModifier modifier(engine.get());
  FlutterWindowsView view(std::move(window_binding_handler));

  // The engine must be stopped before the surface can be destroyed.
  InSequence s;
  EXPECT_CALL(*engine.get(), Stop).Times(1);
  EXPECT_CALL(*surface_manager.get(), DestroySurface).Times(1);

  modifier.SetSurfaceManager(surface_manager.release());
  view.SetEngine(std::move(engine));
}

TEST(FlutterWindowsViewTest, KeySequence) {
  std::unique_ptr<FlutterWindowsEngine> engine = GetTestEngine();

  test_response = false;

  auto window_binding_handler =
      std::make_unique<NiceMock<MockWindowBindingHandler>>();
  FlutterWindowsView view(std::move(window_binding_handler));
  view.SetEngine(std::move(engine));

  view.OnKey(kVirtualKeyA, kScanCodeKeyA, WM_KEYDOWN, 'a', false, false,
             [](bool handled) {});

  EXPECT_EQ(key_event_logs.size(), 2);
  EXPECT_EQ(key_event_logs[0], kKeyEventFromEmbedder);
  EXPECT_EQ(key_event_logs[1], kKeyEventFromChannel);

  key_event_logs.clear();
}

TEST(FlutterWindowsViewTest, EnableSemantics) {
  std::unique_ptr<FlutterWindowsEngine> engine = GetTestEngine();
  EngineModifier modifier(engine.get());

  bool semantics_enabled = false;
  modifier.embedder_api().UpdateSemanticsEnabled = MOCK_ENGINE_PROC(
      UpdateSemanticsEnabled,
      [&semantics_enabled](FLUTTER_API_SYMBOL(FlutterEngine) engine,
                           bool enabled) {
        semantics_enabled = enabled;
        return kSuccess;
      });

  auto window_binding_handler =
      std::make_unique<NiceMock<MockWindowBindingHandler>>();
  FlutterWindowsView view(std::move(window_binding_handler));
  view.SetEngine(std::move(engine));

  view.OnUpdateSemanticsEnabled(true);
  EXPECT_TRUE(semantics_enabled);
}

TEST(FlutterWindowsViewTest, AddSemanticsNodeUpdate) {
  std::unique_ptr<FlutterWindowsEngine> engine = GetTestEngine();
  EngineModifier modifier(engine.get());
  modifier.embedder_api().UpdateSemanticsEnabled =
      [](FLUTTER_API_SYMBOL(FlutterEngine) engine, bool enabled) {
        return kSuccess;
      };

  auto window_binding_handler =
      std::make_unique<NiceMock<MockWindowBindingHandler>>();
  FlutterWindowsView view(std::move(window_binding_handler));
  view.SetEngine(std::move(engine));

  // Enable semantics to instantiate accessibility bridge.
  view.OnUpdateSemanticsEnabled(true);

  auto bridge = view.accessibility_bridge().lock();
  ASSERT_TRUE(bridge);

  // Add root node.
  FlutterSemanticsNode2 node{sizeof(FlutterSemanticsNode2), 0};
  node.label = "name";
  node.value = "value";
  node.platform_view_id = -1;
  bridge->AddFlutterSemanticsNodeUpdate(node);
  bridge->CommitUpdates();

  // Look up the root windows node delegate.
  auto node_delegate = bridge->GetFlutterPlatformNodeDelegateFromID(0).lock();
  ASSERT_TRUE(node_delegate);
  EXPECT_EQ(node_delegate->GetChildCount(), 0);

  // Get the native IAccessible object.
  IAccessible* native_view = node_delegate->GetNativeViewAccessible();
  ASSERT_TRUE(native_view != nullptr);

  // Property lookups will be made against this node itself.
  VARIANT varchild{};
  varchild.vt = VT_I4;
  varchild.lVal = CHILDID_SELF;

  // Verify node name matches our label.
  BSTR bname = nullptr;
  ASSERT_EQ(native_view->get_accName(varchild, &bname), S_OK);
  std::string name(_com_util::ConvertBSTRToString(bname));
  EXPECT_EQ(name, "name");

  // Verify node value matches.
  BSTR bvalue = nullptr;
  ASSERT_EQ(native_view->get_accValue(varchild, &bvalue), S_OK);
  std::string value(_com_util::ConvertBSTRToString(bvalue));
  EXPECT_EQ(value, "value");

  // Verify node type is static text.
  VARIANT varrole{};
  varrole.vt = VT_I4;
  ASSERT_EQ(native_view->get_accRole(varchild, &varrole), S_OK);
  EXPECT_EQ(varrole.lVal, ROLE_SYSTEM_STATICTEXT);

  // Get the IRawElementProviderFragment object.
  IRawElementProviderSimple* uia_view;
  native_view->QueryInterface(IID_PPV_ARGS(&uia_view));
  ASSERT_TRUE(uia_view != nullptr);

  // Verify name property matches our label.
  VARIANT varname{};
  ASSERT_EQ(uia_view->GetPropertyValue(UIA_NamePropertyId, &varname), S_OK);
  EXPECT_EQ(varname.vt, VT_BSTR);
  name = _com_util::ConvertBSTRToString(varname.bstrVal);
  EXPECT_EQ(name, "name");

  // Verify value property matches our label.
  VARIANT varvalue{};
  ASSERT_EQ(uia_view->GetPropertyValue(UIA_ValueValuePropertyId, &varvalue),
            S_OK);
  EXPECT_EQ(varvalue.vt, VT_BSTR);
  value = _com_util::ConvertBSTRToString(varvalue.bstrVal);
  EXPECT_EQ(value, "value");

  // Verify node control type is text.
  varrole = {};
  ASSERT_EQ(uia_view->GetPropertyValue(UIA_ControlTypePropertyId, &varrole),
            S_OK);
  EXPECT_EQ(varrole.vt, VT_I4);
  EXPECT_EQ(varrole.lVal, UIA_TextControlTypeId);
}

// Verify the native IAccessible COM object tree is an accurate reflection of
// the platform-agnostic tree. Verify both a root node with children as well as
// a non-root node with children, since the AX tree includes special handling
// for the root.
//
//        node0
//        /   \
//    node1    node2
//               |
//             node3
//
// node0 and node2 are grouping nodes. node1 and node2 are static text nodes.
TEST(FlutterWindowsViewTest, AddSemanticsNodeUpdateWithChildren) {
  std::unique_ptr<FlutterWindowsEngine> engine = GetTestEngine();
  EngineModifier modifier(engine.get());
  modifier.embedder_api().UpdateSemanticsEnabled =
      [](FLUTTER_API_SYMBOL(FlutterEngine) engine, bool enabled) {
        return kSuccess;
      };

  auto window_binding_handler =
      std::make_unique<NiceMock<MockWindowBindingHandler>>();
  FlutterWindowsView view(std::move(window_binding_handler));
  view.SetEngine(std::move(engine));

  // Enable semantics to instantiate accessibility bridge.
  view.OnUpdateSemanticsEnabled(true);

  auto bridge = view.accessibility_bridge().lock();
  ASSERT_TRUE(bridge);

  // Add root node.
  FlutterSemanticsNode2 node0{sizeof(FlutterSemanticsNode2), 0};
  std::vector<int32_t> node0_children{1, 2};
  node0.child_count = node0_children.size();
  node0.children_in_traversal_order = node0_children.data();
  node0.children_in_hit_test_order = node0_children.data();

  FlutterSemanticsNode2 node1{sizeof(FlutterSemanticsNode2), 1};
  node1.label = "prefecture";
  node1.value = "Kyoto";
  FlutterSemanticsNode2 node2{sizeof(FlutterSemanticsNode2), 2};
  std::vector<int32_t> node2_children{3};
  node2.child_count = node2_children.size();
  node2.children_in_traversal_order = node2_children.data();
  node2.children_in_hit_test_order = node2_children.data();
  FlutterSemanticsNode2 node3{sizeof(FlutterSemanticsNode2), 3};
  node3.label = "city";
  node3.value = "Uji";

  bridge->AddFlutterSemanticsNodeUpdate(node0);
  bridge->AddFlutterSemanticsNodeUpdate(node1);
  bridge->AddFlutterSemanticsNodeUpdate(node2);
  bridge->AddFlutterSemanticsNodeUpdate(node3);
  bridge->CommitUpdates();

  // Look up the root windows node delegate.
  auto node_delegate = bridge->GetFlutterPlatformNodeDelegateFromID(0).lock();
  ASSERT_TRUE(node_delegate);
  EXPECT_EQ(node_delegate->GetChildCount(), 2);

  // Get the native IAccessible object.
  IAccessible* node0_accessible = node_delegate->GetNativeViewAccessible();
  ASSERT_TRUE(node0_accessible != nullptr);

  // Property lookups will be made against this node itself.
  VARIANT varchild{};
  varchild.vt = VT_I4;
  varchild.lVal = CHILDID_SELF;

  // Verify node type is a group.
  VARIANT varrole{};
  varrole.vt = VT_I4;
  ASSERT_EQ(node0_accessible->get_accRole(varchild, &varrole), S_OK);
  EXPECT_EQ(varrole.lVal, ROLE_SYSTEM_GROUPING);

  // Verify child count.
  long node0_child_count = 0;
  ASSERT_EQ(node0_accessible->get_accChildCount(&node0_child_count), S_OK);
  EXPECT_EQ(node0_child_count, 2);

  {
    // Look up first child of node0 (node1), a static text node.
    varchild.lVal = 1;
    IDispatch* node1_dispatch = nullptr;
    ASSERT_EQ(node0_accessible->get_accChild(varchild, &node1_dispatch), S_OK);
    ASSERT_TRUE(node1_dispatch != nullptr);
    IAccessible* node1_accessible = nullptr;
    ASSERT_EQ(node1_dispatch->QueryInterface(
                  IID_IAccessible, reinterpret_cast<void**>(&node1_accessible)),
              S_OK);
    ASSERT_TRUE(node1_accessible != nullptr);

    // Verify node name matches our label.
    varchild.lVal = CHILDID_SELF;
    BSTR bname = nullptr;
    ASSERT_EQ(node1_accessible->get_accName(varchild, &bname), S_OK);
    std::string name(_com_util::ConvertBSTRToString(bname));
    EXPECT_EQ(name, "prefecture");

    // Verify node value matches.
    BSTR bvalue = nullptr;
    ASSERT_EQ(node1_accessible->get_accValue(varchild, &bvalue), S_OK);
    std::string value(_com_util::ConvertBSTRToString(bvalue));
    EXPECT_EQ(value, "Kyoto");

    // Verify node type is static text.
    VARIANT varrole{};
    varrole.vt = VT_I4;
    ASSERT_EQ(node1_accessible->get_accRole(varchild, &varrole), S_OK);
    EXPECT_EQ(varrole.lVal, ROLE_SYSTEM_STATICTEXT);

    // Verify the parent node is the root.
    IDispatch* parent_dispatch;
    node1_accessible->get_accParent(&parent_dispatch);
    IAccessible* parent_accessible;
    ASSERT_EQ(
        parent_dispatch->QueryInterface(
            IID_IAccessible, reinterpret_cast<void**>(&parent_accessible)),
        S_OK);
    EXPECT_EQ(parent_accessible, node0_accessible);
  }

  // Look up second child of node0 (node2), a parent group for node3.
  varchild.lVal = 2;
  IDispatch* node2_dispatch = nullptr;
  ASSERT_EQ(node0_accessible->get_accChild(varchild, &node2_dispatch), S_OK);
  ASSERT_TRUE(node2_dispatch != nullptr);
  IAccessible* node2_accessible = nullptr;
  ASSERT_EQ(node2_dispatch->QueryInterface(
                IID_IAccessible, reinterpret_cast<void**>(&node2_accessible)),
            S_OK);
  ASSERT_TRUE(node2_accessible != nullptr);

  {
    // Verify child count.
    long node2_child_count = 0;
    ASSERT_EQ(node2_accessible->get_accChildCount(&node2_child_count), S_OK);
    EXPECT_EQ(node2_child_count, 1);

    // Verify node type is static text.
    varchild.lVal = CHILDID_SELF;
    VARIANT varrole{};
    varrole.vt = VT_I4;
    ASSERT_EQ(node2_accessible->get_accRole(varchild, &varrole), S_OK);
    EXPECT_EQ(varrole.lVal, ROLE_SYSTEM_GROUPING);

    // Verify the parent node is the root.
    IDispatch* parent_dispatch;
    node2_accessible->get_accParent(&parent_dispatch);
    IAccessible* parent_accessible;
    ASSERT_EQ(
        parent_dispatch->QueryInterface(
            IID_IAccessible, reinterpret_cast<void**>(&parent_accessible)),
        S_OK);
    EXPECT_EQ(parent_accessible, node0_accessible);
  }

  {
    // Look up only child of node2 (node3), a static text node.
    varchild.lVal = 1;
    IDispatch* node3_dispatch = nullptr;
    ASSERT_EQ(node2_accessible->get_accChild(varchild, &node3_dispatch), S_OK);
    ASSERT_TRUE(node3_dispatch != nullptr);
    IAccessible* node3_accessible = nullptr;
    ASSERT_EQ(node3_dispatch->QueryInterface(
                  IID_IAccessible, reinterpret_cast<void**>(&node3_accessible)),
              S_OK);
    ASSERT_TRUE(node3_accessible != nullptr);

    // Verify node name matches our label.
    varchild.lVal = CHILDID_SELF;
    BSTR bname = nullptr;
    ASSERT_EQ(node3_accessible->get_accName(varchild, &bname), S_OK);
    std::string name(_com_util::ConvertBSTRToString(bname));
    EXPECT_EQ(name, "city");

    // Verify node value matches.
    BSTR bvalue = nullptr;
    ASSERT_EQ(node3_accessible->get_accValue(varchild, &bvalue), S_OK);
    std::string value(_com_util::ConvertBSTRToString(bvalue));
    EXPECT_EQ(value, "Uji");

    // Verify node type is static text.
    VARIANT varrole{};
    varrole.vt = VT_I4;
    ASSERT_EQ(node3_accessible->get_accRole(varchild, &varrole), S_OK);
    EXPECT_EQ(varrole.lVal, ROLE_SYSTEM_STATICTEXT);

    // Verify the parent node is node2.
    IDispatch* parent_dispatch;
    node3_accessible->get_accParent(&parent_dispatch);
    IAccessible* parent_accessible;
    ASSERT_EQ(
        parent_dispatch->QueryInterface(
            IID_IAccessible, reinterpret_cast<void**>(&parent_accessible)),
        S_OK);
    EXPECT_EQ(parent_accessible, node2_accessible);
  }
}

// Flutter used to assume that the accessibility root had ID 0.
// In a multi-view world, each view has its own accessibility root
// with a globally unique node ID.
//
//        node1
//          |
//        node2
//
// node1 is a grouping node, node0 is a static text node.
TEST(FlutterWindowsViewTest, NonZeroSemanticsRoot) {
  std::unique_ptr<FlutterWindowsEngine> engine = GetTestEngine();
  EngineModifier modifier(engine.get());
  modifier.embedder_api().UpdateSemanticsEnabled =
      [](FLUTTER_API_SYMBOL(FlutterEngine) engine, bool enabled) {
        return kSuccess;
      };

  auto window_binding_handler =
      std::make_unique<NiceMock<MockWindowBindingHandler>>();
  FlutterWindowsView view(std::move(window_binding_handler));
  view.SetEngine(std::move(engine));

  // Enable semantics to instantiate accessibility bridge.
  view.OnUpdateSemanticsEnabled(true);

  auto bridge = view.accessibility_bridge().lock();
  ASSERT_TRUE(bridge);

  // Add root node.
  FlutterSemanticsNode2 node1{sizeof(FlutterSemanticsNode2), 1};
  std::vector<int32_t> node1_children{2};
  node1.child_count = node1_children.size();
  node1.children_in_traversal_order = node1_children.data();
  node1.children_in_hit_test_order = node1_children.data();

  FlutterSemanticsNode2 node2{sizeof(FlutterSemanticsNode2), 2};
  node2.label = "prefecture";
  node2.value = "Kyoto";

  bridge->AddFlutterSemanticsNodeUpdate(node1);
  bridge->AddFlutterSemanticsNodeUpdate(node2);
  bridge->CommitUpdates();

  // Look up the root windows node delegate.
  auto root_delegate = bridge->GetFlutterPlatformNodeDelegateFromID(1).lock();
  ASSERT_TRUE(root_delegate);
  EXPECT_EQ(root_delegate->GetChildCount(), 1);

  // Look up the child node delegate
  auto child_delegate = bridge->GetFlutterPlatformNodeDelegateFromID(2).lock();
  ASSERT_TRUE(child_delegate);
  EXPECT_EQ(child_delegate->GetChildCount(), 0);

  // Ensure a node with ID 0 does not exist.
  auto fake_delegate = bridge->GetFlutterPlatformNodeDelegateFromID(0).lock();
  ASSERT_FALSE(fake_delegate);

  // Get the root's native IAccessible object.
  IAccessible* node1_accessible = root_delegate->GetNativeViewAccessible();
  ASSERT_TRUE(node1_accessible != nullptr);

  // Property lookups will be made against this node itself.
  VARIANT varchild{};
  varchild.vt = VT_I4;
  varchild.lVal = CHILDID_SELF;

  // Verify node type is a group.
  VARIANT varrole{};
  varrole.vt = VT_I4;
  ASSERT_EQ(node1_accessible->get_accRole(varchild, &varrole), S_OK);
  EXPECT_EQ(varrole.lVal, ROLE_SYSTEM_GROUPING);

  // Verify child count.
  long node1_child_count = 0;
  ASSERT_EQ(node1_accessible->get_accChildCount(&node1_child_count), S_OK);
  EXPECT_EQ(node1_child_count, 1);

  {
    // Look up first child of node1 (node0), a static text node.
    varchild.lVal = 1;
    IDispatch* node2_dispatch = nullptr;
    ASSERT_EQ(node1_accessible->get_accChild(varchild, &node2_dispatch), S_OK);
    ASSERT_TRUE(node2_dispatch != nullptr);
    IAccessible* node2_accessible = nullptr;
    ASSERT_EQ(node2_dispatch->QueryInterface(
                  IID_IAccessible, reinterpret_cast<void**>(&node2_accessible)),
              S_OK);
    ASSERT_TRUE(node2_accessible != nullptr);

    // Verify node name matches our label.
    varchild.lVal = CHILDID_SELF;
    BSTR bname = nullptr;
    ASSERT_EQ(node2_accessible->get_accName(varchild, &bname), S_OK);
    std::string name(_com_util::ConvertBSTRToString(bname));
    EXPECT_EQ(name, "prefecture");

    // Verify node value matches.
    BSTR bvalue = nullptr;
    ASSERT_EQ(node2_accessible->get_accValue(varchild, &bvalue), S_OK);
    std::string value(_com_util::ConvertBSTRToString(bvalue));
    EXPECT_EQ(value, "Kyoto");

    // Verify node type is static text.
    VARIANT varrole{};
    varrole.vt = VT_I4;
    ASSERT_EQ(node2_accessible->get_accRole(varchild, &varrole), S_OK);
    EXPECT_EQ(varrole.lVal, ROLE_SYSTEM_STATICTEXT);

    // Verify the parent node is the root.
    IDispatch* parent_dispatch;
    node2_accessible->get_accParent(&parent_dispatch);
    IAccessible* parent_accessible;
    ASSERT_EQ(
        parent_dispatch->QueryInterface(
            IID_IAccessible, reinterpret_cast<void**>(&parent_accessible)),
        S_OK);
    EXPECT_EQ(parent_accessible, node1_accessible);
  }
}

// Verify the native IAccessible accHitTest method returns the correct
// IAccessible COM object for the given coordinates.
//
//                         +-----------+
//                         |     |     |
//        node0            |     |  B  |
//        /   \            |  A  |-----|
//    node1    node2       |     |  C  |
//               |         |     |     |
//             node3       +-----------+
//
// node0 and node2 are grouping nodes. node1 and node2 are static text nodes.
//
// node0 is located at 0,0 with size 500x500. It spans areas A, B, and C.
// node1 is located at 0,0 with size 250x500. It spans area A.
// node2 is located at 250,0 with size 250x500. It spans areas B and C.
// node3 is located at 250,250 with size 250x250. It spans area C.
TEST(FlutterWindowsViewTest, AccessibilityHitTesting) {
  constexpr FlutterTransformation kIdentityTransform = {1, 0, 0,  //
                                                        0, 1, 0,  //
                                                        0, 0, 1};

  std::unique_ptr<FlutterWindowsEngine> engine = GetTestEngine();
  EngineModifier modifier(engine.get());
  modifier.embedder_api().UpdateSemanticsEnabled =
      [](FLUTTER_API_SYMBOL(FlutterEngine) engine, bool enabled) {
        return kSuccess;
      };

  auto window_binding_handler =
      std::make_unique<NiceMock<MockWindowBindingHandler>>();
  FlutterWindowsView view(std::move(window_binding_handler));
  view.SetEngine(std::move(engine));

  // Enable semantics to instantiate accessibility bridge.
  view.OnUpdateSemanticsEnabled(true);

  auto bridge = view.accessibility_bridge().lock();
  ASSERT_TRUE(bridge);

  // Add root node at origin. Size 500x500.
  FlutterSemanticsNode2 node0{sizeof(FlutterSemanticsNode2), 0};
  std::vector<int32_t> node0_children{1, 2};
  node0.rect = {0, 0, 500, 500};
  node0.transform = kIdentityTransform;
  node0.child_count = node0_children.size();
  node0.children_in_traversal_order = node0_children.data();
  node0.children_in_hit_test_order = node0_children.data();

  // Add node 1 located at 0,0 relative to node 0. Size 250x500.
  FlutterSemanticsNode2 node1{sizeof(FlutterSemanticsNode2), 1};
  node1.rect = {0, 0, 250, 500};
  node1.transform = kIdentityTransform;
  node1.label = "prefecture";
  node1.value = "Kyoto";

  // Add node 2 located at 250,0 relative to node 0. Size 250x500.
  FlutterSemanticsNode2 node2{sizeof(FlutterSemanticsNode2), 2};
  std::vector<int32_t> node2_children{3};
  node2.rect = {0, 0, 250, 500};
  node2.transform = {1, 0, 250, 0, 1, 0, 0, 0, 1};
  node2.child_count = node2_children.size();
  node2.children_in_traversal_order = node2_children.data();
  node2.children_in_hit_test_order = node2_children.data();

  // Add node 3 located at 0,250 relative to node 2. Size 250, 250.
  FlutterSemanticsNode2 node3{sizeof(FlutterSemanticsNode2), 3};
  node3.rect = {0, 0, 250, 250};
  node3.transform = {1, 0, 0, 0, 1, 250, 0, 0, 1};
  node3.label = "city";
  node3.value = "Uji";

  bridge->AddFlutterSemanticsNodeUpdate(node0);
  bridge->AddFlutterSemanticsNodeUpdate(node1);
  bridge->AddFlutterSemanticsNodeUpdate(node2);
  bridge->AddFlutterSemanticsNodeUpdate(node3);
  bridge->CommitUpdates();

  // Look up the root windows node delegate.
  auto node0_delegate = bridge->GetFlutterPlatformNodeDelegateFromID(0).lock();
  ASSERT_TRUE(node0_delegate);
  auto node1_delegate = bridge->GetFlutterPlatformNodeDelegateFromID(1).lock();
  ASSERT_TRUE(node1_delegate);
  auto node2_delegate = bridge->GetFlutterPlatformNodeDelegateFromID(2).lock();
  ASSERT_TRUE(node2_delegate);
  auto node3_delegate = bridge->GetFlutterPlatformNodeDelegateFromID(3).lock();
  ASSERT_TRUE(node3_delegate);

  // Get the native IAccessible root object.
  IAccessible* node0_accessible = node0_delegate->GetNativeViewAccessible();
  ASSERT_TRUE(node0_accessible != nullptr);

  // Perform a hit test that should hit node 1.
  VARIANT varchild{};
  ASSERT_TRUE(SUCCEEDED(node0_accessible->accHitTest(150, 150, &varchild)));
  EXPECT_EQ(varchild.vt, VT_DISPATCH);
  EXPECT_EQ(varchild.pdispVal, node1_delegate->GetNativeViewAccessible());

  // Perform a hit test that should hit node 2.
  varchild = {};
  ASSERT_TRUE(SUCCEEDED(node0_accessible->accHitTest(450, 150, &varchild)));
  EXPECT_EQ(varchild.vt, VT_DISPATCH);
  EXPECT_EQ(varchild.pdispVal, node2_delegate->GetNativeViewAccessible());

  // Perform a hit test that should hit node 3.
  varchild = {};
  ASSERT_TRUE(SUCCEEDED(node0_accessible->accHitTest(450, 450, &varchild)));
  EXPECT_EQ(varchild.vt, VT_DISPATCH);
  EXPECT_EQ(varchild.pdispVal, node3_delegate->GetNativeViewAccessible());
}

TEST(FlutterWindowsViewTest, WindowResizeTests) {
  std::unique_ptr<FlutterWindowsEngine> engine = GetTestEngine();
  EngineModifier modifier(engine.get());

  auto window_binding_handler =
      std::make_unique<NiceMock<MockWindowBindingHandler>>();
  std::unique_ptr<MockAngleSurfaceManager> surface_manager =
      std::make_unique<MockAngleSurfaceManager>();

  EXPECT_CALL(*window_binding_handler.get(), NeedsVSync)
      .WillOnce(Return(false));
  EXPECT_CALL(
      *surface_manager.get(),
      ResizeSurface(_, /*width=*/500, /*height=*/500, /*enable_vsync=*/false))
      .Times(1);
  EXPECT_CALL(*surface_manager.get(), DestroySurface).Times(1);

  FlutterWindowsView view(std::move(window_binding_handler));
  modifier.SetSurfaceManager(surface_manager.release());
  view.SetEngine(std::move(engine));

  fml::AutoResetWaitableEvent metrics_sent_latch;
  modifier.embedder_api().SendWindowMetricsEvent = MOCK_ENGINE_PROC(
      SendWindowMetricsEvent,
      ([&metrics_sent_latch](auto engine,
                             const FlutterWindowMetricsEvent* event) {
        metrics_sent_latch.Signal();
        return kSuccess;
      }));

  fml::AutoResetWaitableEvent resized_latch;
  std::thread([&resized_latch, &view]() {
    // Start the window resize. This sends the new window metrics
    // and then blocks until another thread completes the window resize.
    view.OnWindowSizeChanged(500, 500);
    resized_latch.Signal();
  }).detach();

  // Wait until the platform thread has started the window resize.
  metrics_sent_latch.Wait();

  // Complete the window resize by requesting a buffer with the new window size.
  view.GetFrameBufferId(500, 500);
  resized_latch.Wait();
}

TEST(FlutterWindowsViewTest, WindowRepaintTests) {
  std::unique_ptr<FlutterWindowsEngine> engine = GetTestEngine();
  EngineModifier modifier(engine.get());

  FlutterWindowsView view(std::make_unique<flutter::FlutterWindow>(100, 100));
  view.SetEngine(std::move(engine));
  view.CreateRenderSurface();

  bool schedule_frame_called = false;
  modifier.embedder_api().ScheduleFrame =
      MOCK_ENGINE_PROC(ScheduleFrame, ([&schedule_frame_called](auto engine) {
                         schedule_frame_called = true;
                         return kSuccess;
                       }));

  view.OnWindowRepaint();
  EXPECT_TRUE(schedule_frame_called);
}

// Ensure that checkboxes have their checked status set apropriately
// Previously, only Radios could have this flag updated
// Resulted in the issue seen at
// https://github.com/flutter/flutter/issues/96218
// This test ensures that the native state of Checkboxes on Windows,
// specifically, is updated as desired.
TEST(FlutterWindowsViewTest, CheckboxNativeState) {
  std::unique_ptr<FlutterWindowsEngine> engine = GetTestEngine();
  EngineModifier modifier(engine.get());
  modifier.embedder_api().UpdateSemanticsEnabled =
      [](FLUTTER_API_SYMBOL(FlutterEngine) engine, bool enabled) {
        return kSuccess;
      };

  auto window_binding_handler =
      std::make_unique<NiceMock<MockWindowBindingHandler>>();
  FlutterWindowsView view(std::move(window_binding_handler));
  view.SetEngine(std::move(engine));

  // Enable semantics to instantiate accessibility bridge.
  view.OnUpdateSemanticsEnabled(true);

  auto bridge = view.accessibility_bridge().lock();
  ASSERT_TRUE(bridge);

  FlutterSemanticsNode2 root{sizeof(FlutterSemanticsNode2), 0};
  root.id = 0;
  root.label = "root";
  root.hint = "";
  root.value = "";
  root.increased_value = "";
  root.decreased_value = "";
  root.child_count = 0;
  root.custom_accessibility_actions_count = 0;
  root.flags = static_cast<FlutterSemanticsFlag>(
      FlutterSemanticsFlag::kFlutterSemanticsFlagHasCheckedState |
      FlutterSemanticsFlag::kFlutterSemanticsFlagIsChecked);
  bridge->AddFlutterSemanticsNodeUpdate(root);

  bridge->CommitUpdates();

  {
    auto root_node = bridge->GetFlutterPlatformNodeDelegateFromID(0).lock();
    EXPECT_EQ(root_node->GetData().role, ax::mojom::Role::kCheckBox);
    EXPECT_EQ(root_node->GetData().GetCheckedState(),
              ax::mojom::CheckedState::kTrue);

    // Get the IAccessible for the root node.
    IAccessible* native_view = root_node->GetNativeViewAccessible();
    ASSERT_TRUE(native_view != nullptr);

    // Look up against the node itself (not one of its children).
    VARIANT varchild = {};
    varchild.vt = VT_I4;

    // Verify the checkbox is checked.
    varchild.lVal = CHILDID_SELF;
    VARIANT native_state = {};
    ASSERT_TRUE(SUCCEEDED(native_view->get_accState(varchild, &native_state)));
    EXPECT_TRUE(native_state.lVal & STATE_SYSTEM_CHECKED);

    // Perform similar tests for UIA value;
    IRawElementProviderSimple* uia_node;
    native_view->QueryInterface(IID_PPV_ARGS(&uia_node));
    ASSERT_TRUE(SUCCEEDED(uia_node->GetPropertyValue(
        UIA_ToggleToggleStatePropertyId, &native_state)));
    EXPECT_EQ(native_state.lVal, ToggleState_On);

    ASSERT_TRUE(SUCCEEDED(uia_node->GetPropertyValue(
        UIA_AriaPropertiesPropertyId, &native_state)));
    EXPECT_NE(std::wcsstr(native_state.bstrVal, L"checked=true"), nullptr);
  }

  // Test unchecked too.
  root.flags = static_cast<FlutterSemanticsFlag>(
      FlutterSemanticsFlag::kFlutterSemanticsFlagHasCheckedState);
  bridge->AddFlutterSemanticsNodeUpdate(root);
  bridge->CommitUpdates();

  {
    auto root_node = bridge->GetFlutterPlatformNodeDelegateFromID(0).lock();
    EXPECT_EQ(root_node->GetData().role, ax::mojom::Role::kCheckBox);
    EXPECT_EQ(root_node->GetData().GetCheckedState(),
              ax::mojom::CheckedState::kFalse);

    // Get the IAccessible for the root node.
    IAccessible* native_view = root_node->GetNativeViewAccessible();
    ASSERT_TRUE(native_view != nullptr);

    // Look up against the node itself (not one of its children).
    VARIANT varchild = {};
    varchild.vt = VT_I4;

    // Verify the checkbox is unchecked.
    varchild.lVal = CHILDID_SELF;
    VARIANT native_state = {};
    ASSERT_TRUE(SUCCEEDED(native_view->get_accState(varchild, &native_state)));
    EXPECT_FALSE(native_state.lVal & STATE_SYSTEM_CHECKED);

    // Perform similar tests for UIA value;
    IRawElementProviderSimple* uia_node;
    native_view->QueryInterface(IID_PPV_ARGS(&uia_node));
    ASSERT_TRUE(SUCCEEDED(uia_node->GetPropertyValue(
        UIA_ToggleToggleStatePropertyId, &native_state)));
    EXPECT_EQ(native_state.lVal, ToggleState_Off);

    ASSERT_TRUE(SUCCEEDED(uia_node->GetPropertyValue(
        UIA_AriaPropertiesPropertyId, &native_state)));
    EXPECT_NE(std::wcsstr(native_state.bstrVal, L"checked=false"), nullptr);
  }

  // Now check mixed state.
  root.flags = static_cast<FlutterSemanticsFlag>(
      FlutterSemanticsFlag::kFlutterSemanticsFlagHasCheckedState |
      FlutterSemanticsFlag::kFlutterSemanticsFlagIsCheckStateMixed);
  bridge->AddFlutterSemanticsNodeUpdate(root);
  bridge->CommitUpdates();

  {
    auto root_node = bridge->GetFlutterPlatformNodeDelegateFromID(0).lock();
    EXPECT_EQ(root_node->GetData().role, ax::mojom::Role::kCheckBox);
    EXPECT_EQ(root_node->GetData().GetCheckedState(),
              ax::mojom::CheckedState::kMixed);

    // Get the IAccessible for the root node.
    IAccessible* native_view = root_node->GetNativeViewAccessible();
    ASSERT_TRUE(native_view != nullptr);

    // Look up against the node itself (not one of its children).
    VARIANT varchild = {};
    varchild.vt = VT_I4;

    // Verify the checkbox is mixed.
    varchild.lVal = CHILDID_SELF;
    VARIANT native_state = {};
    ASSERT_TRUE(SUCCEEDED(native_view->get_accState(varchild, &native_state)));
    EXPECT_TRUE(native_state.lVal & STATE_SYSTEM_MIXED);

    // Perform similar tests for UIA value;
    IRawElementProviderSimple* uia_node;
    native_view->QueryInterface(IID_PPV_ARGS(&uia_node));
    ASSERT_TRUE(SUCCEEDED(uia_node->GetPropertyValue(
        UIA_ToggleToggleStatePropertyId, &native_state)));
    EXPECT_EQ(native_state.lVal, ToggleState_Indeterminate);

    ASSERT_TRUE(SUCCEEDED(uia_node->GetPropertyValue(
        UIA_AriaPropertiesPropertyId, &native_state)));
    EXPECT_NE(std::wcsstr(native_state.bstrVal, L"checked=mixed"), nullptr);
  }
}

// Ensure that switches have their toggle status set apropriately
TEST(FlutterWindowsViewTest, SwitchNativeState) {
  std::unique_ptr<FlutterWindowsEngine> engine = GetTestEngine();
  EngineModifier modifier(engine.get());
  modifier.embedder_api().UpdateSemanticsEnabled =
      [](FLUTTER_API_SYMBOL(FlutterEngine) engine, bool enabled) {
        return kSuccess;
      };

  auto window_binding_handler =
      std::make_unique<NiceMock<MockWindowBindingHandler>>();
  FlutterWindowsView view(std::move(window_binding_handler));
  view.SetEngine(std::move(engine));

  // Enable semantics to instantiate accessibility bridge.
  view.OnUpdateSemanticsEnabled(true);

  auto bridge = view.accessibility_bridge().lock();
  ASSERT_TRUE(bridge);

  FlutterSemanticsNode2 root{sizeof(FlutterSemanticsNode2), 0};
  root.id = 0;
  root.label = "root";
  root.hint = "";
  root.value = "";
  root.increased_value = "";
  root.decreased_value = "";
  root.child_count = 0;
  root.custom_accessibility_actions_count = 0;
  root.flags = static_cast<FlutterSemanticsFlag>(
      FlutterSemanticsFlag::kFlutterSemanticsFlagHasToggledState |
      FlutterSemanticsFlag::kFlutterSemanticsFlagIsToggled);
  bridge->AddFlutterSemanticsNodeUpdate(root);

  bridge->CommitUpdates();

  {
    auto root_node = bridge->GetFlutterPlatformNodeDelegateFromID(0).lock();
    EXPECT_EQ(root_node->GetData().role, ax::mojom::Role::kToggleButton);
    EXPECT_EQ(root_node->GetData().GetCheckedState(),
              ax::mojom::CheckedState::kTrue);

    // Get the IAccessible for the root node.
    IAccessible* native_view = root_node->GetNativeViewAccessible();
    ASSERT_TRUE(native_view != nullptr);

    // Look up against the node itself (not one of its children).
    VARIANT varchild = {};
    varchild.vt = VT_I4;

    varchild.lVal = CHILDID_SELF;
    VARIANT varrole = {};

    // Verify the role of the switch is CHECKBUTTON
    ASSERT_EQ(native_view->get_accRole(varchild, &varrole), S_OK);
    ASSERT_EQ(varrole.lVal, ROLE_SYSTEM_CHECKBUTTON);

    // Verify the switch is pressed.
    VARIANT native_state = {};
    ASSERT_TRUE(SUCCEEDED(native_view->get_accState(varchild, &native_state)));
    EXPECT_TRUE(native_state.lVal & STATE_SYSTEM_PRESSED);

    // Test similarly on UIA node.
    IRawElementProviderSimple* uia_node;
    native_view->QueryInterface(IID_PPV_ARGS(&uia_node));
    ASSERT_EQ(uia_node->GetPropertyValue(UIA_ControlTypePropertyId, &varrole),
              S_OK);
    EXPECT_EQ(varrole.lVal, UIA_ButtonControlTypeId);
    ASSERT_EQ(uia_node->GetPropertyValue(UIA_ToggleToggleStatePropertyId,
                                         &native_state),
              S_OK);
    EXPECT_EQ(native_state.lVal, ToggleState_On);
    ASSERT_EQ(
        uia_node->GetPropertyValue(UIA_AriaPropertiesPropertyId, &native_state),
        S_OK);
    EXPECT_NE(std::wcsstr(native_state.bstrVal, L"pressed=true"), nullptr);
  }

  // Test unpressed too.
  root.flags = static_cast<FlutterSemanticsFlag>(
      FlutterSemanticsFlag::kFlutterSemanticsFlagHasToggledState);
  bridge->AddFlutterSemanticsNodeUpdate(root);
  bridge->CommitUpdates();

  {
    auto root_node = bridge->GetFlutterPlatformNodeDelegateFromID(0).lock();
    EXPECT_EQ(root_node->GetData().role, ax::mojom::Role::kToggleButton);
    EXPECT_EQ(root_node->GetData().GetCheckedState(),
              ax::mojom::CheckedState::kFalse);

    // Get the IAccessible for the root node.
    IAccessible* native_view = root_node->GetNativeViewAccessible();
    ASSERT_TRUE(native_view != nullptr);

    // Look up against the node itself (not one of its children).
    VARIANT varchild = {};
    varchild.vt = VT_I4;

    // Verify the switch is not pressed.
    varchild.lVal = CHILDID_SELF;
    VARIANT native_state = {};
    ASSERT_TRUE(SUCCEEDED(native_view->get_accState(varchild, &native_state)));
    EXPECT_FALSE(native_state.lVal & STATE_SYSTEM_PRESSED);

    // Test similarly on UIA node.
    IRawElementProviderSimple* uia_node;
    native_view->QueryInterface(IID_PPV_ARGS(&uia_node));
    ASSERT_EQ(uia_node->GetPropertyValue(UIA_ToggleToggleStatePropertyId,
                                         &native_state),
              S_OK);
    EXPECT_EQ(native_state.lVal, ToggleState_Off);
    ASSERT_EQ(
        uia_node->GetPropertyValue(UIA_AriaPropertiesPropertyId, &native_state),
        S_OK);
    EXPECT_NE(std::wcsstr(native_state.bstrVal, L"pressed=false"), nullptr);
  }
}

TEST(FlutterWindowsViewTest, TooltipNodeData) {
  std::unique_ptr<FlutterWindowsEngine> engine = GetTestEngine();
  EngineModifier modifier(engine.get());
  modifier.embedder_api().UpdateSemanticsEnabled =
      [](FLUTTER_API_SYMBOL(FlutterEngine) engine, bool enabled) {
        return kSuccess;
      };

  auto window_binding_handler =
      std::make_unique<NiceMock<MockWindowBindingHandler>>();
  FlutterWindowsView view(std::move(window_binding_handler));
  view.SetEngine(std::move(engine));

  // Enable semantics to instantiate accessibility bridge.
  view.OnUpdateSemanticsEnabled(true);

  auto bridge = view.accessibility_bridge().lock();
  ASSERT_TRUE(bridge);

  FlutterSemanticsNode2 root{sizeof(FlutterSemanticsNode2), 0};
  root.id = 0;
  root.label = "root";
  root.hint = "";
  root.value = "";
  root.increased_value = "";
  root.decreased_value = "";
  root.tooltip = "tooltip";
  root.child_count = 0;
  root.custom_accessibility_actions_count = 0;
  root.flags = static_cast<FlutterSemanticsFlag>(
      FlutterSemanticsFlag::kFlutterSemanticsFlagIsTextField);
  bridge->AddFlutterSemanticsNodeUpdate(root);

  bridge->CommitUpdates();
  auto root_node = bridge->GetFlutterPlatformNodeDelegateFromID(0).lock();
  std::string tooltip = root_node->GetData().GetStringAttribute(
      ax::mojom::StringAttribute::kTooltip);
  EXPECT_EQ(tooltip, "tooltip");

  // Check that MSAA name contains the tooltip.
  IAccessible* native_view = bridge->GetFlutterPlatformNodeDelegateFromID(0)
                                 .lock()
                                 ->GetNativeViewAccessible();
  VARIANT varchild = {.vt = VT_I4, .lVal = CHILDID_SELF};
  BSTR bname;
  ASSERT_EQ(native_view->get_accName(varchild, &bname), S_OK);
  EXPECT_NE(std::wcsstr(bname, L"tooltip"), nullptr);

  // Check that UIA help text is equal to the tooltip.
  IRawElementProviderSimple* uia_node;
  native_view->QueryInterface(IID_PPV_ARGS(&uia_node));
  VARIANT varname{};
  ASSERT_EQ(uia_node->GetPropertyValue(UIA_HelpTextPropertyId, &varname), S_OK);
  std::string uia_tooltip = _com_util::ConvertBSTRToString(varname.bstrVal);
  EXPECT_EQ(uia_tooltip, "tooltip");
}

// Don't block until the v-blank if it is disabled by the window.
TEST(FlutterWindowsViewTest, DisablesVSync) {
  std::unique_ptr<MockFlutterWindowsEngine> engine =
      std::make_unique<MockFlutterWindowsEngine>();
  auto window_binding_handler =
      std::make_unique<NiceMock<MockWindowBindingHandler>>();
  std::unique_ptr<MockAngleSurfaceManager> surface_manager =
      std::make_unique<MockAngleSurfaceManager>();

  EXPECT_CALL(*window_binding_handler.get(), NeedsVSync)
      .WillOnce(Return(false));

  EngineModifier modifier(engine.get());
  FlutterWindowsView view(std::move(window_binding_handler));

  InSequence s;
  EXPECT_CALL(*surface_manager.get(),
              CreateSurface(_, _, _, /*vsync_enabled=*/false))
      .Times(1)
      .WillOnce(Return(true));

  EXPECT_CALL(*engine.get(), Stop).Times(1);
  EXPECT_CALL(*surface_manager.get(), DestroySurface).Times(1);

  modifier.SetSurfaceManager(surface_manager.release());
  view.SetEngine(std::move(engine));

  view.CreateRenderSurface();
}

// Blocks until the v-blank if it is enabled by the window.
TEST(FlutterWindowsViewTest, EnablesVSync) {
  std::unique_ptr<MockFlutterWindowsEngine> engine =
      std::make_unique<MockFlutterWindowsEngine>();
  auto window_binding_handler =
      std::make_unique<NiceMock<MockWindowBindingHandler>>();
  std::unique_ptr<MockAngleSurfaceManager> surface_manager =
      std::make_unique<MockAngleSurfaceManager>();

  EXPECT_CALL(*window_binding_handler.get(), NeedsVSync).WillOnce(Return(true));

  EngineModifier modifier(engine.get());
  FlutterWindowsView view(std::move(window_binding_handler));

  InSequence s;
  EXPECT_CALL(*surface_manager.get(),
              CreateSurface(_, _, _, /*vsync_enabled=*/true))
      .Times(1)
      .WillOnce(Return(true));

  EXPECT_CALL(*engine.get(), Stop).Times(1);
  EXPECT_CALL(*surface_manager.get(), DestroySurface).Times(1);

  modifier.SetSurfaceManager(surface_manager.release());
  view.SetEngine(std::move(engine));

  view.CreateRenderSurface();
}

// Desktop Window Manager composition can be disabled on Windows 7.
// If this happens, the app must synchronize with the vsync to prevent
// screen tearing.
TEST(FlutterWindowsViewTest, UpdatesVSyncOnDwmUpdates) {
  std::unique_ptr<MockFlutterWindowsEngine> engine =
      std::make_unique<MockFlutterWindowsEngine>();
  auto window_binding_handler =
      std::make_unique<NiceMock<MockWindowBindingHandler>>();
  std::unique_ptr<MockAngleSurfaceManager> surface_manager =
      std::make_unique<MockAngleSurfaceManager>();

  EXPECT_CALL(*engine.get(), PostRasterThreadTask)
      .Times(2)
      .WillRepeatedly([](fml::closure callback) {
        callback();
        return true;
      });

  EXPECT_CALL(*window_binding_handler.get(), NeedsVSync)
      .WillOnce(Return(true))
      .WillOnce(Return(false));

  EngineModifier modifier(engine.get());
  FlutterWindowsView view(std::move(window_binding_handler));

  InSequence s;
  EXPECT_CALL(*surface_manager.get(), SetVSyncEnabled(true)).Times(1);
  EXPECT_CALL(*surface_manager.get(), SetVSyncEnabled(false)).Times(1);

  EXPECT_CALL(*engine.get(), Stop).Times(1);
  EXPECT_CALL(*surface_manager.get(), DestroySurface).Times(1);

  modifier.SetSurfaceManager(surface_manager.release());
  view.SetEngine(std::move(engine));

  view.GetEngine()->OnDwmCompositionChanged();
  view.GetEngine()->OnDwmCompositionChanged();
}

}  // namespace testing
}  // namespace flutter<|MERGE_RESOLUTION|>--- conflicted
+++ resolved
@@ -110,12 +110,8 @@
  public:
   MockFlutterWindowsEngine() : FlutterWindowsEngine(GetTestProject()) {}
 
-<<<<<<< HEAD
   MOCK_METHOD(bool, Stop, (), (override));
-=======
-  MOCK_METHOD0(Stop, bool());
-  MOCK_METHOD(bool, PostRasterThreadTask, (fml::closure));
->>>>>>> 8d6aee57
+  MOCK_METHOD(bool, PostRasterThreadTask, (fml::closure), (override));
 
  private:
   FML_DISALLOW_COPY_AND_ASSIGN(MockFlutterWindowsEngine);
