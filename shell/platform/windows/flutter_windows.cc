--- conflicted
+++ resolved
@@ -82,16 +82,11 @@
       std::make_unique<flutter::FlutterWindow>(
           width, height, engine_ptr->windows_proc_table());
 
-<<<<<<< HEAD
-  auto view =
-      std::make_unique<flutter::FlutterWindowsView>(std::move(window_wrapper));
-=======
   auto engine = std::unique_ptr<flutter::FlutterWindowsEngine>(engine_ptr);
   auto view = std::make_unique<flutter::FlutterWindowsView>(
       std::move(window_wrapper), engine_ptr->windows_proc_table());
   auto controller = std::make_unique<flutter::FlutterWindowsViewController>(
       std::move(engine), std::move(view));
->>>>>>> b06478b7
 
   // Create a view controller that owns the engine if necessary.
   std::unique_ptr<flutter::FlutterWindowsViewController> controller;
