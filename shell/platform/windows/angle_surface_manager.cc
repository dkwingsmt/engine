// Copyright 2013 The Flutter Authors. All rights reserved.
// Use of this source code is governed by a BSD-style license that can be
// found in the LICENSE file.

#include "flutter/shell/platform/windows/angle_surface_manager.h"

#include <GLES3/gl3.h>
#include <vector>

#include "flutter/fml/logging.h"

// Logs an EGL error to stderr. This automatically calls eglGetError()
// and logs the error code.
static void LogEglError(std::string message) {
  EGLint error = eglGetError();
  FML_LOG(ERROR) << "EGL: " << message;
  FML_LOG(ERROR) << "EGL: eglGetError returned " << error;
}

namespace flutter {

typedef void (*glGetIntegervProc)(GLenum pname, GLint* params);
typedef GLubyte* (*glGetStringProc)(GLenum name);
typedef GLubyte* (*glGetStringiProc)(GLenum name, GLuint index);

int AngleSurfaceManager::instance_count_ = 0;

std::unique_ptr<AngleSurfaceManager> AngleSurfaceManager::Create(
    bool enable_impeller) {
  std::unique_ptr<AngleSurfaceManager> manager;
  manager.reset(new AngleSurfaceManager(enable_impeller));
  if (!manager->initialize_succeeded_) {
    return nullptr;
  }
  return std::move(manager);
}

AngleSurfaceManager::AngleSurfaceManager(bool enable_impeller)
    : egl_config_(nullptr),
      egl_display_(EGL_NO_DISPLAY),
      egl_context_(EGL_NO_CONTEXT) {
  initialize_succeeded_ = Initialize(enable_impeller);
  ++instance_count_;
}

AngleSurfaceManager::~AngleSurfaceManager() {
  CleanUp();
  --instance_count_;
}

bool AngleSurfaceManager::InitializeEGL(
    PFNEGLGETPLATFORMDISPLAYEXTPROC egl_get_platform_display_EXT,
    const EGLint* config,
    bool should_log) {
  egl_display_ = egl_get_platform_display_EXT(EGL_PLATFORM_ANGLE_ANGLE,
                                              EGL_DEFAULT_DISPLAY, config);

  if (egl_display_ == EGL_NO_DISPLAY) {
    if (should_log) {
      LogEglError("Failed to get a compatible EGLdisplay");
    }
    return false;
  }

  if (eglInitialize(egl_display_, nullptr, nullptr) == EGL_FALSE) {
    if (should_log) {
      LogEglError("Failed to initialize EGL via ANGLE");
    }
    return false;
  }

  return true;
}

bool AngleSurfaceManager::Initialize(bool enable_impeller) {
  const EGLint config_attributes[] = {EGL_RED_SIZE,   8, EGL_GREEN_SIZE,   8,
                                      EGL_BLUE_SIZE,  8, EGL_ALPHA_SIZE,   8,
                                      EGL_DEPTH_SIZE, 8, EGL_STENCIL_SIZE, 8,
                                      EGL_NONE};

  const EGLint impeller_config_attributes[] = {
      EGL_RED_SIZE,       8, EGL_GREEN_SIZE, 8, EGL_BLUE_SIZE,    8,
      EGL_ALPHA_SIZE,     8, EGL_DEPTH_SIZE, 0, EGL_STENCIL_SIZE, 8,
      EGL_SAMPLE_BUFFERS, 1, EGL_SAMPLES,    4, EGL_NONE};
  const EGLint impeller_config_attributes_no_msaa[] = {
      EGL_RED_SIZE,   8, EGL_GREEN_SIZE, 8, EGL_BLUE_SIZE,    8,
      EGL_ALPHA_SIZE, 8, EGL_DEPTH_SIZE, 0, EGL_STENCIL_SIZE, 8,
      EGL_NONE};

  const EGLint display_context_attributes[] = {EGL_CONTEXT_CLIENT_VERSION, 2,
                                               EGL_NONE};

  // These are preferred display attributes and request ANGLE's D3D11
  // renderer. eglInitialize will only succeed with these attributes if the
  // hardware supports D3D11 Feature Level 10_0+.
  const EGLint d3d11_display_attributes[] = {
      EGL_PLATFORM_ANGLE_TYPE_ANGLE,
      EGL_PLATFORM_ANGLE_TYPE_D3D11_ANGLE,

      // EGL_PLATFORM_ANGLE_ENABLE_AUTOMATIC_TRIM_ANGLE is an option that will
      // enable ANGLE to automatically call the IDXGIDevice3::Trim method on
      // behalf of the application when it gets suspended.
      EGL_PLATFORM_ANGLE_ENABLE_AUTOMATIC_TRIM_ANGLE,
      EGL_TRUE,

      // This extension allows angle to render directly on a D3D swapchain
      // in the correct orientation on D3D11.
      EGL_EXPERIMENTAL_PRESENT_PATH_ANGLE,
      EGL_EXPERIMENTAL_PRESENT_PATH_FAST_ANGLE,

      EGL_NONE,
  };

  // These are used to request ANGLE's D3D11 renderer, with D3D11 Feature
  // Level 9_3.
  const EGLint d3d11_fl_9_3_display_attributes[] = {
      EGL_PLATFORM_ANGLE_TYPE_ANGLE,
      EGL_PLATFORM_ANGLE_TYPE_D3D11_ANGLE,
      EGL_PLATFORM_ANGLE_MAX_VERSION_MAJOR_ANGLE,
      9,
      EGL_PLATFORM_ANGLE_MAX_VERSION_MINOR_ANGLE,
      3,
      EGL_PLATFORM_ANGLE_ENABLE_AUTOMATIC_TRIM_ANGLE,
      EGL_TRUE,
      EGL_NONE,
  };

  // These attributes request D3D11 WARP (software rendering fallback) in case
  // hardware-backed D3D11 is unavailable.
  const EGLint d3d11_warp_display_attributes[] = {
      EGL_PLATFORM_ANGLE_TYPE_ANGLE,
      EGL_PLATFORM_ANGLE_TYPE_D3D11_ANGLE,
      EGL_PLATFORM_ANGLE_ENABLE_AUTOMATIC_TRIM_ANGLE,
      EGL_TRUE,
      EGL_NONE,
  };

  std::vector<const EGLint*> display_attributes_configs = {
      d3d11_display_attributes,
      d3d11_fl_9_3_display_attributes,
      d3d11_warp_display_attributes,
  };

  PFNEGLGETPLATFORMDISPLAYEXTPROC egl_get_platform_display_EXT =
      reinterpret_cast<PFNEGLGETPLATFORMDISPLAYEXTPROC>(
          eglGetProcAddress("eglGetPlatformDisplayEXT"));
  if (!egl_get_platform_display_EXT) {
    LogEglError("eglGetPlatformDisplayEXT not available");
    return false;
  }

  // Attempt to initialize ANGLE's renderer in order of: D3D11, D3D11 Feature
  // Level 9_3 and finally D3D11 WARP.
  for (auto config : display_attributes_configs) {
    bool should_log = (config == display_attributes_configs.back());
    if (InitializeEGL(egl_get_platform_display_EXT, config, should_log)) {
      break;
    }
  }

  EGLint numConfigs = 0;
  if (enable_impeller) {
    // First try the MSAA configuration.
    if ((eglChooseConfig(egl_display_, impeller_config_attributes, &egl_config_,
                         1, &numConfigs) == EGL_FALSE) ||
        (numConfigs == 0)) {
      // Next fall back to disabled MSAA.
      if ((eglChooseConfig(egl_display_, impeller_config_attributes_no_msaa,
                           &egl_config_, 1, &numConfigs) == EGL_FALSE) ||
          (numConfigs == 0)) {
        LogEglError("Failed to choose first context");
        return false;
      }
    }
  } else {
    if ((eglChooseConfig(egl_display_, config_attributes, &egl_config_, 1,
                         &numConfigs) == EGL_FALSE) ||
        (numConfigs == 0)) {
      LogEglError("Failed to choose first context");
      return false;
    }
  }

  egl_context_ = eglCreateContext(egl_display_, egl_config_, EGL_NO_CONTEXT,
                                  display_context_attributes);
  if (egl_context_ == EGL_NO_CONTEXT) {
    LogEglError("Failed to create EGL context");
    return false;
  }

  egl_resource_context_ = eglCreateContext(
      egl_display_, egl_config_, egl_context_, display_context_attributes);

  if (egl_resource_context_ == EGL_NO_CONTEXT) {
    LogEglError("Failed to create EGL resource context");
    return false;
  }

  if (!MakeRenderContextCurrent()) {
    LogEglError("Failed to make EGL context current");
    return false;
  }

  if (!InitializeGlVersion()) {
    LogEglError("Failed to determine OpenGL version");
    return false;
  }

  if (!InitializeGlExtensions()) {
    LogEglError("Failed to determine OpenGL extensions");
    return false;
  }

  if (!ClearCurrent()) {
    LogEglError("Unable to release the EGL context");
    return false;
  }

  return true;
}

bool AngleSurfaceManager::InitializeGlVersion() {
  glGetStringProc gl_get_string =
      reinterpret_cast<glGetStringProc>(eglGetProcAddress("glGetString"));

  if (!gl_get_string) {
    return false;
  }

  int major, minor;
  auto version = reinterpret_cast<const char*>(gl_get_string(GL_VERSION));
  int parts = sscanf(version, "OpenGL ES %d.%d", &major, &minor);
  if (parts != 2) {
    return false;
  }

  gl_version_major_ = major;
  gl_version_minor_ = minor;
  return true;
}

bool AngleSurfaceManager::InitializeGlExtensions() {
  glGetIntegervProc gl_get_integerv =
      reinterpret_cast<glGetIntegervProc>(eglGetProcAddress("glGetIntegerv"));
  glGetStringProc gl_get_string =
      reinterpret_cast<glGetStringProc>(eglGetProcAddress("glGetString"));
  glGetStringiProc gl_get_stringi =
      reinterpret_cast<glGetStringiProc>(eglGetProcAddress("glGetStringi"));

  // glGetStringi isn't required and is only available on OpenGL 3.0 or greater.
  if (!gl_get_integerv || !gl_get_string) {
    return false;
  }

  std::istringstream istream;
  std::string extension;

  if (gl_version_major_ >= 3 && gl_get_stringi) {
    int extensions_count;
    gl_get_integerv(GL_NUM_EXTENSIONS, &extensions_count);

    for (int i = 0; i < extensions_count; i++) {
      auto extension =
          reinterpret_cast<const char*>(gl_get_stringi(GL_EXTENSIONS, i));

      gl_extensions_.insert(std::string(extension));
    }
  } else {
    istream.str(reinterpret_cast<const char*>(gl_get_string(GL_EXTENSIONS)));
    while (std::getline(istream, extension, ' ')) {
      gl_extensions_.insert(extension);
    }
  }

  istream.str(::eglQueryString(egl_display_, EGL_EXTENSIONS));
  while (std::getline(istream, extension, ' ')) {
    gl_extensions_.insert(extension);
  }

  return true;
}

void AngleSurfaceManager::CleanUp() {
  EGLBoolean result = EGL_FALSE;

  // Needs to be reset before destroying the EGLContext.
  resolved_device_.Reset();

  if (egl_display_ != EGL_NO_DISPLAY && egl_context_ != EGL_NO_CONTEXT) {
    result = eglDestroyContext(egl_display_, egl_context_);
    egl_context_ = EGL_NO_CONTEXT;

    if (result == EGL_FALSE) {
      LogEglError("Failed to destroy context");
    }
  }

  if (egl_display_ != EGL_NO_DISPLAY &&
      egl_resource_context_ != EGL_NO_CONTEXT) {
    result = eglDestroyContext(egl_display_, egl_resource_context_);
    egl_resource_context_ = EGL_NO_CONTEXT;

    if (result == EGL_FALSE) {
      LogEglError("Failed to destroy resource context");
    }
  }

  if (egl_display_ != EGL_NO_DISPLAY) {
    // Display is reused between instances so only terminate display
    // if destroying last instance
    if (instance_count_ == 1) {
      eglTerminate(egl_display_);
    }
    egl_display_ = EGL_NO_DISPLAY;
  }
}

<<<<<<< HEAD
bool AngleSurfaceManager::GlVersion(int major, int minor) {
  if (gl_version_major_ > major) {
    return true;
  }

  return gl_version_major_ == major && gl_version_minor_ >= minor;
}

bool AngleSurfaceManager::HasExtension(std::string extension) {
  return gl_extensions_.find(extension) != gl_extensions_.end();
}

bool AngleSurfaceManager::CreateSurface(int64_t surface_id,
                                        WindowsRenderTarget* render_target,
                                        EGLint width,
                                        EGLint height,
                                        bool vsync_enabled) {
  FML_DCHECK(!RenderSurfaceExists(surface_id));

  if (!render_target || !initialize_succeeded_) {
=======
bool AngleSurfaceManager::CreateSurface(HWND hwnd,
                                        EGLint width,
                                        EGLint height) {
  if (!hwnd || !initialize_succeeded_) {
>>>>>>> b06478b7
    return false;
  }

  EGLSurface surface = EGL_NO_SURFACE;

  // Disable ANGLE's automatic surface resizing and provide an explicit size.
  // The surface will need to be destroyed and re-created if the HWND is
  // resized.
  const EGLint surfaceAttributes[] = {
      EGL_FIXED_SIZE_ANGLE, EGL_TRUE, EGL_WIDTH, width,
      EGL_HEIGHT,           height,   EGL_NONE};

  surface = eglCreateWindowSurface(egl_display_, egl_config_,
                                   static_cast<EGLNativeWindowType>(hwnd),
                                   surfaceAttributes);
  if (surface == EGL_NO_SURFACE) {
    LogEglError("Surface creation failed.");
    return false;
  }

<<<<<<< HEAD
  render_surfaces_.emplace(
      surface_id, std::make_unique<AngleSurface>(surface, width, height));

  if (!MakeSurfaceCurrent(surface_id)) {
    LogEglError("Unable to make surface current to update the swap interval");
    return false;
  }

  SetVSyncEnabled(vsync_enabled);
  return true;
}

void AngleSurfaceManager::ResizeSurface(int64_t surface_id,
                                        WindowsRenderTarget* render_target,
=======
  surface_width_ = width;
  surface_height_ = height;
  render_surface_ = surface;
  return true;
}

void AngleSurfaceManager::ResizeSurface(HWND hwnd,
>>>>>>> b06478b7
                                        EGLint width,
                                        EGLint height,
                                        bool vsync_enabled) {
  FML_DCHECK(RenderSurfaceExists(surface_id));

  EGLint existing_width, existing_height;
  GetSurfaceDimensions(surface_id, &existing_width, &existing_height);
  if (width != existing_width || height != existing_height) {
<<<<<<< HEAD
    ClearContext();
    DestroySurface(surface_id);
    if (!CreateSurface(surface_id, render_target, width, height,
                       vsync_enabled)) {
=======
    surface_width_ = width;
    surface_height_ = height;

    // TODO: Destroying the surface and re-creating it is expensive.
    // Ideally this would use ANGLE's automatic surface sizing instead.
    // See: https://github.com/flutter/flutter/issues/79427
    ClearContext();
    DestroySurface();
    if (!CreateSurface(hwnd, width, height)) {
>>>>>>> b06478b7
      FML_LOG(ERROR)
          << "AngleSurfaceManager::ResizeSurface failed to create surface";
    }
  }

  SetVSyncEnabled(vsync_enabled);
}

void AngleSurfaceManager::GetSurfaceDimensions(int64_t surface_id,
                                               EGLint* width,
                                               EGLint* height) {
  if (!initialize_succeeded_ || RenderSurfaceExists(surface_id)) {
    *width = 0;
    *height = 0;
    return;
  }

<<<<<<< HEAD
  // Can't use eglQuerySurface here; Because we're not using
  // EGL_FIXED_SIZE_ANGLE flag anymore, Angle may resize the surface before
  // Flutter asks it to, which breaks resize redraw synchronization
  *width = render_surfaces_[surface_id]->width;
  *height = render_surfaces_[surface_id]->height;
=======
  // This avoids eglQuerySurface as ideally surfaces would be automatically
  // sized by ANGLE to avoid expensive surface destroy & re-create. With
  // automatic sizing, ANGLE could resize the surface before Flutter asks it to,
  // which would break resize redraw synchronization.
  *width = surface_width_;
  *height = surface_height_;
>>>>>>> b06478b7
}

void AngleSurfaceManager::DestroySurface(int64_t surface_id) {
  if (egl_display_ == EGL_NO_DISPLAY || !RenderSurfaceExists(surface_id)) {
    return;
  }

  eglDestroySurface(egl_display_, render_surfaces_[surface_id]->surface);
  render_surfaces_.erase(surface_id);
}

bool AngleSurfaceManager::HasContextCurrent() {
  return eglGetCurrentContext() != EGL_NO_CONTEXT;
}

bool AngleSurfaceManager::MakeRenderContextCurrent() {
  return (eglMakeCurrent(egl_display_, EGL_NO_SURFACE, EGL_NO_SURFACE,
                         egl_context_) == EGL_TRUE);
}

bool AngleSurfaceManager::MakeSurfaceCurrent(int64_t surface_id) {
  FML_DCHECK(RenderSurfaceExists(surface_id));

  EGLSurface surface = render_surfaces_[surface_id]->surface;

  return (eglMakeCurrent(egl_display_, surface, surface, egl_context_) ==
          EGL_TRUE);
}

bool AngleSurfaceManager::ClearCurrent() {
  return (eglMakeCurrent(egl_display_, EGL_NO_SURFACE, EGL_NO_SURFACE,
                         EGL_NO_CONTEXT) == EGL_TRUE);
}

bool AngleSurfaceManager::ClearContext() {
  return (eglMakeCurrent(egl_display_, nullptr, nullptr, egl_context_) ==
          EGL_TRUE);
}

bool AngleSurfaceManager::MakeResourceCurrent() {
  return (eglMakeCurrent(egl_display_, EGL_NO_SURFACE, EGL_NO_SURFACE,
                         egl_resource_context_) == EGL_TRUE);
}

EGLBoolean AngleSurfaceManager::SwapBuffers(int64_t surface_id) {
  FML_DCHECK(RenderSurfaceExists(surface_id));

  return (eglSwapBuffers(egl_display_, render_surfaces_[surface_id]->surface));
}

EGLSurface AngleSurfaceManager::CreateSurfaceFromHandle(
    EGLenum handle_type,
    EGLClientBuffer handle,
    const EGLint* attributes) const {
  return eglCreatePbufferFromClientBuffer(egl_display_, handle_type, handle,
                                          egl_config_, attributes);
}

bool AngleSurfaceManager::RenderSurfaceExists(int64_t surface_id) {
  return render_surfaces_.find(surface_id) != render_surfaces_.end();
}

void AngleSurfaceManager::SetVSyncEnabled(bool enabled) {
  if (!MakeCurrent()) {
    LogEglError("Unable to make surface current to update the swap interval");
    return;
  }

  // OpenGL swap intervals can be used to prevent screen tearing.
  // If enabled, the raster thread blocks until the v-blank.
  // This is unnecessary if DWM composition is enabled.
  // See: https://www.khronos.org/opengl/wiki/Swap_Interval
  // See: https://learn.microsoft.com/windows/win32/dwm/composition-ovw
  if (eglSwapInterval(egl_display_, enabled ? 1 : 0) != EGL_TRUE) {
    LogEglError("Unable to update the swap interval");
    return;
  }
}

bool AngleSurfaceManager::GetDevice(ID3D11Device** device) {
  if (!resolved_device_) {
    PFNEGLQUERYDISPLAYATTRIBEXTPROC egl_query_display_attrib_EXT =
        reinterpret_cast<PFNEGLQUERYDISPLAYATTRIBEXTPROC>(
            eglGetProcAddress("eglQueryDisplayAttribEXT"));

    PFNEGLQUERYDEVICEATTRIBEXTPROC egl_query_device_attrib_EXT =
        reinterpret_cast<PFNEGLQUERYDEVICEATTRIBEXTPROC>(
            eglGetProcAddress("eglQueryDeviceAttribEXT"));

    if (!egl_query_display_attrib_EXT || !egl_query_device_attrib_EXT) {
      return false;
    }

    EGLAttrib egl_device = 0;
    EGLAttrib angle_device = 0;
    if (egl_query_display_attrib_EXT(egl_display_, EGL_DEVICE_EXT,
                                     &egl_device) == EGL_TRUE) {
      if (egl_query_device_attrib_EXT(
              reinterpret_cast<EGLDeviceEXT>(egl_device),
              EGL_D3D11_DEVICE_ANGLE, &angle_device) == EGL_TRUE) {
        resolved_device_ = reinterpret_cast<ID3D11Device*>(angle_device);
      }
    }
  }

  resolved_device_.CopyTo(device);
  return (resolved_device_ != nullptr);
}

}  // namespace flutter<|MERGE_RESOLUTION|>--- conflicted
+++ resolved
@@ -315,33 +315,10 @@
   }
 }
 
-<<<<<<< HEAD
-bool AngleSurfaceManager::GlVersion(int major, int minor) {
-  if (gl_version_major_ > major) {
-    return true;
-  }
-
-  return gl_version_major_ == major && gl_version_minor_ >= minor;
-}
-
-bool AngleSurfaceManager::HasExtension(std::string extension) {
-  return gl_extensions_.find(extension) != gl_extensions_.end();
-}
-
-bool AngleSurfaceManager::CreateSurface(int64_t surface_id,
-                                        WindowsRenderTarget* render_target,
-                                        EGLint width,
-                                        EGLint height,
-                                        bool vsync_enabled) {
-  FML_DCHECK(!RenderSurfaceExists(surface_id));
-
-  if (!render_target || !initialize_succeeded_) {
-=======
 bool AngleSurfaceManager::CreateSurface(HWND hwnd,
                                         EGLint width,
                                         EGLint height) {
   if (!hwnd || !initialize_succeeded_) {
->>>>>>> b06478b7
     return false;
   }
 
@@ -362,22 +339,6 @@
     return false;
   }
 
-<<<<<<< HEAD
-  render_surfaces_.emplace(
-      surface_id, std::make_unique<AngleSurface>(surface, width, height));
-
-  if (!MakeSurfaceCurrent(surface_id)) {
-    LogEglError("Unable to make surface current to update the swap interval");
-    return false;
-  }
-
-  SetVSyncEnabled(vsync_enabled);
-  return true;
-}
-
-void AngleSurfaceManager::ResizeSurface(int64_t surface_id,
-                                        WindowsRenderTarget* render_target,
-=======
   surface_width_ = width;
   surface_height_ = height;
   render_surface_ = surface;
@@ -385,37 +346,23 @@
 }
 
 void AngleSurfaceManager::ResizeSurface(HWND hwnd,
->>>>>>> b06478b7
                                         EGLint width,
                                         EGLint height,
                                         bool vsync_enabled) {
   FML_DCHECK(RenderSurfaceExists(surface_id));
 
-  EGLint existing_width, existing_height;
-  GetSurfaceDimensions(surface_id, &existing_width, &existing_height);
-  if (width != existing_width || height != existing_height) {
-<<<<<<< HEAD
-    ClearContext();
-    DestroySurface(surface_id);
-    if (!CreateSurface(surface_id, render_target, width, height,
-                       vsync_enabled)) {
-=======
-    surface_width_ = width;
-    surface_height_ = height;
-
-    // TODO: Destroying the surface and re-creating it is expensive.
-    // Ideally this would use ANGLE's automatic surface sizing instead.
-    // See: https://github.com/flutter/flutter/issues/79427
-    ClearContext();
-    DestroySurface();
-    if (!CreateSurface(hwnd, width, height)) {
->>>>>>> b06478b7
-      FML_LOG(ERROR)
-          << "AngleSurfaceManager::ResizeSurface failed to create surface";
-    }
-  }
-
-  SetVSyncEnabled(vsync_enabled);
+  // TODO: Destroying the surface and re-creating it is expensive.
+  // Ideally this would use ANGLE's automatic surface sizing instead.
+  // See: https://github.com/flutter/flutter/issues/79427
+  ClearContext();
+  DestroySurface();
+  if (!CreateSurface(hwnd, width, height)) {
+    FML_LOG(ERROR)
+        << "AngleSurfaceManager::ResizeSurface failed to create surface";
+  }
+}
+
+SetVSyncEnabled(vsync_enabled);
 }
 
 void AngleSurfaceManager::GetSurfaceDimensions(int64_t surface_id,
@@ -427,20 +374,12 @@
     return;
   }
 
-<<<<<<< HEAD
-  // Can't use eglQuerySurface here; Because we're not using
-  // EGL_FIXED_SIZE_ANGLE flag anymore, Angle may resize the surface before
-  // Flutter asks it to, which breaks resize redraw synchronization
-  *width = render_surfaces_[surface_id]->width;
-  *height = render_surfaces_[surface_id]->height;
-=======
   // This avoids eglQuerySurface as ideally surfaces would be automatically
   // sized by ANGLE to avoid expensive surface destroy & re-create. With
   // automatic sizing, ANGLE could resize the surface before Flutter asks it to,
   // which would break resize redraw synchronization.
   *width = surface_width_;
   *height = surface_height_;
->>>>>>> b06478b7
 }
 
 void AngleSurfaceManager::DestroySurface(int64_t surface_id) {
