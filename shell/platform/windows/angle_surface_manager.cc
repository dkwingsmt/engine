--- conflicted
+++ resolved
@@ -415,18 +415,8 @@
   }
 }
 
-SetVSyncEnabled(vsync_enabled);
-}
-
-<<<<<<< HEAD
-void AngleSurfaceManager::GetSurfaceDimensions(int64_t surface_id,
-                                               EGLint* width,
-                                               EGLint* height) {
-  if (!initialize_succeeded_ || RenderSurfaceExists(surface_id)) {
-=======
 void AngleSurfaceManager::GetSurfaceDimensions(EGLint* width, EGLint* height) {
   if (surface_ == EGL_NO_SURFACE || !is_valid_) {
->>>>>>> d8afe9d0
     *width = 0;
     *height = 0;
     return;
@@ -440,36 +430,20 @@
   *height = surface_height_;
 }
 
-<<<<<<< HEAD
-void AngleSurfaceManager::DestroySurface(int64_t surface_id) {
-  if (egl_display_ == EGL_NO_DISPLAY || !RenderSurfaceExists(surface_id)) {
-    return;
-  }
-
-  eglDestroySurface(egl_display_, render_surfaces_[surface_id]->surface);
-  render_surfaces_.erase(surface_id);
-=======
 void AngleSurfaceManager::DestroySurface() {
   if (display_ != EGL_NO_DISPLAY && surface_ != EGL_NO_SURFACE) {
     ::eglDestroySurface(display_, surface_);
   }
   surface_ = EGL_NO_SURFACE;
->>>>>>> d8afe9d0
 }
 
 bool AngleSurfaceManager::HasContextCurrent() {
   return ::eglGetCurrentContext() != EGL_NO_CONTEXT;
 }
 
-<<<<<<< HEAD
-bool AngleSurfaceManager::MakeRenderContextCurrent() {
-  return (eglMakeCurrent(egl_display_, EGL_NO_SURFACE, EGL_NO_SURFACE,
-                         egl_context_) == EGL_TRUE);
-=======
 bool AngleSurfaceManager::MakeCurrent() {
   return (::eglMakeCurrent(display_, surface_, surface_, render_context_) ==
           EGL_TRUE);
->>>>>>> d8afe9d0
 }
 
 bool AngleSurfaceManager::MakeSurfaceCurrent(int64_t surface_id) {
@@ -496,15 +470,8 @@
                            resource_context_) == EGL_TRUE);
 }
 
-<<<<<<< HEAD
-EGLBoolean AngleSurfaceManager::SwapBuffers(int64_t surface_id) {
-  FML_DCHECK(RenderSurfaceExists(surface_id));
-
-  return (eglSwapBuffers(egl_display_, render_surfaces_[surface_id]->surface));
-=======
 bool AngleSurfaceManager::SwapBuffers() {
   return (::eglSwapBuffers(display_, surface_));
->>>>>>> d8afe9d0
 }
 
 EGLSurface AngleSurfaceManager::CreateSurfaceFromHandle(
