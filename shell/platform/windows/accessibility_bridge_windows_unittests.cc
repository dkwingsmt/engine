// Copyright 2013 The Flutter Authors. All rights reserved.
// Use of this source code is governed by a BSD-style license that can be
// found in the LICENSE file.

#include "flutter/shell/platform/windows/accessibility_bridge_windows.h"

#include <comdef.h>
#include <comutil.h>
#include <oleacc.h>

#include <vector>

#include "flutter/shell/platform/embedder/embedder.h"
#include "flutter/shell/platform/embedder/test_utils/proc_table_replacement.h"
#include "flutter/shell/platform/windows/flutter_platform_node_delegate_windows.h"
#include "flutter/shell/platform/windows/flutter_windows_engine.h"
#include "flutter/shell/platform/windows/flutter_windows_view.h"
#include "flutter/shell/platform/windows/testing/engine_modifier.h"
#include "flutter/shell/platform/windows/testing/mock_window_binding_handler.h"
#include "flutter/shell/platform/windows/testing/test_keyboard.h"
#include "gmock/gmock.h"
#include "gtest/gtest.h"

namespace flutter {
namespace testing {

namespace {

// A structure representing a Win32 MSAA event targeting a specified node.
struct MsaaEvent {
  std::shared_ptr<FlutterPlatformNodeDelegateWindows> node_delegate;
  DWORD event_type;
};

// Accessibility bridge delegate that captures events dispatched to the OS.
class AccessibilityBridgeWindowsSpy : public AccessibilityBridgeWindows {
 public:
  explicit AccessibilityBridgeWindowsSpy(FlutterWindowsEngine* engine,
                                         FlutterWindowsView* view)
      : AccessibilityBridgeWindows(engine, view) {}

  void DispatchWinAccessibilityEvent(
      std::shared_ptr<FlutterPlatformNodeDelegateWindows> node_delegate,
      DWORD event_type) override {
    dispatched_events_.push_back({node_delegate, event_type});
  }

  void SetFocus(std::shared_ptr<FlutterPlatformNodeDelegateWindows>
                    node_delegate) override {
    focused_nodes_.push_back(node_delegate->GetAXNode()->id());
  }

  void Reset() {
    dispatched_events_.clear();
    focused_nodes_.clear();
  }

  const std::vector<MsaaEvent>& dispatched_events() const {
    return dispatched_events_;
  }

  const std::vector<int32_t> focused_nodes() const { return focused_nodes_; }

 private:
  std::vector<MsaaEvent> dispatched_events_;
  std::vector<int32_t> focused_nodes_;
};

// A FlutterWindowsEngine whose accessibility bridge is a
// AccessibilityBridgeWindowsSpy.
class FlutterWindowsEngineSpy : public FlutterWindowsEngine {
 public:
  explicit FlutterWindowsEngineSpy(const FlutterProjectBundle& project)
      : FlutterWindowsEngine(project) {}

 protected:
  virtual std::shared_ptr<AccessibilityBridge> CreateAccessibilityBridge(
      FlutterWindowsEngine* engine,
      FlutterWindowsView* view) override {
    return std::make_shared<AccessibilityBridgeWindowsSpy>(engine, view);
  }
};

// Returns an engine instance configured with dummy project path values, and
// overridden methods for sending platform messages, so that the engine can
// respond as if the framework were connected.
std::unique_ptr<FlutterWindowsEngineSpy> GetTestEngine() {
  FlutterDesktopEngineProperties properties = {};
  properties.assets_path = L"C:\\foo\\flutter_assets";
  properties.icu_data_path = L"C:\\foo\\icudtl.dat";
  properties.aot_library_path = L"C:\\foo\\aot.so";
  FlutterProjectBundle project(properties);
  auto engine = std::make_unique<FlutterWindowsEngineSpy>(project);

  EngineModifier modifier(engine.get());
  modifier.embedder_api().UpdateSemanticsEnabled =
      [](FLUTTER_API_SYMBOL(FlutterEngine) engine, bool enabled) {
        return kSuccess;
      };

  MockEmbedderApiForKeyboard(modifier,
                             std::make_shared<MockKeyResponseController>());

  engine->Run();
  return engine;
}

// Populates the AXTree associated with the specified bridge with test data.
//
//        node0
//        /   \
//    node1    node2
//             /   \
//         node3   node4
//
// node0 and node2 are grouping nodes. node1 and node2 are static text nodes.
// node4 is a static text node with no text, and hence has the "ignored" state.
void PopulateAXTree(std::shared_ptr<AccessibilityBridge> bridge) {
  // Add node 0: root.
  FlutterSemanticsNode node0{sizeof(FlutterSemanticsNode), 0};
  std::vector<int32_t> node0_children{1, 2};
  node0.child_count = node0_children.size();
  node0.children_in_traversal_order = node0_children.data();
  node0.children_in_hit_test_order = node0_children.data();

  // Add node 1: text child of node 0.
  FlutterSemanticsNode node1{sizeof(FlutterSemanticsNode), 1};
  node1.label = "prefecture";
  node1.value = "Kyoto";

  // Add node 2: subtree child of node 0.
  FlutterSemanticsNode node2{sizeof(FlutterSemanticsNode), 2};
  std::vector<int32_t> node2_children{3, 4};
  node2.child_count = node2_children.size();
  node2.children_in_traversal_order = node2_children.data();
  node2.children_in_hit_test_order = node2_children.data();

  // Add node 3: text child of node 2.
  FlutterSemanticsNode node3{sizeof(FlutterSemanticsNode), 3};
  node3.label = "city";
  node3.value = "Uji";

  // Add node 4: text child (with no text) of node 2.
  FlutterSemanticsNode node4{sizeof(FlutterSemanticsNode), 4};

  bridge->AddFlutterSemanticsNodeUpdate(&node0);
  bridge->AddFlutterSemanticsNodeUpdate(&node1);
  bridge->AddFlutterSemanticsNodeUpdate(&node2);
  bridge->AddFlutterSemanticsNodeUpdate(&node3);
  bridge->AddFlutterSemanticsNodeUpdate(&node4);
  bridge->CommitUpdates();
}

ui::AXNode* AXNodeFromID(std::shared_ptr<AccessibilityBridge> bridge,
                         int32_t id) {
  auto node_delegate = bridge->GetFlutterPlatformNodeDelegateFromID(id).lock();
  return node_delegate ? node_delegate->GetAXNode() : nullptr;
}

std::shared_ptr<AccessibilityBridgeWindowsSpy> getAccessibilityBridgeSpy(FlutterWindowsEngine* engine) {
  FlutterWindowsEngineSpy* engine_spy = reinterpret_cast<FlutterWindowsEngineSpy*>(engine);
  return std::reinterpret_pointer_cast<AccessibilityBridgeWindowsSpy>(engine_spy->accessibility_bridge().lock());
}

void ExpectWinEventFromAXEvent(int32_t node_id,
                               ui::AXEventGenerator::Event ax_event,
                               DWORD expected_event) {
  auto window_binding_handler =
      std::make_unique<::testing::NiceMock<MockWindowBindingHandler>>();
  FlutterWindowsView view(std::move(window_binding_handler));
  view.SetEngine(GetTestEngine());
  view.OnUpdateSemanticsEnabled(true);

<<<<<<< HEAD
  auto bridge = getAccessibilityBridgeSpy(view.GetEngine());
=======
  FlutterWindowsEngineSpy* engine =
      reinterpret_cast<FlutterWindowsEngineSpy*>(view.GetEngine());
  auto bridge = std::reinterpret_pointer_cast<AccessibilityBridgeWindowsSpy>(
      engine->accessibility_bridge().lock());
>>>>>>> 406f330e
  PopulateAXTree(bridge);

  bridge->Reset();
  bridge->OnAccessibilityEvent({AXNodeFromID(bridge, node_id),
                                {ax_event, ax::mojom::EventFrom::kNone, {}}});
  ASSERT_EQ(bridge->dispatched_events().size(), 1);
  EXPECT_EQ(bridge->dispatched_events()[0].event_type, expected_event);
}

}  // namespace

TEST(AccessibilityBridgeWindows, GetParent) {
  auto window_binding_handler =
      std::make_unique<::testing::NiceMock<MockWindowBindingHandler>>();
  FlutterWindowsView view(std::move(window_binding_handler));
  view.SetEngine(GetTestEngine());
  view.OnUpdateSemanticsEnabled(true);

  auto bridge = view.GetEngine()->accessibility_bridge().lock();
  PopulateAXTree(bridge);

  auto node0_delegate = bridge->GetFlutterPlatformNodeDelegateFromID(0).lock();
  auto node1_delegate = bridge->GetFlutterPlatformNodeDelegateFromID(1).lock();
  EXPECT_EQ(node0_delegate->GetNativeViewAccessible(),
            node1_delegate->GetParent());
}

TEST(AccessibilityBridgeWindows, GetParentOnRootRetunsNullptr) {
  auto window_binding_handler =
      std::make_unique<::testing::NiceMock<MockWindowBindingHandler>>();
  FlutterWindowsView view(std::move(window_binding_handler));
  view.SetEngine(GetTestEngine());
  view.OnUpdateSemanticsEnabled(true);

  auto bridge = view.GetEngine()->accessibility_bridge().lock();
  PopulateAXTree(bridge);

  auto node0_delegate = bridge->GetFlutterPlatformNodeDelegateFromID(0).lock();
  ASSERT_TRUE(node0_delegate->GetParent() == nullptr);
}

TEST(AccessibilityBridgeWindows, DispatchAccessibilityAction) {
  auto window_binding_handler =
      std::make_unique<::testing::NiceMock<MockWindowBindingHandler>>();
  FlutterWindowsView view(std::move(window_binding_handler));
  view.SetEngine(GetTestEngine());
  view.OnUpdateSemanticsEnabled(true);

  auto bridge = view.GetEngine()->accessibility_bridge().lock();
  PopulateAXTree(bridge);

  FlutterSemanticsAction actual_action = kFlutterSemanticsActionTap;
  EngineModifier modifier(view.GetEngine());
  modifier.embedder_api().DispatchSemanticsAction = MOCK_ENGINE_PROC(
      DispatchSemanticsAction,
      ([&actual_action](FLUTTER_API_SYMBOL(FlutterEngine) engine, uint64_t id,
                        FlutterSemanticsAction action, const uint8_t* data,
                        size_t data_length) {
        actual_action = action;
        return kSuccess;
      }));

  AccessibilityBridgeWindows delegate(view.GetEngine(), &view);
  delegate.DispatchAccessibilityAction(1, kFlutterSemanticsActionCopy, {});
  EXPECT_EQ(actual_action, kFlutterSemanticsActionCopy);
}

TEST(AccessibilityBridgeWindows, OnAccessibilityEventAlert) {
  ExpectWinEventFromAXEvent(0, ui::AXEventGenerator::Event::ALERT,
                            EVENT_SYSTEM_ALERT);
}

TEST(AccessibilityBridgeWindows, OnAccessibilityEventChildrenChanged) {
  ExpectWinEventFromAXEvent(0, ui::AXEventGenerator::Event::CHILDREN_CHANGED,
                            EVENT_OBJECT_REORDER);
}

TEST(AccessibilityBridgeWindows, OnAccessibilityEventFocusChanged) {
  auto window_binding_handler =
      std::make_unique<::testing::NiceMock<MockWindowBindingHandler>>();
  FlutterWindowsView view(std::move(window_binding_handler));
  view.SetEngine(GetTestEngine());
  view.OnUpdateSemanticsEnabled(true);

<<<<<<< HEAD
  auto bridge = getAccessibilityBridgeSpy(view.GetEngine());
=======
  FlutterWindowsEngineSpy* engine =
      reinterpret_cast<FlutterWindowsEngineSpy*>(view.GetEngine());
  auto bridge = std::reinterpret_pointer_cast<AccessibilityBridgeWindowsSpy>(
      engine->accessibility_bridge().lock());
>>>>>>> 406f330e
  PopulateAXTree(bridge);

  bridge->Reset();
  bridge->OnAccessibilityEvent({AXNodeFromID(bridge, 1),
                                {ui::AXEventGenerator::Event::FOCUS_CHANGED,
                                 ax::mojom::EventFrom::kNone,
                                 {}}});
  ASSERT_EQ(bridge->dispatched_events().size(), 1);
  EXPECT_EQ(bridge->dispatched_events()[0].event_type, EVENT_OBJECT_FOCUS);

  ASSERT_EQ(bridge->focused_nodes().size(), 1);
  EXPECT_EQ(bridge->focused_nodes()[0], 1);
}

TEST(AccessibilityBridgeWindows, OnAccessibilityEventIgnoredChanged) {
  // Static test nodes with no text, hint, or scrollability are ignored.
  ExpectWinEventFromAXEvent(4, ui::AXEventGenerator::Event::IGNORED_CHANGED,
                            EVENT_OBJECT_HIDE);
}

TEST(AccessibilityBridgeWindows, OnAccessibilityImageAnnotationChanged) {
  ExpectWinEventFromAXEvent(
      1, ui::AXEventGenerator::Event::IMAGE_ANNOTATION_CHANGED,
      EVENT_OBJECT_NAMECHANGE);
}

TEST(AccessibilityBridgeWindows, OnAccessibilityLiveRegionChanged) {
  ExpectWinEventFromAXEvent(1, ui::AXEventGenerator::Event::LIVE_REGION_CHANGED,
                            EVENT_OBJECT_LIVEREGIONCHANGED);
}

TEST(AccessibilityBridgeWindows, OnAccessibilityNameChanged) {
  ExpectWinEventFromAXEvent(1, ui::AXEventGenerator::Event::NAME_CHANGED,
                            EVENT_OBJECT_NAMECHANGE);
}

TEST(AccessibilityBridgeWindows, OnAccessibilityHScrollPosChanged) {
  ExpectWinEventFromAXEvent(
      1, ui::AXEventGenerator::Event::SCROLL_HORIZONTAL_POSITION_CHANGED,
      EVENT_SYSTEM_SCROLLINGEND);
}

TEST(AccessibilityBridgeWindows, OnAccessibilityVScrollPosChanged) {
  ExpectWinEventFromAXEvent(
      1, ui::AXEventGenerator::Event::SCROLL_VERTICAL_POSITION_CHANGED,
      EVENT_SYSTEM_SCROLLINGEND);
}

TEST(AccessibilityBridgeWindows, OnAccessibilitySelectedChanged) {
  ExpectWinEventFromAXEvent(1, ui::AXEventGenerator::Event::SELECTED_CHANGED,
                            EVENT_OBJECT_VALUECHANGE);
}

TEST(AccessibilityBridgeWindows, OnAccessibilitySelectedChildrenChanged) {
  ExpectWinEventFromAXEvent(
      2, ui::AXEventGenerator::Event::SELECTED_CHILDREN_CHANGED,
      EVENT_OBJECT_SELECTIONWITHIN);
}

TEST(AccessibilityBridgeWindows, OnAccessibilitySubtreeCreated) {
  ExpectWinEventFromAXEvent(0, ui::AXEventGenerator::Event::SUBTREE_CREATED,
                            EVENT_OBJECT_SHOW);
}

TEST(AccessibilityBridgeWindows, OnAccessibilityValueChanged) {
  ExpectWinEventFromAXEvent(1, ui::AXEventGenerator::Event::VALUE_CHANGED,
                            EVENT_OBJECT_VALUECHANGE);
}

TEST(AccessibilityBridgeWindows, OnAccessibilityStateChanged) {
  ExpectWinEventFromAXEvent(
      1, ui::AXEventGenerator::Event::WIN_IACCESSIBLE_STATE_CHANGED,
      EVENT_OBJECT_STATECHANGE);
}

}  // namespace testing
}  // namespace flutter<|MERGE_RESOLUTION|>--- conflicted
+++ resolved
@@ -171,14 +171,7 @@
   view.SetEngine(GetTestEngine());
   view.OnUpdateSemanticsEnabled(true);
 
-<<<<<<< HEAD
   auto bridge = getAccessibilityBridgeSpy(view.GetEngine());
-=======
-  FlutterWindowsEngineSpy* engine =
-      reinterpret_cast<FlutterWindowsEngineSpy*>(view.GetEngine());
-  auto bridge = std::reinterpret_pointer_cast<AccessibilityBridgeWindowsSpy>(
-      engine->accessibility_bridge().lock());
->>>>>>> 406f330e
   PopulateAXTree(bridge);
 
   bridge->Reset();
@@ -263,14 +256,7 @@
   view.SetEngine(GetTestEngine());
   view.OnUpdateSemanticsEnabled(true);
 
-<<<<<<< HEAD
   auto bridge = getAccessibilityBridgeSpy(view.GetEngine());
-=======
-  FlutterWindowsEngineSpy* engine =
-      reinterpret_cast<FlutterWindowsEngineSpy*>(view.GetEngine());
-  auto bridge = std::reinterpret_pointer_cast<AccessibilityBridgeWindowsSpy>(
-      engine->accessibility_bridge().lock());
->>>>>>> 406f330e
   PopulateAXTree(bridge);
 
   bridge->Reset();
