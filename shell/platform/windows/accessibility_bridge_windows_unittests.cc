--- conflicted
+++ resolved
@@ -195,8 +195,7 @@
   engine->AddView(&view);
   view.OnUpdateSemanticsEnabled(true);
 
-<<<<<<< HEAD
-  auto bridge = GetAccessibilityBridgeSpy(view);
+  auto bridge = GetAccessibilityBridgeSpy(engine.get());
   PopulateAXTree(bridge);
 
   bridge->ResetRecords();
@@ -217,9 +216,6 @@
   view.OnUpdateSemanticsEnabled(true);
 
   auto bridge = GetAccessibilityBridgeSpy(view);
-=======
-  auto bridge = GetAccessibilityBridgeSpy(engine.get());
->>>>>>> d3abea30
   PopulateAXTree(bridge);
 
   bridge->ResetRecords();
@@ -322,11 +318,7 @@
   engine->AddView(&view);
   view.OnUpdateSemanticsEnabled(true);
 
-<<<<<<< HEAD
-  auto bridge = GetAccessibilityBridgeSpy(view);
-=======
   auto bridge = GetAccessibilityBridgeSpy(engine.get());
->>>>>>> d3abea30
   PopulateAXTree(bridge);
 
   bridge->ResetRecords();
