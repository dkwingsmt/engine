--- conflicted
+++ resolved
@@ -43,18 +43,9 @@
   // HWND is the window backing the surface. Width and height represent
   // dimensions surface is created at.
   //
-<<<<<<< HEAD
-  // This binds |egl_context_| to the current thread.
-  virtual bool CreateSurface(int64_t surface_id,
-                             WindowsRenderTarget* render_target,
-                             EGLint width,
-                             EGLint height,
-                             bool enable_vsync);
-=======
   // After the surface is created, |SetVSyncEnabled| should be called on a
   // thread that can bind the |egl_context_|.
   virtual bool CreateSurface(HWND hwnd, EGLint width, EGLint height);
->>>>>>> b06478b7
 
   // Resizes backing surface from current size to newly requested size
   // based on width and height for the specific case when width and height do
@@ -62,12 +53,7 @@
   // to bind to.
   //
   // This binds |egl_context_| to the current thread.
-<<<<<<< HEAD
-  virtual void ResizeSurface(int64_t surface_id,
-                             WindowsRenderTarget* render_target,
-=======
   virtual void ResizeSurface(HWND hwnd,
->>>>>>> b06478b7
                              EGLint width,
                              EGLint height,
                              bool enable_vsync);
