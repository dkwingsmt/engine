// Copyright 2013 The Flutter Authors. All rights reserved.
// Use of this source code is governed by a BSD-style license that can be
// found in the LICENSE file.

#ifndef FLUTTER_SHELL_PLATFORM_WINDOWS_ANGLE_SURFACE_MANAGER_H_
#define FLUTTER_SHELL_PLATFORM_WINDOWS_ANGLE_SURFACE_MANAGER_H_

// OpenGL ES and EGL includes
#include <EGL/egl.h>
#include <EGL/eglext.h>
#include <EGL/eglplatform.h>
#include <GLES2/gl2.h>
#include <GLES2/gl2ext.h>

// Windows platform specific includes
#include <d3d11.h>
#include <windows.h>
#include <wrl/client.h>
#include <memory>
#include <unordered_set>

#include "flutter/fml/macros.h"
#include "flutter/shell/platform/windows/window_binding_handler.h"

namespace flutter {

// A manager for initializing ANGLE correctly and using it to create and
// destroy surfaces
class AngleSurfaceManager {
 public:
  static std::unique_ptr<AngleSurfaceManager> Create(bool enable_impeller);

  virtual ~AngleSurfaceManager();

<<<<<<< HEAD
  // Returns true if the OpenGL version is greater than or equal to the input.
  bool GlVersion(int major, int minor);

  // Returns true if the OpenGL extension is available.
  bool HasExtension(std::string extension);
=======
  // Whether the manager is currently valid.
  bool IsValid() const;
>>>>>>> d8afe9d0

  // Creates an EGLSurface wrapper and backing DirectX 11 SwapChain
  // associated with window, in the appropriate format for display.
  // HWND is the window backing the surface. Width and height represent
  // dimensions surface is created at.
  //
  // After the surface is created, |SetVSyncEnabled| should be called on a
  // thread that can bind the |egl_context_|.
  virtual bool CreateSurface(HWND hwnd, EGLint width, EGLint height);

  // Resizes backing surface from current size to newly requested size
  // based on width and height for the specific case when width and height do
  // not match current surface dimensions. Target represents the visual entity
  // to bind to.
  //
  // This binds |egl_context_| to the current thread.
  virtual void ResizeSurface(HWND hwnd,
                             EGLint width,
                             EGLint height,
                             bool enable_vsync);

  // queries EGL for the dimensions of surface in physical
  // pixels returning width and height as out params.
  virtual void GetSurfaceDimensions(int64_t surface_id,
                                    EGLint* width,
                                    EGLint* height);

  // Releases the pass-in EGLSurface wrapping and backing resources if not null.
  virtual void DestroySurface(int64_t surface_id);

  // Check if the current thread has a context bound.
  bool HasContextCurrent();

  // Binds egl_context_ to the current rendering thread. Returns true on
  // success.
  bool MakeRenderContextCurrent();

  // Binds |egl_context_| to the current rendering thread and to the draw and
  // read surfaces returning a boolean result reflecting success.
  virtual bool MakeCurrent(int64_t surface_id);

  // Unbinds the current EGL context from the current thread.
  virtual bool ClearCurrent();

  // Clears the |egl_context_| draw and read surfaces.
  bool ClearContext();

  // Binds egl_resource_context_ to the current rendering thread and to the draw
  // and read surfaces returning a boolean result reflecting success.
  bool MakeResourceCurrent();

  // Swaps the front and back buffers of the DX11 swapchain backing surface if
  // not null.
<<<<<<< HEAD
  EGLBoolean SwapBuffers(int64_t surface_id);
=======
  virtual bool SwapBuffers();
>>>>>>> d8afe9d0

  // Creates a |EGLSurface| from the provided handle.
  EGLSurface CreateSurfaceFromHandle(EGLenum handle_type,
                                     EGLClientBuffer handle,
                                     const EGLint* attributes) const;

  // Gets the |EGLDisplay|.
  EGLDisplay egl_display() const { return display_; };

  // If enabled, makes the current surface's buffer swaps block until the
  // v-blank.
  //
  // If disabled, allows one thread to swap multiple buffers per v-blank
  // but can result in screen tearing if the system compositor is disabled.
  //
  // This binds |egl_context_| to the current thread and makes the render
  // surface current.
  virtual void SetVSyncEnabled(bool enabled);

  // Gets the |ID3D11Device| chosen by ANGLE.
  bool GetDevice(ID3D11Device** device);

 protected:
  // Creates a new surface manager retaining reference to the passed-in target
  // for the lifetime of the manager.
  explicit AngleSurfaceManager(bool enable_impeller);

 private:
<<<<<<< HEAD
  bool Initialize(bool enable_impeller);
  bool InitializeGlVersion();
  bool InitializeGlExtensions();
=======
  // Number of active instances of AngleSurfaceManager
  static int instance_count_;

  // Initialize the EGL display.
  bool InitializeDisplay();

  // Initialize the EGL configs.
  bool InitializeConfig(bool enable_impeller);

  // Initialize the EGL render and resource contexts.
  bool InitializeContexts();

  // Initialize the D3D11 device.
  bool InitializeDevice();

>>>>>>> d8afe9d0
  void CleanUp();

  // Whether the manager was initialized successfully.
  bool is_valid_ = false;

  // Whether a render surface exists for the given ID.
  bool RenderSurfaceExists(int64_t surface_id);

  // EGL representation of native display.
  EGLDisplay display_ = EGL_NO_DISPLAY;

  // EGL framebuffer configuration.
  EGLConfig config_ = nullptr;

  // EGL representation of current rendering context.
  EGLContext render_context_ = EGL_NO_CONTEXT;

  // EGL representation of current rendering context used for async texture
  // uploads.
<<<<<<< HEAD
  EGLContext egl_resource_context_;

  // current frame buffer configuration.
  EGLConfig egl_config_;

  // The OpenGL major version number.
  int gl_version_major_ = 0;

  // The OpenGL minor version number.
  int gl_version_minor_ = 0;

  // The available OpenGL extensions.
  std::unordered_set<std::string> gl_extensions_;

  // State representing success or failure of display initialization used when
  // creating surfaces.
  bool initialize_succeeded_;

  struct AngleSurface {
    AngleSurface(EGLSurface surface, EGLint width, EGLint height)
        : surface(surface), width(width), height(height) {}
    EGLSurface surface = EGL_NO_SURFACE;
    EGLint width = 0;
    EGLint height = 0;
  };
=======
  EGLContext resource_context_ = EGL_NO_CONTEXT;

  // Current render_surface that engine will draw into.
  EGLSurface surface_ = EGL_NO_SURFACE;
>>>>>>> d8afe9d0

  // Surfaces the engine can draw into.
  std::unordered_map<int64_t, std::unique_ptr<AngleSurface>> render_surfaces_;

  // The current D3D device.
  Microsoft::WRL::ComPtr<ID3D11Device> resolved_device_ = nullptr;

  FML_DISALLOW_COPY_AND_ASSIGN(AngleSurfaceManager);
};

}  // namespace flutter

#endif  // FLUTTER_SHELL_PLATFORM_WINDOWS_ANGLE_SURFACE_MANAGER_H_<|MERGE_RESOLUTION|>--- conflicted
+++ resolved
@@ -32,16 +32,8 @@
 
   virtual ~AngleSurfaceManager();
 
-<<<<<<< HEAD
-  // Returns true if the OpenGL version is greater than or equal to the input.
-  bool GlVersion(int major, int minor);
-
-  // Returns true if the OpenGL extension is available.
-  bool HasExtension(std::string extension);
-=======
   // Whether the manager is currently valid.
   bool IsValid() const;
->>>>>>> d8afe9d0
 
   // Creates an EGLSurface wrapper and backing DirectX 11 SwapChain
   // associated with window, in the appropriate format for display.
@@ -95,11 +87,7 @@
 
   // Swaps the front and back buffers of the DX11 swapchain backing surface if
   // not null.
-<<<<<<< HEAD
-  EGLBoolean SwapBuffers(int64_t surface_id);
-=======
   virtual bool SwapBuffers();
->>>>>>> d8afe9d0
 
   // Creates a |EGLSurface| from the provided handle.
   EGLSurface CreateSurfaceFromHandle(EGLenum handle_type,
@@ -128,11 +116,6 @@
   explicit AngleSurfaceManager(bool enable_impeller);
 
  private:
-<<<<<<< HEAD
-  bool Initialize(bool enable_impeller);
-  bool InitializeGlVersion();
-  bool InitializeGlExtensions();
-=======
   // Number of active instances of AngleSurfaceManager
   static int instance_count_;
 
@@ -148,7 +131,6 @@
   // Initialize the D3D11 device.
   bool InitializeDevice();
 
->>>>>>> d8afe9d0
   void CleanUp();
 
   // Whether the manager was initialized successfully.
@@ -168,38 +150,10 @@
 
   // EGL representation of current rendering context used for async texture
   // uploads.
-<<<<<<< HEAD
-  EGLContext egl_resource_context_;
-
-  // current frame buffer configuration.
-  EGLConfig egl_config_;
-
-  // The OpenGL major version number.
-  int gl_version_major_ = 0;
-
-  // The OpenGL minor version number.
-  int gl_version_minor_ = 0;
-
-  // The available OpenGL extensions.
-  std::unordered_set<std::string> gl_extensions_;
-
-  // State representing success or failure of display initialization used when
-  // creating surfaces.
-  bool initialize_succeeded_;
-
-  struct AngleSurface {
-    AngleSurface(EGLSurface surface, EGLint width, EGLint height)
-        : surface(surface), width(width), height(height) {}
-    EGLSurface surface = EGL_NO_SURFACE;
-    EGLint width = 0;
-    EGLint height = 0;
-  };
-=======
   EGLContext resource_context_ = EGL_NO_CONTEXT;
 
   // Current render_surface that engine will draw into.
   EGLSurface surface_ = EGL_NO_SURFACE;
->>>>>>> d8afe9d0
 
   // Surfaces the engine can draw into.
   std::unordered_map<int64_t, std::unique_ptr<AngleSurface>> render_surfaces_;
