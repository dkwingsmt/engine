// Copyright 2013 The Flutter Authors. All rights reserved.
// Use of this source code is governed by a BSD-style license that can be
// found in the LICENSE file.

#ifndef FLUTTER_SHELL_PLATFORM_WINDOWS_EXTERNAL_TEXTURE_H_
#define FLUTTER_SHELL_PLATFORM_WINDOWS_EXTERNAL_TEXTURE_H_

#include "flutter/shell/platform/embedder/embedder.h"

#include <GLES2/gl2.h>
#include <GLES2/gl2ext.h>

namespace flutter {

<<<<<<< HEAD
typedef void (*glGenFramebuffersProc)(GLsizei n, GLuint* framebuffers);
typedef void (*glDeleteFramebuffersProc)(GLsizei n, const GLuint* framebuffers);
typedef void (*glBindFramebufferProc)(GLenum target, GLuint framebuffer);
typedef void (*glFramebufferTexture2DProc)(GLenum target,
                                           GLenum attachment,
                                           GLenum textarget,
                                           GLuint texture,
                                           GLint level);
typedef void (*glBlitFramebufferANGLEProc)(GLint srcX0,
                                           GLint srcY0,
                                           GLint srcX1,
                                           GLint srcY1,
                                           GLint dstX0,
                                           GLint dstY0,
                                           GLint dstX1,
                                           GLint dstY1,
                                           GLbitfield mask,
                                           GLenum filter);

typedef void (*glGenTexturesProc)(GLsizei n, GLuint* textures);
typedef void (*glDeleteTexturesProc)(GLsizei n, const GLuint* textures);
typedef void (*glBindTextureProc)(GLenum target, GLuint texture);
typedef void (*glTexParameterfProc)(GLenum target, GLenum pname, GLfloat param);
typedef void (*glTexParameteriProc)(GLenum target, GLenum pname, GLint param);
typedef void (*glTexImage2DProc)(GLenum target,
                                 GLint level,
                                 GLint internalformat,
                                 GLsizei width,
                                 GLsizei height,
                                 GLint border,
                                 GLenum format,
                                 GLenum type,
                                 const void* data);

// A struct containing pointers to resolved gl* functions.
struct GlProcs {
  glGenFramebuffersProc glGenFramebuffers;
  glDeleteFramebuffersProc glDeleteFramebuffers;
  glBindFramebufferProc glBindFramebuffer;
  glFramebufferTexture2DProc glFramebufferTexture2D;
  glBlitFramebufferANGLEProc glBlitFramebufferANGLE;

  glGenTexturesProc glGenTextures;
  glDeleteTexturesProc glDeleteTextures;
  glBindTextureProc glBindTexture;
  glTexParameterfProc glTexParameterf;
  glTexParameteriProc glTexParameteri;
  glTexImage2DProc glTexImage2D;
  bool valid;
};

=======
>>>>>>> 45b95f26
// Abstract external texture.
class ExternalTexture {
 public:
  virtual ~ExternalTexture() = default;

  // Returns the unique id of this texture.
  int64_t texture_id() const { return reinterpret_cast<int64_t>(this); };

  // Attempts to populate the specified |opengl_texture| with texture details
  // such as the name, width, height and the pixel format.
  // Returns true on success.
  virtual bool PopulateTexture(size_t width,
                               size_t height,
                               FlutterOpenGLTexture* opengl_texture) = 0;
};

}  // namespace flutter

#endif  // FLUTTER_SHELL_PLATFORM_WINDOWS_EXTERNAL_TEXTURE_H_<|MERGE_RESOLUTION|>--- conflicted
+++ resolved
@@ -12,60 +12,6 @@
 
 namespace flutter {
 
-<<<<<<< HEAD
-typedef void (*glGenFramebuffersProc)(GLsizei n, GLuint* framebuffers);
-typedef void (*glDeleteFramebuffersProc)(GLsizei n, const GLuint* framebuffers);
-typedef void (*glBindFramebufferProc)(GLenum target, GLuint framebuffer);
-typedef void (*glFramebufferTexture2DProc)(GLenum target,
-                                           GLenum attachment,
-                                           GLenum textarget,
-                                           GLuint texture,
-                                           GLint level);
-typedef void (*glBlitFramebufferANGLEProc)(GLint srcX0,
-                                           GLint srcY0,
-                                           GLint srcX1,
-                                           GLint srcY1,
-                                           GLint dstX0,
-                                           GLint dstY0,
-                                           GLint dstX1,
-                                           GLint dstY1,
-                                           GLbitfield mask,
-                                           GLenum filter);
-
-typedef void (*glGenTexturesProc)(GLsizei n, GLuint* textures);
-typedef void (*glDeleteTexturesProc)(GLsizei n, const GLuint* textures);
-typedef void (*glBindTextureProc)(GLenum target, GLuint texture);
-typedef void (*glTexParameterfProc)(GLenum target, GLenum pname, GLfloat param);
-typedef void (*glTexParameteriProc)(GLenum target, GLenum pname, GLint param);
-typedef void (*glTexImage2DProc)(GLenum target,
-                                 GLint level,
-                                 GLint internalformat,
-                                 GLsizei width,
-                                 GLsizei height,
-                                 GLint border,
-                                 GLenum format,
-                                 GLenum type,
-                                 const void* data);
-
-// A struct containing pointers to resolved gl* functions.
-struct GlProcs {
-  glGenFramebuffersProc glGenFramebuffers;
-  glDeleteFramebuffersProc glDeleteFramebuffers;
-  glBindFramebufferProc glBindFramebuffer;
-  glFramebufferTexture2DProc glFramebufferTexture2D;
-  glBlitFramebufferANGLEProc glBlitFramebufferANGLE;
-
-  glGenTexturesProc glGenTextures;
-  glDeleteTexturesProc glDeleteTextures;
-  glBindTextureProc glBindTexture;
-  glTexParameterfProc glTexParameterf;
-  glTexParameteriProc glTexParameteri;
-  glTexImage2DProc glTexImage2D;
-  bool valid;
-};
-
-=======
->>>>>>> 45b95f26
 // Abstract external texture.
 class ExternalTexture {
  public:
