--- conflicted
+++ resolved
@@ -357,18 +357,9 @@
   void SendPointerEventWithData(const FlutterPointerEvent& event_data,
                                 PointerState* state);
 
-<<<<<<< HEAD
-  int64_t view_id_;
-
-  // Currently configured WindowsRenderTarget for this view used by
-  // surface_manager for creation of render surfaces and bound to the physical
-  // os window.
-  std::unique_ptr<WindowsRenderTarget> render_target_;
-=======
   // If true, rendering to the window should synchronize with the vsync
   // to prevent screen tearing.
   bool NeedsVsync() const;
->>>>>>> b06478b7
 
   // The engine associated with this view.
   FlutterWindowsEngine* engine_ = nullptr;
