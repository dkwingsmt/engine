--- conflicted
+++ resolved
@@ -80,12 +80,8 @@
     int UNKNOWN = 4;
   }
 
-<<<<<<< HEAD
-  // This value must match kPointerDataFieldCount in pointer_data.cc.
-=======
   // This value must match kPointerDataFieldCount in pointer_data.cc. (The
   // pointer_data.cc also lists other locations that must be kept consistent.)
->>>>>>> b06478b7
   private static final int POINTER_DATA_FIELD_COUNT = 36;
   @VisibleForTesting static final int BYTES_PER_FIELD = 8;
 
@@ -265,11 +261,7 @@
     }
     // TODO(dkwingsmt): Use the correct source view ID once Android supports
     // multiple views.
-<<<<<<< HEAD
-    // https://github.com/flutter/flutter/issues/138167
-=======
     // https://github.com/flutter/flutter/issues/134405
->>>>>>> b06478b7
     final int viewId = IMPLICIT_VIEW_ID;
     final int pointerId = event.getPointerId(pointerIndex);
 
