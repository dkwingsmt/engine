--- conflicted
+++ resolved
@@ -57,13 +57,8 @@
     sk_sp<GrDirectContext> main_skia_context =
         android_context_->GetMainSkiaContext();
     if (!main_skia_context) {
-<<<<<<< HEAD
       main_skia_context = GPUStudioGLSkia::MakeGLContext(this);
-      GLContextPtr()->SetMainSkiaContext(main_skia_context);
-=======
-      main_skia_context = GPUSurfaceGLSkia::MakeGLContext(this);
       android_context_->SetMainSkiaContext(main_skia_context);
->>>>>>> 3eccedb1
     }
     FML_DCHECK(GLContextPtr()->GetMainSkiaContext() == main_skia_context);
     return main_skia_context;
@@ -227,28 +222,15 @@
   return GPUSurfaceGLDelegate::GetGLInterface();
 }
 
-<<<<<<< HEAD
-AndroidContextGLSkia* AndroidSurfaceGLSkia::GLContextPtr() const {
-  return reinterpret_cast<AndroidContextGLSkia*>(android_context_.get());
-}
-
-std::unique_ptr<Studio> AndroidSurfaceGLSkia::CreateSnapshotStudio() {
-=======
-std::unique_ptr<Surface> AndroidSurfaceGLSkia::CreateSnapshotSurface() {
->>>>>>> 3eccedb1
+std::unique_ptr<Studio> AndroidSurfaceGLSkia::CreateSnapshotSurface() {
   if (!onscreen_surface_ || !onscreen_surface_->IsValid()) {
     onscreen_surface_ = android_context_->CreatePbufferSurface();
   }
   sk_sp<GrDirectContext> main_skia_context =
       android_context_->GetMainSkiaContext();
   if (!main_skia_context) {
-<<<<<<< HEAD
     main_skia_context = GPUStudioGLSkia::MakeGLContext(this);
-    GLContextPtr()->SetMainSkiaContext(main_skia_context);
-=======
-    main_skia_context = GPUSurfaceGLSkia::MakeGLContext(this);
     android_context_->SetMainSkiaContext(main_skia_context);
->>>>>>> 3eccedb1
   }
 
   return std::make_unique<GPUStudioGLSkia>(main_skia_context, this);
