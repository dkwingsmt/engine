--- conflicted
+++ resolved
@@ -89,18 +89,6 @@
   std::unique_ptr<AndroidEGLSurface> onscreen_surface_;
   std::unique_ptr<AndroidEGLSurface> offscreen_surface_;
 
-<<<<<<< HEAD
-  sk_sp<GrDirectContext> UseExistingMainContextOrCreate(
-      GrDirectContext* gr_context);
-
-  //----------------------------------------------------------------------------
-  /// @brief      Takes the super class AndroidSurface's AndroidContext and
-  ///             return a raw pointer to an AndroidContextGL.
-  ///
-  AndroidContextGLSkia* GLContextPtr() const;
-
-=======
->>>>>>> 3eccedb1
   FML_DISALLOW_COPY_AND_ASSIGN(AndroidSurfaceGLSkia);
 };
 
