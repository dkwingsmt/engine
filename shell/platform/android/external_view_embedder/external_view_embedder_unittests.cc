// Copyright 2013 The Flutter Authors. All rights reserved.
// Use of this source code is governed by a BSD-style license that can be
// found in the LICENSE file.

#define FML_USED_ON_EMBEDDER

#include <memory>

#include "flutter/shell/platform/android/external_view_embedder/external_view_embedder.h"

#include "flutter/flow/embedded_views.h"
#include "flutter/flow/surface.h"
#include "flutter/fml/raster_thread_merger.h"
#include "flutter/fml/thread.h"
#include "flutter/shell/platform/android/jni/jni_mock.h"
#include "flutter/shell/platform/android/surface/android_surface.h"
#include "flutter/shell/platform/android/surface/android_surface_mock.h"

#include "gmock/gmock.h"
#include "gtest/gtest.h"
#include "third_party/skia/include/core/SkSurface.h"
#include "third_party/skia/include/gpu/GrDirectContext.h"

namespace flutter {
namespace testing {

using ::testing::ByMove;
using ::testing::Return;

constexpr int64_t kImplicitViewId = 0;

class TestAndroidSurfaceFactory : public AndroidSurfaceFactory {
 public:
  using TestSurfaceProducer =
      std::function<std::unique_ptr<AndroidSurface>(void)>;
  explicit TestAndroidSurfaceFactory(TestSurfaceProducer&& surface_producer) {
    surface_producer_ = surface_producer;
  }

  ~TestAndroidSurfaceFactory() override = default;

  std::unique_ptr<AndroidSurface> CreateSurface() override {
    return surface_producer_();
  }

 private:
  TestSurfaceProducer surface_producer_;
};

class SurfaceMock : public Surface {
 public:
  MOCK_METHOD(bool, IsValid, (), (override));

  MOCK_METHOD(std::unique_ptr<SurfaceFrame>,
              AcquireFrame,
              (const SkISize& size),
              (override));

  MOCK_METHOD(SkMatrix, GetRootTransformation, (), (const, override));

  MOCK_METHOD(GrDirectContext*, GetContext, (), (override));

  MOCK_METHOD(std::unique_ptr<GLContextResult>,
              MakeRenderContextCurrent,
              (),
              (override));
};

fml::RefPtr<fml::RasterThreadMerger> GetThreadMergerFromPlatformThread(
    fml::Thread* rasterizer_thread = nullptr) {
  // Assume the current thread is the platform thread.
  fml::MessageLoop::EnsureInitializedForCurrentThread();
  auto platform_queue_id = fml::MessageLoop::GetCurrentTaskQueueId();

  if (!rasterizer_thread) {
    return fml::MakeRefCounted<fml::RasterThreadMerger>(platform_queue_id,
                                                        platform_queue_id);
  }
  auto rasterizer_queue_id =
      rasterizer_thread->GetTaskRunner()->GetTaskQueueId();
  return fml::MakeRefCounted<fml::RasterThreadMerger>(platform_queue_id,
                                                      rasterizer_queue_id);
}

fml::RefPtr<fml::RasterThreadMerger> GetThreadMergerFromRasterThread(
    fml::Thread* platform_thread) {
  auto platform_queue_id = platform_thread->GetTaskRunner()->GetTaskQueueId();

  // Assume the current thread is the raster thread.
  fml::MessageLoop::EnsureInitializedForCurrentThread();
  auto rasterizer_queue_id = fml::MessageLoop::GetCurrentTaskQueueId();

  return fml::MakeRefCounted<fml::RasterThreadMerger>(platform_queue_id,
                                                      rasterizer_queue_id);
}

TaskRunners GetTaskRunnersForFixture() {
  fml::MessageLoop::EnsureInitializedForCurrentThread();
  auto& loop = fml::MessageLoop::GetCurrent();
  return {
      "test",
      loop.GetTaskRunner(),  // platform
      loop.GetTaskRunner(),  // raster
      loop.GetTaskRunner(),  // ui
      loop.GetTaskRunner()   // io
  };
}

static std::vector<ViewDimension> SingleViewDimension(
    int view_id,
    SkISize frame_size,
    double device_pixel_ratio) {
  std::vector<ViewDimension> result;
  result.push_back({view_id, frame_size, device_pixel_ratio});
  return result;
}

TEST(AndroidExternalViewEmbedder, CompositeEmbeddedView) {
  auto android_context = AndroidContext(AndroidRenderingAPI::kSoftware);
  auto embedder = std::make_unique<AndroidExternalViewEmbedder>(
      android_context, nullptr, nullptr, GetTaskRunnersForFixture());

  ASSERT_EQ(nullptr, embedder->CompositeEmbeddedView(0));
  embedder->PrerollCompositeEmbeddedView(
      0, std::make_unique<EmbeddedViewParams>());
  ASSERT_NE(nullptr, embedder->CompositeEmbeddedView(0));

  ASSERT_EQ(nullptr, embedder->CompositeEmbeddedView(1));
  embedder->PrerollCompositeEmbeddedView(
      1, std::make_unique<EmbeddedViewParams>());
  ASSERT_NE(nullptr, embedder->CompositeEmbeddedView(1));
}

TEST(AndroidExternalViewEmbedder, CancelFrame) {
  auto android_context = AndroidContext(AndroidRenderingAPI::kSoftware);
  auto embedder = std::make_unique<AndroidExternalViewEmbedder>(
      android_context, nullptr, nullptr, GetTaskRunnersForFixture());

  embedder->PrerollCompositeEmbeddedView(
      0, std::make_unique<EmbeddedViewParams>());
  embedder->CancelFrame();

  ASSERT_EQ(embedder->CompositeEmbeddedView(0), nullptr);
}

TEST(AndroidExternalViewEmbedder, RasterizerRunsOnPlatformThread) {
  auto jni_mock = std::make_shared<JNIMock>();
  auto android_context = AndroidContext(AndroidRenderingAPI::kSoftware);
  auto embedder = std::make_unique<AndroidExternalViewEmbedder>(
      android_context, jni_mock, nullptr, GetTaskRunnersForFixture());

  fml::Thread rasterizer_thread("rasterizer");
  auto raster_thread_merger =
      GetThreadMergerFromPlatformThread(&rasterizer_thread);
  ASSERT_FALSE(raster_thread_merger->IsMerged());

  EXPECT_CALL(*jni_mock, FlutterViewBeginFrame());
<<<<<<< HEAD
  embedder->BeginFrame(
      nullptr, SingleViewDimension(kImplicitViewId, SkISize::Make(10, 20), 1.0),
      raster_thread_merger);
=======
  embedder->BeginFrame(nullptr, raster_thread_merger);
  embedder->PrepareView(kImplicitViewId, SkISize::Make(10, 20), 1.0);

>>>>>>> 324cc1cd
  // Push a platform view.
  embedder->PrerollCompositeEmbeddedView(
      0, std::make_unique<EmbeddedViewParams>());

  auto postpreroll_result = embedder->PostPrerollAction(raster_thread_merger);
  ASSERT_EQ(PostPrerollResult::kSkipAndRetryFrame, postpreroll_result);

  EXPECT_CALL(*jni_mock, FlutterViewEndFrame());
  embedder->EndFrame(/*should_resubmit_frame=*/true, raster_thread_merger);

  ASSERT_TRUE(raster_thread_merger->IsMerged());

  int pending_frames = 0;
  while (raster_thread_merger->IsMerged()) {
    raster_thread_merger->DecrementLease();
    pending_frames++;
  }
  ASSERT_EQ(10, pending_frames);  // kDefaultMergedLeaseDuration
}

TEST(AndroidExternalViewEmbedder, RasterizerRunsOnRasterizerThread) {
  auto jni_mock = std::make_shared<JNIMock>();
  auto android_context = AndroidContext(AndroidRenderingAPI::kSoftware);
  auto embedder = std::make_unique<AndroidExternalViewEmbedder>(
      android_context, jni_mock, nullptr, GetTaskRunnersForFixture());

  fml::Thread rasterizer_thread("rasterizer");
  auto raster_thread_merger =
      GetThreadMergerFromPlatformThread(&rasterizer_thread);
  ASSERT_FALSE(raster_thread_merger->IsMerged());

  PostPrerollResult result = embedder->PostPrerollAction(raster_thread_merger);
  ASSERT_EQ(PostPrerollResult::kSuccess, result);

  EXPECT_CALL(*jni_mock, FlutterViewEndFrame());
  embedder->EndFrame(/*should_resubmit_frame=*/true, raster_thread_merger);

  ASSERT_FALSE(raster_thread_merger->IsMerged());
}

TEST(AndroidExternalViewEmbedder, PlatformViewRect) {
  auto jni_mock = std::make_shared<JNIMock>();

  auto android_context = AndroidContext(AndroidRenderingAPI::kSoftware);
  auto embedder = std::make_unique<AndroidExternalViewEmbedder>(
      android_context, jni_mock, nullptr, GetTaskRunnersForFixture());
  fml::Thread rasterizer_thread("rasterizer");
  auto raster_thread_merger =
      GetThreadMergerFromPlatformThread(&rasterizer_thread);

  EXPECT_CALL(*jni_mock, FlutterViewBeginFrame());
<<<<<<< HEAD
  embedder->BeginFrame(
      nullptr,
      SingleViewDimension(kImplicitViewId, SkISize::Make(100, 100), 1.5),
      raster_thread_merger);
=======
  embedder->BeginFrame(nullptr, raster_thread_merger);
  embedder->PrepareView(kImplicitViewId, SkISize::Make(100, 100), 1.5);
>>>>>>> 324cc1cd

  MutatorsStack stack;
  SkMatrix matrix;
  matrix.setIdentity();
  // The framework always push a scale matrix based on the screen ratio.
  matrix.setConcat(matrix, SkMatrix::Scale(1.5, 1.5));
  matrix.setConcat(matrix, SkMatrix::Translate(10, 20));
  auto view_params =
      std::make_unique<EmbeddedViewParams>(matrix, SkSize::Make(30, 40), stack);

  auto view_id = 0;
  embedder->PrerollCompositeEmbeddedView(view_id, std::move(view_params));
  ASSERT_EQ(SkRect::MakeXYWH(15, 30, 45, 60), embedder->GetViewRect(view_id));
}

TEST(AndroidExternalViewEmbedder, PlatformViewRectChangedParams) {
  auto jni_mock = std::make_shared<JNIMock>();

  auto android_context = AndroidContext(AndroidRenderingAPI::kSoftware);
  auto embedder = std::make_unique<AndroidExternalViewEmbedder>(
      android_context, jni_mock, nullptr, GetTaskRunnersForFixture());
  fml::Thread rasterizer_thread("rasterizer");
  auto raster_thread_merger =
      GetThreadMergerFromPlatformThread(&rasterizer_thread);

  EXPECT_CALL(*jni_mock, FlutterViewBeginFrame());
<<<<<<< HEAD
  embedder->BeginFrame(
      nullptr,
      SingleViewDimension(kImplicitViewId, SkISize::Make(100, 100), 1.5),
      raster_thread_merger);
=======
  embedder->BeginFrame(nullptr, raster_thread_merger);
  embedder->PrepareView(kImplicitViewId, SkISize::Make(100, 100), 1.5);
>>>>>>> 324cc1cd

  auto view_id = 0;

  MutatorsStack stack1;
  SkMatrix matrix1;
  matrix1.setIdentity();
  // The framework always push a scale matrix based on the screen ratio.
  matrix1.setConcat(SkMatrix::Scale(1.5, 1.5), SkMatrix::Translate(10, 20));
  auto view_params_1 = std::make_unique<EmbeddedViewParams>(
      matrix1, SkSize::Make(30, 40), stack1);

  embedder->PrerollCompositeEmbeddedView(view_id, std::move(view_params_1));

  MutatorsStack stack2;
  SkMatrix matrix2;
  matrix2.setIdentity();
  // The framework always push a scale matrix based on the screen ratio.
  matrix2.setConcat(matrix2, SkMatrix::Scale(1.5, 1.5));
  matrix2.setConcat(matrix2, SkMatrix::Translate(50, 60));
  auto view_params_2 = std::make_unique<EmbeddedViewParams>(
      matrix2, SkSize::Make(70, 80), stack2);

  embedder->PrerollCompositeEmbeddedView(view_id, std::move(view_params_2));

  ASSERT_EQ(SkRect::MakeXYWH(75, 90, 105, 120), embedder->GetViewRect(view_id));
}

TEST(AndroidExternalViewEmbedder, SubmitView) {
  auto jni_mock = std::make_shared<JNIMock>();
  auto android_context =
      std::make_shared<AndroidContext>(AndroidRenderingAPI::kSoftware);

  auto window = fml::MakeRefCounted<AndroidNativeWindow>(nullptr);
  auto gr_context = GrDirectContext::MakeMock(nullptr);
  auto frame_size = SkISize::Make(1000, 1000);
  SurfaceFrame::FramebufferInfo framebuffer_info;
  auto surface_factory = std::make_shared<TestAndroidSurfaceFactory>(
      [gr_context, window, frame_size, framebuffer_info]() {
        auto surface_frame_1 = std::make_unique<SurfaceFrame>(
            SkSurfaces::Null(1000, 1000), framebuffer_info,
            [](const SurfaceFrame& surface_frame, DlCanvas* canvas) {
              return true;
            },
            /*frame_size=*/SkISize::Make(800, 600));
        auto surface_frame_2 = std::make_unique<SurfaceFrame>(
            SkSurfaces::Null(1000, 1000), framebuffer_info,
            [](const SurfaceFrame& surface_frame, DlCanvas* canvas) {
              return true;
            },
            /*frame_size=*/SkISize::Make(800, 600));

        auto surface_mock = std::make_unique<SurfaceMock>();
        EXPECT_CALL(*surface_mock, AcquireFrame(frame_size))
            .Times(2 /* frames */)
            .WillOnce(Return(ByMove(std::move(surface_frame_1))))
            .WillOnce(Return(ByMove(std::move(surface_frame_2))));

        auto android_surface_mock = std::make_unique<AndroidSurfaceMock>();
        EXPECT_CALL(*android_surface_mock, IsValid()).WillOnce(Return(true));

        EXPECT_CALL(*android_surface_mock, CreateGPUSurface(gr_context.get()))
            .WillOnce(Return(ByMove(std::move(surface_mock))));

        EXPECT_CALL(*android_surface_mock, SetNativeWindow(window));

        return android_surface_mock;
      });
  auto embedder = std::make_unique<AndroidExternalViewEmbedder>(
      *android_context, jni_mock, surface_factory, GetTaskRunnersForFixture());

  auto raster_thread_merger = GetThreadMergerFromPlatformThread();

  // ------------------ First frame ------------------ //
  {
    auto did_submit_frame = false;
    auto surface_frame = std::make_unique<SurfaceFrame>(
        SkSurfaces::Null(1000, 1000), framebuffer_info,
        [&did_submit_frame](const SurfaceFrame& surface_frame,
                            DlCanvas* canvas) mutable {
          if (canvas != nullptr) {
            did_submit_frame = true;
          }
          return true;
        },
        /*frame_size=*/SkISize::Make(800, 600));

<<<<<<< HEAD
    embedder->SubmitFrame(gr_context.get(), nullptr, kImplicitViewId,
                          std::move(surface_frame));
=======
    embedder->SubmitView(gr_context.get(), nullptr, std::move(surface_frame));
>>>>>>> 324cc1cd
    // Submits frame if no Android view in the current frame.
    EXPECT_TRUE(did_submit_frame);
    // Doesn't resubmit frame.
    auto postpreroll_result = embedder->PostPrerollAction(raster_thread_merger);
    ASSERT_EQ(PostPrerollResult::kSuccess, postpreroll_result);

    EXPECT_CALL(*jni_mock, FlutterViewEndFrame());
    embedder->EndFrame(/*should_resubmit_frame=*/false, raster_thread_merger);
  }

  // ------------------ Second frame ------------------ //
  {
    EXPECT_CALL(*jni_mock, FlutterViewBeginFrame());
<<<<<<< HEAD
    embedder->BeginFrame(nullptr,
                         SingleViewDimension(kImplicitViewId, frame_size, 1.5),
                         raster_thread_merger);
=======
    embedder->BeginFrame(nullptr, raster_thread_merger);
    embedder->PrepareView(kImplicitViewId, frame_size, 1.5);
>>>>>>> 324cc1cd

    // Add an Android view.
    MutatorsStack stack1;
    SkMatrix matrix1;
    matrix1.setIdentity();
    SkMatrix scale = SkMatrix::Scale(1.5, 1.5);
    SkMatrix trans = SkMatrix::Translate(100, 100);
    matrix1.setConcat(scale, trans);
    stack1.PushTransform(scale);
    stack1.PushTransform(trans);
    // TODO(egarciad): Investigate why Flow applies the device pixel ratio to
    // the offsetPixels, but not the sizePoints.
    auto view_params_1 = std::make_unique<EmbeddedViewParams>(
        matrix1, SkSize::Make(200, 200), stack1);

    embedder->PrerollCompositeEmbeddedView(0, std::move(view_params_1));
    // This is the recording canvas flow writes to.
    auto canvas_1 = embedder->CompositeEmbeddedView(0);

    auto rect_paint = DlPaint();
    rect_paint.setColor(DlColor::kCyan());
    rect_paint.setDrawStyle(DlDrawStyle::kFill);

    // This simulates Flutter UI that doesn't intersect with the Android view.
    canvas_1->DrawRect(SkRect::MakeXYWH(0, 0, 50, 50), rect_paint);
    // This simulates Flutter UI that intersects with the Android view.
    canvas_1->DrawRect(SkRect::MakeXYWH(50, 50, 200, 200), rect_paint);
    canvas_1->DrawRect(SkRect::MakeXYWH(150, 150, 100, 100), rect_paint);

    // Create a new overlay surface.
    EXPECT_CALL(*jni_mock, FlutterViewCreateOverlaySurface())
        .WillOnce(Return(
            ByMove(std::make_unique<PlatformViewAndroidJNI::OverlayMetadata>(
                0, window))));
    // The JNI call to display the Android view.
    EXPECT_CALL(*jni_mock, FlutterViewOnDisplayPlatformView(
                               0, 150, 150, 300, 300, 300, 300, stack1));
    // The JNI call to display the overlay surface.
    EXPECT_CALL(*jni_mock,
                FlutterViewDisplayOverlaySurface(0, 150, 150, 100, 100));

    auto did_submit_frame = false;
    auto surface_frame = std::make_unique<SurfaceFrame>(
        SkSurfaces::Null(1000, 1000), framebuffer_info,
        [&did_submit_frame](const SurfaceFrame& surface_frame,
                            DlCanvas* canvas) mutable {
          if (canvas != nullptr) {
            did_submit_frame = true;
          }
          return true;
        },
        /*frame_size=*/SkISize::Make(800, 600));

<<<<<<< HEAD
    embedder->SubmitFrame(gr_context.get(), nullptr, kImplicitViewId,
                          std::move(surface_frame));
=======
    embedder->SubmitView(gr_context.get(), nullptr, std::move(surface_frame));
>>>>>>> 324cc1cd
    // Doesn't submit frame if there aren't Android views in the previous frame.
    EXPECT_FALSE(did_submit_frame);
    // Resubmits frame.
    auto postpreroll_result = embedder->PostPrerollAction(raster_thread_merger);
    ASSERT_EQ(PostPrerollResult::kResubmitFrame, postpreroll_result);

    EXPECT_CALL(*jni_mock, FlutterViewEndFrame());
    embedder->EndFrame(/*should_resubmit_frame=*/false, raster_thread_merger);
  }

  // ------------------ Third frame ------------------ //
  {
    EXPECT_CALL(*jni_mock, FlutterViewBeginFrame());
<<<<<<< HEAD
    embedder->BeginFrame(nullptr,
                         SingleViewDimension(kImplicitViewId, frame_size, 1.5),
                         raster_thread_merger);
=======
    embedder->BeginFrame(nullptr, raster_thread_merger);
    embedder->PrepareView(kImplicitViewId, frame_size, 1.5);
>>>>>>> 324cc1cd

    // Add an Android view.
    MutatorsStack stack1;
    SkMatrix matrix1;
    matrix1.setIdentity();
    SkMatrix scale = SkMatrix::Scale(1.5, 1.5);
    SkMatrix trans = SkMatrix::Translate(100, 100);
    matrix1.setConcat(scale, trans);
    stack1.PushTransform(scale);
    stack1.PushTransform(trans);
    // TODO(egarciad): Investigate why Flow applies the device pixel ratio to
    // the offsetPixels, but not the sizePoints.
    auto view_params_1 = std::make_unique<EmbeddedViewParams>(
        matrix1, SkSize::Make(200, 200), stack1);

    embedder->PrerollCompositeEmbeddedView(0, std::move(view_params_1));
    // This is the recording canvas flow writes to.
    auto canvas_1 = embedder->CompositeEmbeddedView(0);

    auto rect_paint = DlPaint();
    rect_paint.setColor(DlColor::kCyan());
    rect_paint.setDrawStyle(DlDrawStyle::kFill);

    // This simulates Flutter UI that doesn't intersect with the Android view.
    canvas_1->DrawRect(SkRect::MakeXYWH(0, 0, 50, 50), rect_paint);
    // This simulates Flutter UI that intersects with the Android view.
    canvas_1->DrawRect(SkRect::MakeXYWH(50, 50, 200, 200), rect_paint);
    canvas_1->DrawRect(SkRect::MakeXYWH(150, 150, 100, 100), rect_paint);

    // Don't create a new overlay surface since it's recycled from the first
    // frame.
    EXPECT_CALL(*jni_mock, FlutterViewCreateOverlaySurface()).Times(0);
    // The JNI call to display the Android view.
    EXPECT_CALL(*jni_mock, FlutterViewOnDisplayPlatformView(
                               0, 150, 150, 300, 300, 300, 300, stack1));
    // The JNI call to display the overlay surface.
    EXPECT_CALL(*jni_mock,
                FlutterViewDisplayOverlaySurface(0, 150, 150, 100, 100));

    auto did_submit_frame = false;
    auto surface_frame = std::make_unique<SurfaceFrame>(
        SkSurfaces::Null(1000, 1000), framebuffer_info,
        [&did_submit_frame](const SurfaceFrame& surface_frame,
                            DlCanvas* canvas) mutable {
          if (canvas != nullptr) {
            did_submit_frame = true;
          }
          return true;
        },
        /*frame_size=*/SkISize::Make(800, 600));
<<<<<<< HEAD
    embedder->SubmitFrame(gr_context.get(), nullptr, kImplicitViewId,
                          std::move(surface_frame));
=======
    embedder->SubmitView(gr_context.get(), nullptr, std::move(surface_frame));
>>>>>>> 324cc1cd
    // Submits frame if there are Android views in the previous frame.
    EXPECT_TRUE(did_submit_frame);
    // Doesn't resubmit frame.
    auto postpreroll_result = embedder->PostPrerollAction(raster_thread_merger);
    ASSERT_EQ(PostPrerollResult::kSuccess, postpreroll_result);

    EXPECT_CALL(*jni_mock, FlutterViewEndFrame());
    embedder->EndFrame(/*should_resubmit_frame=*/false, raster_thread_merger);
  }
}

TEST(AndroidExternalViewEmbedder, OverlayCoverTwoPlatformViews) {
  // In this test we will simulate two Android views appearing on the screen
  // with a rect intersecting both of them

  auto jni_mock = std::make_shared<JNIMock>();
  auto android_context =
      std::make_shared<AndroidContext>(AndroidRenderingAPI::kSoftware);

  auto window = fml::MakeRefCounted<AndroidNativeWindow>(nullptr);
  auto gr_context = GrDirectContext::MakeMock(nullptr);
  auto frame_size = SkISize::Make(1000, 1000);
  SurfaceFrame::FramebufferInfo framebuffer_info;
  auto surface_factory = std::make_shared<TestAndroidSurfaceFactory>(
      [gr_context, window, frame_size, framebuffer_info]() {
        auto surface_frame_1 = std::make_unique<SurfaceFrame>(
            SkSurfaces::Null(1000, 1000), framebuffer_info,
            [](const SurfaceFrame& surface_frame, DlCanvas* canvas) {
              return true;
            },
            /*frame_size=*/SkISize::Make(800, 600));

        auto surface_mock = std::make_unique<SurfaceMock>();
        EXPECT_CALL(*surface_mock, AcquireFrame(frame_size))
            .Times(1 /* frames */)
            .WillOnce(Return(ByMove(std::move(surface_frame_1))));

        auto android_surface_mock = std::make_unique<AndroidSurfaceMock>();
        EXPECT_CALL(*android_surface_mock, IsValid()).WillOnce(Return(true));

        EXPECT_CALL(*android_surface_mock, CreateGPUSurface(gr_context.get()))
            .WillOnce(Return(ByMove(std::move(surface_mock))));

        EXPECT_CALL(*android_surface_mock, SetNativeWindow(window));
        return android_surface_mock;
      });
  auto embedder = std::make_unique<AndroidExternalViewEmbedder>(
      *android_context, jni_mock, surface_factory, GetTaskRunnersForFixture());

  auto raster_thread_merger = GetThreadMergerFromPlatformThread();

  EXPECT_CALL(*jni_mock, FlutterViewBeginFrame());
<<<<<<< HEAD
  embedder->BeginFrame(nullptr,
                       SingleViewDimension(kImplicitViewId, frame_size, 1.5),
                       raster_thread_merger);
=======
  embedder->BeginFrame(nullptr, raster_thread_merger);
  embedder->PrepareView(kImplicitViewId, frame_size, 1.5);
>>>>>>> 324cc1cd

  {
    // Add first Android view.
    SkMatrix matrix = SkMatrix::Translate(100, 100);
    MutatorsStack stack;
    embedder->PrerollCompositeEmbeddedView(
        0, std::make_unique<EmbeddedViewParams>(matrix, SkSize::Make(100, 100),
                                                stack));
    // The JNI call to display the Android view.
    EXPECT_CALL(*jni_mock, FlutterViewOnDisplayPlatformView(
                               0, 100, 100, 100, 100, 150, 150, stack));
  }

  {
    // Add second Android view.
    SkMatrix matrix = SkMatrix::Translate(300, 100);
    MutatorsStack stack;
    embedder->PrerollCompositeEmbeddedView(
        1, std::make_unique<EmbeddedViewParams>(matrix, SkSize::Make(100, 100),
                                                stack));
    // The JNI call to display the Android view.
    EXPECT_CALL(*jni_mock, FlutterViewOnDisplayPlatformView(
                               1, 300, 100, 100, 100, 150, 150, stack));
  }
  auto rect_paint = DlPaint();
  rect_paint.setColor(DlColor::kCyan());
  rect_paint.setDrawStyle(DlDrawStyle::kFill);

  // This simulates Flutter UI that intersects with the two Android views.
  // Since we will compute the intersection for each android view in turn, and
  // finally merge The final size of the overlay will be smaller than the
  // width and height of the rect.
  embedder->CompositeEmbeddedView(1)->DrawRect(
      SkRect::MakeXYWH(150, 50, 200, 200), rect_paint);

  EXPECT_CALL(*jni_mock, FlutterViewCreateOverlaySurface())
      .WillRepeatedly([&]() {
        return std::make_unique<PlatformViewAndroidJNI::OverlayMetadata>(
            1, window);
      });

  // The JNI call to display the overlay surface.
  EXPECT_CALL(*jni_mock,
              FlutterViewDisplayOverlaySurface(1, 150, 100, 200, 100))
      .Times(1);

  auto surface_frame = std::make_unique<SurfaceFrame>(
      SkSurfaces::Null(1000, 1000), framebuffer_info,
      [](const SurfaceFrame& surface_frame, DlCanvas* canvas) mutable {
        return true;
      },
      /*frame_size=*/SkISize::Make(800, 600));

<<<<<<< HEAD
  embedder->SubmitFrame(gr_context.get(), nullptr, kImplicitViewId,
                        std::move(surface_frame));
=======
  embedder->SubmitView(gr_context.get(), nullptr, std::move(surface_frame));
>>>>>>> 324cc1cd

  EXPECT_CALL(*jni_mock, FlutterViewEndFrame());
  embedder->EndFrame(/*should_resubmit_frame=*/false, raster_thread_merger);
}

TEST(AndroidExternalViewEmbedder, SubmitFrameOverlayComposition) {
  auto jni_mock = std::make_shared<JNIMock>();
  auto android_context =
      std::make_shared<AndroidContext>(AndroidRenderingAPI::kSoftware);

  auto window = fml::MakeRefCounted<AndroidNativeWindow>(nullptr);
  auto gr_context = GrDirectContext::MakeMock(nullptr);
  auto frame_size = SkISize::Make(1000, 1000);
  SurfaceFrame::FramebufferInfo framebuffer_info;
  auto surface_factory = std::make_shared<TestAndroidSurfaceFactory>(
      [gr_context, window, frame_size, framebuffer_info]() {
        auto surface_frame_1 = std::make_unique<SurfaceFrame>(
            SkSurfaces::Null(1000, 1000), framebuffer_info,
            [](const SurfaceFrame& surface_frame, DlCanvas* canvas) {
              return true;
            },
            /*frame_size=*/SkISize::Make(800, 600));

        auto surface_mock = std::make_unique<SurfaceMock>();
        EXPECT_CALL(*surface_mock, AcquireFrame(frame_size))
            .Times(1 /* frames */)
            .WillOnce(Return(ByMove(std::move(surface_frame_1))));

        auto android_surface_mock = std::make_unique<AndroidSurfaceMock>();
        EXPECT_CALL(*android_surface_mock, IsValid()).WillOnce(Return(true));

        EXPECT_CALL(*android_surface_mock, CreateGPUSurface(gr_context.get()))
            .WillOnce(Return(ByMove(std::move(surface_mock))));

        EXPECT_CALL(*android_surface_mock, SetNativeWindow(window));
        return android_surface_mock;
      });
  auto embedder = std::make_unique<AndroidExternalViewEmbedder>(
      *android_context, jni_mock, surface_factory, GetTaskRunnersForFixture());

  auto raster_thread_merger = GetThreadMergerFromPlatformThread();

  EXPECT_CALL(*jni_mock, FlutterViewBeginFrame());
<<<<<<< HEAD
  embedder->BeginFrame(nullptr,
                       SingleViewDimension(kImplicitViewId, frame_size, 1.5),
                       raster_thread_merger);
=======
  embedder->BeginFrame(nullptr, raster_thread_merger);
  embedder->PrepareView(kImplicitViewId, frame_size, 1.5);
>>>>>>> 324cc1cd

  {
    // Add first Android view.
    SkMatrix matrix;
    MutatorsStack stack;
    stack.PushTransform(SkMatrix::Translate(0, 0));

    embedder->PrerollCompositeEmbeddedView(
        0, std::make_unique<EmbeddedViewParams>(matrix, SkSize::Make(200, 200),
                                                stack));
    EXPECT_CALL(*jni_mock, FlutterViewOnDisplayPlatformView(0, 0, 0, 200, 200,
                                                            300, 300, stack));
  }

  auto rect_paint = DlPaint();
  rect_paint.setColor(DlColor::kCyan());
  rect_paint.setDrawStyle(DlDrawStyle::kFill);

  // This simulates Flutter UI that intersects with the first Android view.
  embedder->CompositeEmbeddedView(0)->DrawRect(
      SkRect::MakeXYWH(25, 25, 80, 150), rect_paint);

  {
    // Add second Android view.
    SkMatrix matrix;
    MutatorsStack stack;
    stack.PushTransform(SkMatrix::Translate(0, 100));

    embedder->PrerollCompositeEmbeddedView(
        1, std::make_unique<EmbeddedViewParams>(matrix, SkSize::Make(100, 100),
                                                stack));
    EXPECT_CALL(*jni_mock, FlutterViewOnDisplayPlatformView(1, 0, 0, 100, 100,
                                                            150, 150, stack));
  }
  // This simulates Flutter UI that intersects with the first and second Android
  // views.
  embedder->CompositeEmbeddedView(1)->DrawRect(SkRect::MakeXYWH(25, 25, 80, 50),
                                               rect_paint);

  embedder->CompositeEmbeddedView(1)->DrawRect(
      SkRect::MakeXYWH(75, 75, 30, 100), rect_paint);

  EXPECT_CALL(*jni_mock, FlutterViewCreateOverlaySurface())
      .WillRepeatedly([&]() {
        return std::make_unique<PlatformViewAndroidJNI::OverlayMetadata>(
            1, window);
      });

  EXPECT_CALL(*jni_mock, FlutterViewDisplayOverlaySurface(1, 25, 25, 80, 150))
      .Times(2);

  auto surface_frame = std::make_unique<SurfaceFrame>(
      SkSurfaces::Null(1000, 1000), framebuffer_info,
      [](const SurfaceFrame& surface_frame, DlCanvas* canvas) mutable {
        return true;
      },
      /*frame_size=*/SkISize::Make(800, 600));

<<<<<<< HEAD
  embedder->SubmitFrame(gr_context.get(), nullptr, kImplicitViewId,
                        std::move(surface_frame));
=======
  embedder->SubmitView(gr_context.get(), nullptr, std::move(surface_frame));
>>>>>>> 324cc1cd

  EXPECT_CALL(*jni_mock, FlutterViewEndFrame());
  embedder->EndFrame(/*should_resubmit_frame=*/false, raster_thread_merger);
}

TEST(AndroidExternalViewEmbedder, SubmitFramePlatformViewWithoutAnyOverlay) {
  auto jni_mock = std::make_shared<JNIMock>();
  auto android_context =
      std::make_shared<AndroidContext>(AndroidRenderingAPI::kSoftware);

  auto window = fml::MakeRefCounted<AndroidNativeWindow>(nullptr);
  auto gr_context = GrDirectContext::MakeMock(nullptr);
  auto frame_size = SkISize::Make(1000, 1000);
  SurfaceFrame::FramebufferInfo framebuffer_info;
  auto surface_factory = std::make_shared<TestAndroidSurfaceFactory>(
      [gr_context, window, frame_size, framebuffer_info]() {
        auto surface_frame_1 = std::make_unique<SurfaceFrame>(
            SkSurfaces::Null(1000, 1000), framebuffer_info,
            [](const SurfaceFrame& surface_frame, DlCanvas* canvas) {
              return true;
            },
            /*frame_size=*/SkISize::Make(800, 600));

        auto surface_mock = std::make_unique<SurfaceMock>();
        EXPECT_CALL(*surface_mock, AcquireFrame(frame_size))
            .Times(1 /* frames */)
            .WillOnce(Return(ByMove(std::move(surface_frame_1))));

        auto android_surface_mock = std::make_unique<AndroidSurfaceMock>();
        EXPECT_CALL(*android_surface_mock, IsValid()).WillOnce(Return(true));

        EXPECT_CALL(*android_surface_mock, CreateGPUSurface(gr_context.get()))
            .WillOnce(Return(ByMove(std::move(surface_mock))));

        EXPECT_CALL(*android_surface_mock, SetNativeWindow(window));
        return android_surface_mock;
      });
  auto embedder = std::make_unique<AndroidExternalViewEmbedder>(
      *android_context, jni_mock, surface_factory, GetTaskRunnersForFixture());

  auto raster_thread_merger = GetThreadMergerFromPlatformThread();

  EXPECT_CALL(*jni_mock, FlutterViewBeginFrame());
<<<<<<< HEAD
  embedder->BeginFrame(nullptr,
                       SingleViewDimension(kImplicitViewId, frame_size, 1.5),
                       raster_thread_merger);
=======
  embedder->BeginFrame(nullptr, raster_thread_merger);
  embedder->PrepareView(kImplicitViewId, frame_size, 1.5);
>>>>>>> 324cc1cd

  {
    // Add Android view.
    SkMatrix matrix;
    MutatorsStack stack;
    stack.PushTransform(SkMatrix::Translate(0, 0));

    embedder->PrerollCompositeEmbeddedView(
        0, std::make_unique<EmbeddedViewParams>(matrix, SkSize::Make(200, 200),
                                                stack));
    EXPECT_CALL(*jni_mock, FlutterViewOnDisplayPlatformView(0, 0, 0, 200, 200,
                                                            300, 300, stack));
  }

  EXPECT_CALL(*jni_mock, FlutterViewCreateOverlaySurface()).Times(0);

  auto surface_frame = std::make_unique<SurfaceFrame>(
      SkSurfaces::Null(1000, 1000), framebuffer_info,
      [](const SurfaceFrame& surface_frame, DlCanvas* canvas) mutable {
        return true;
      },
      /*frame_size=*/SkISize::Make(800, 600));

<<<<<<< HEAD
  embedder->SubmitFrame(gr_context.get(), nullptr, kImplicitViewId,
                        std::move(surface_frame));
=======
  embedder->SubmitView(gr_context.get(), nullptr, std::move(surface_frame));
>>>>>>> 324cc1cd

  EXPECT_CALL(*jni_mock, FlutterViewEndFrame());
  embedder->EndFrame(/*should_resubmit_frame=*/false, raster_thread_merger);
}

TEST(AndroidExternalViewEmbedder, DoesNotCallJNIPlatformThreadOnlyMethods) {
  auto jni_mock = std::make_shared<JNIMock>();

  auto android_context = AndroidContext(AndroidRenderingAPI::kSoftware);
  auto embedder = std::make_unique<AndroidExternalViewEmbedder>(
      android_context, jni_mock, nullptr, GetTaskRunnersForFixture());

  // While on the raster thread, don't make JNI calls as these methods can only
  // run on the platform thread.
  fml::Thread platform_thread("platform");
  auto raster_thread_merger = GetThreadMergerFromRasterThread(&platform_thread);

  EXPECT_CALL(*jni_mock, FlutterViewBeginFrame()).Times(0);
<<<<<<< HEAD
  embedder->BeginFrame(
      nullptr, SingleViewDimension(kImplicitViewId, SkISize::Make(10, 20), 1.0),
      raster_thread_merger);
=======
  embedder->BeginFrame(nullptr, raster_thread_merger);
  embedder->PrepareView(kImplicitViewId, SkISize::Make(10, 20), 1.0);
>>>>>>> 324cc1cd

  EXPECT_CALL(*jni_mock, FlutterViewEndFrame()).Times(0);
  embedder->EndFrame(/*should_resubmit_frame=*/false, raster_thread_merger);
}

TEST(AndroidExternalViewEmbedder, DestroyOverlayLayersOnSizeChange) {
  auto jni_mock = std::make_shared<JNIMock>();

  auto android_context =
      std::make_shared<AndroidContext>(AndroidRenderingAPI::kSoftware);
  auto window = fml::MakeRefCounted<AndroidNativeWindow>(nullptr);
  auto gr_context = GrDirectContext::MakeMock(nullptr);
  auto frame_size = SkISize::Make(1000, 1000);
  SurfaceFrame::FramebufferInfo framebuffer_info;
  auto surface_factory = std::make_shared<TestAndroidSurfaceFactory>(
      [gr_context, window, frame_size, framebuffer_info]() {
        auto surface_frame_1 = std::make_unique<SurfaceFrame>(
            SkSurfaces::Null(1000, 1000), framebuffer_info,
            [](const SurfaceFrame& surface_frame, DlCanvas* canvas) {
              return true;
            },
            /*frame_size=*/SkISize::Make(800, 600));

        auto surface_mock = std::make_unique<SurfaceMock>();
        EXPECT_CALL(*surface_mock, AcquireFrame(frame_size))
            .WillOnce(Return(ByMove(std::move(surface_frame_1))));

        auto android_surface_mock = std::make_unique<AndroidSurfaceMock>();
        EXPECT_CALL(*android_surface_mock, IsValid()).WillOnce(Return(true));

        EXPECT_CALL(*android_surface_mock, CreateGPUSurface(gr_context.get()))
            .WillOnce(Return(ByMove(std::move(surface_mock))));

        EXPECT_CALL(*android_surface_mock, SetNativeWindow(window));

        return android_surface_mock;
      });

  auto embedder = std::make_unique<AndroidExternalViewEmbedder>(
      *android_context, jni_mock, surface_factory, GetTaskRunnersForFixture());
  fml::Thread rasterizer_thread("rasterizer");
  auto raster_thread_merger =
      GetThreadMergerFromPlatformThread(&rasterizer_thread);

  // ------------------ First frame ------------------ //
  {
    EXPECT_CALL(*jni_mock, FlutterViewBeginFrame());
<<<<<<< HEAD
    embedder->BeginFrame(nullptr,
                         SingleViewDimension(kImplicitViewId, frame_size, 1.5),
                         raster_thread_merger);
=======
    embedder->BeginFrame(nullptr, raster_thread_merger);
    embedder->PrepareView(kImplicitViewId, frame_size, 1.5);
>>>>>>> 324cc1cd

    // Add an Android view.
    MutatorsStack stack1;
    // TODO(egarciad): Investigate why Flow applies the device pixel ratio to
    // the offsetPixels, but not the sizePoints.
    auto view_params_1 = std::make_unique<EmbeddedViewParams>(
        SkMatrix(), SkSize::Make(200, 200), stack1);

    embedder->PrerollCompositeEmbeddedView(0, std::move(view_params_1));

    // This simulates Flutter UI that intersects with the Android view.
    embedder->CompositeEmbeddedView(0)->DrawRect(
        SkRect::MakeXYWH(50, 50, 200, 200), DlPaint());

    // Create a new overlay surface.
    EXPECT_CALL(*jni_mock, FlutterViewCreateOverlaySurface())
        .WillOnce(Return(
            ByMove(std::make_unique<PlatformViewAndroidJNI::OverlayMetadata>(
                0, window))));
    // The JNI call to display the Android view.
    EXPECT_CALL(*jni_mock, FlutterViewOnDisplayPlatformView(0, 0, 0, 200, 200,
                                                            300, 300, stack1));
    EXPECT_CALL(*jni_mock,
                FlutterViewDisplayOverlaySurface(0, 50, 50, 150, 150));

    SurfaceFrame::FramebufferInfo framebuffer_info;
    auto surface_frame = std::make_unique<SurfaceFrame>(
        SkSurfaces::Null(1000, 1000), framebuffer_info,
        [](const SurfaceFrame& surface_frame, DlCanvas* canvas) {
          return true;
        },
        /*frame_size=*/SkISize::Make(800, 600));
<<<<<<< HEAD
    embedder->SubmitFrame(gr_context.get(), nullptr, kImplicitViewId,
                          std::move(surface_frame));
=======
    embedder->SubmitView(gr_context.get(), nullptr, std::move(surface_frame));
>>>>>>> 324cc1cd

    EXPECT_CALL(*jni_mock, FlutterViewEndFrame());
    embedder->EndFrame(/*should_resubmit_frame=*/false, raster_thread_merger);
  }

  EXPECT_CALL(*jni_mock, FlutterViewDestroyOverlaySurfaces());
  EXPECT_CALL(*jni_mock, FlutterViewBeginFrame());
  // Change the frame size.
<<<<<<< HEAD
  embedder->BeginFrame(
      nullptr, SingleViewDimension(kImplicitViewId, SkISize::Make(30, 40), 1.0),
      raster_thread_merger);
=======
  embedder->BeginFrame(nullptr, raster_thread_merger);
  embedder->PrepareView(kImplicitViewId, SkISize::Make(30, 40), 1.0);
>>>>>>> 324cc1cd
}

TEST(AndroidExternalViewEmbedder, DoesNotDestroyOverlayLayersOnSizeChange) {
  auto jni_mock = std::make_shared<JNIMock>();
  auto android_context =
      std::make_shared<AndroidContext>(AndroidRenderingAPI::kSoftware);

  auto window = fml::MakeRefCounted<AndroidNativeWindow>(nullptr);
  auto gr_context = GrDirectContext::MakeMock(nullptr);
  auto frame_size = SkISize::Make(1000, 1000);
  SurfaceFrame::FramebufferInfo framebuffer_info;
  auto surface_factory = std::make_shared<TestAndroidSurfaceFactory>(
      [gr_context, window, frame_size, framebuffer_info]() {
        auto surface_frame_1 = std::make_unique<SurfaceFrame>(
            SkSurfaces::Null(1000, 1000), framebuffer_info,
            [](const SurfaceFrame& surface_frame, DlCanvas* canvas) {
              return true;
            },
            /*frame_size=*/SkISize::Make(800, 600));

        auto surface_mock = std::make_unique<SurfaceMock>();
        EXPECT_CALL(*surface_mock, AcquireFrame(frame_size))
            .WillOnce(Return(ByMove(std::move(surface_frame_1))));

        auto android_surface_mock = std::make_unique<AndroidSurfaceMock>();
        EXPECT_CALL(*android_surface_mock, IsValid()).WillOnce(Return(true));

        EXPECT_CALL(*android_surface_mock, CreateGPUSurface(gr_context.get()))
            .WillOnce(Return(ByMove(std::move(surface_mock))));

        EXPECT_CALL(*android_surface_mock, SetNativeWindow(window));

        return android_surface_mock;
      });

  auto embedder = std::make_unique<AndroidExternalViewEmbedder>(
      *android_context, jni_mock, surface_factory, GetTaskRunnersForFixture());

  // ------------------ First frame ------------------ //
  {
    fml::Thread rasterizer_thread("rasterizer");
    auto raster_thread_merger =
        GetThreadMergerFromPlatformThread(&rasterizer_thread);
    EXPECT_CALL(*jni_mock, FlutterViewBeginFrame());
<<<<<<< HEAD
    embedder->BeginFrame(nullptr,
                         SingleViewDimension(kImplicitViewId, frame_size, 1.5),
                         raster_thread_merger);
=======
    embedder->BeginFrame(nullptr, raster_thread_merger);
    embedder->PrepareView(kImplicitViewId, frame_size, 1.5);
>>>>>>> 324cc1cd

    // Add an Android view.
    MutatorsStack stack1;
    // TODO(egarciad): Investigate why Flow applies the device pixel ratio to
    // the offsetPixels, but not the sizePoints.
    auto view_params_1 = std::make_unique<EmbeddedViewParams>(
        SkMatrix(), SkSize::Make(200, 200), stack1);

    embedder->PrerollCompositeEmbeddedView(0, std::move(view_params_1));

    // This simulates Flutter UI that intersects with the Android view.
    embedder->CompositeEmbeddedView(0)->DrawRect(
        SkRect::MakeXYWH(50, 50, 200, 200), DlPaint());

    // Create a new overlay surface.
    EXPECT_CALL(*jni_mock, FlutterViewCreateOverlaySurface())
        .WillOnce(Return(
            ByMove(std::make_unique<PlatformViewAndroidJNI::OverlayMetadata>(
                0, window))));
    // The JNI call to display the Android view.
    EXPECT_CALL(*jni_mock, FlutterViewOnDisplayPlatformView(0, 0, 0, 200, 200,
                                                            300, 300, stack1));
    EXPECT_CALL(*jni_mock,
                FlutterViewDisplayOverlaySurface(0, 50, 50, 150, 150));

    auto surface_frame = std::make_unique<SurfaceFrame>(
        SkSurfaces::Null(1000, 1000), framebuffer_info,
        [](const SurfaceFrame& surface_frame, DlCanvas* canvas) {
          return true;
        },
        /*frame_size=*/SkISize::Make(800, 600));
<<<<<<< HEAD
    embedder->SubmitFrame(gr_context.get(), nullptr, kImplicitViewId,
                          std::move(surface_frame));
=======
    embedder->SubmitView(gr_context.get(), nullptr, std::move(surface_frame));
>>>>>>> 324cc1cd

    EXPECT_CALL(*jni_mock, FlutterViewEndFrame());
    embedder->EndFrame(/*should_resubmit_frame=*/false, raster_thread_merger);
  }

  EXPECT_CALL(*jni_mock, FlutterViewDestroyOverlaySurfaces()).Times(1);
  EXPECT_CALL(*jni_mock, FlutterViewBeginFrame()).Times(0);

  fml::Thread platform_thread("platform");
<<<<<<< HEAD
  embedder->BeginFrame(
      nullptr, SingleViewDimension(kImplicitViewId, SkISize::Make(30, 40), 1.0),
      GetThreadMergerFromRasterThread(&platform_thread));
=======
  embedder->BeginFrame(nullptr,
                       GetThreadMergerFromRasterThread(&platform_thread));
  embedder->PrepareView(kImplicitViewId, SkISize::Make(30, 40), 1.0);
>>>>>>> 324cc1cd
}

TEST(AndroidExternalViewEmbedder, SupportsDynamicThreadMerging) {
  auto jni_mock = std::make_shared<JNIMock>();
  auto android_context = AndroidContext(AndroidRenderingAPI::kSoftware);
  auto embedder = std::make_unique<AndroidExternalViewEmbedder>(
      android_context, jni_mock, nullptr, GetTaskRunnersForFixture());
  ASSERT_TRUE(embedder->SupportsDynamicThreadMerging());
}

TEST(AndroidExternalViewEmbedder, DisableThreadMerger) {
  auto jni_mock = std::make_shared<JNIMock>();
  auto android_context = AndroidContext(AndroidRenderingAPI::kSoftware);
  auto embedder = std::make_unique<AndroidExternalViewEmbedder>(
      android_context, jni_mock, nullptr, GetTaskRunnersForFixture());

  fml::Thread platform_thread("platform");
  auto raster_thread_merger = GetThreadMergerFromRasterThread(&platform_thread);
  ASSERT_FALSE(raster_thread_merger->IsMerged());

  // The shell may disable the thread merger during `OnPlatformViewDestroyed`.
  raster_thread_merger->Disable();

  EXPECT_CALL(*jni_mock, FlutterViewBeginFrame()).Times(0);

<<<<<<< HEAD
  embedder->BeginFrame(
      nullptr, SingleViewDimension(kImplicitViewId, SkISize::Make(10, 20), 1.0),
      raster_thread_merger);
=======
  embedder->BeginFrame(nullptr, raster_thread_merger);
  embedder->PrepareView(kImplicitViewId, SkISize::Make(10, 20), 1.0);
>>>>>>> 324cc1cd
  // Push a platform view.
  embedder->PrerollCompositeEmbeddedView(
      0, std::make_unique<EmbeddedViewParams>());

  auto postpreroll_result = embedder->PostPrerollAction(raster_thread_merger);
  ASSERT_EQ(PostPrerollResult::kSkipAndRetryFrame, postpreroll_result);

  EXPECT_CALL(*jni_mock, FlutterViewEndFrame()).Times(0);
  embedder->EndFrame(/*should_resubmit_frame=*/true, raster_thread_merger);

  ASSERT_FALSE(raster_thread_merger->IsMerged());
}

TEST(AndroidExternalViewEmbedder, Teardown) {
  auto jni_mock = std::make_shared<JNIMock>();
  auto android_context =
      std::make_shared<AndroidContext>(AndroidRenderingAPI::kSoftware);
  auto window = fml::MakeRefCounted<AndroidNativeWindow>(nullptr);
  auto gr_context = GrDirectContext::MakeMock(nullptr);
  auto frame_size = SkISize::Make(1000, 1000);
  auto surface_factory = std::make_shared<TestAndroidSurfaceFactory>(
      [gr_context, window, frame_size]() {
        SurfaceFrame::FramebufferInfo framebuffer_info;
        auto surface_frame_1 = std::make_unique<SurfaceFrame>(
            SkSurfaces::Null(1000, 1000), framebuffer_info,
            [](const SurfaceFrame& surface_frame, DlCanvas* canvas) {
              return true;
            },
            /*frame_size=*/SkISize::Make(800, 600));

        auto surface_mock = std::make_unique<SurfaceMock>();
        EXPECT_CALL(*surface_mock, AcquireFrame(frame_size))
            .WillOnce(Return(ByMove(std::move(surface_frame_1))));

        auto android_surface_mock = std::make_unique<AndroidSurfaceMock>();
        EXPECT_CALL(*android_surface_mock, IsValid()).WillOnce(Return(true));
        EXPECT_CALL(*android_surface_mock, CreateGPUSurface(gr_context.get()))
            .WillOnce(Return(ByMove(std::move(surface_mock))));

        return android_surface_mock;
      });

  auto embedder = std::make_unique<AndroidExternalViewEmbedder>(
      *android_context, jni_mock, surface_factory, GetTaskRunnersForFixture());
  fml::Thread rasterizer_thread("rasterizer");
  auto raster_thread_merger =
      GetThreadMergerFromPlatformThread(&rasterizer_thread);

<<<<<<< HEAD
  embedder->BeginFrame(nullptr,
                       SingleViewDimension(kImplicitViewId, frame_size, 1.5),
                       raster_thread_merger);
=======
  embedder->BeginFrame(nullptr, raster_thread_merger);
  embedder->PrepareView(kImplicitViewId, frame_size, 1.5);
>>>>>>> 324cc1cd

  // Add an Android view.
  MutatorsStack stack;
  auto view_params = std::make_unique<EmbeddedViewParams>(
      SkMatrix(), SkSize::Make(200, 200), stack);

  embedder->PrerollCompositeEmbeddedView(0, std::move(view_params));

  // This simulates Flutter UI that intersects with the Android view.
  embedder->CompositeEmbeddedView(0)->DrawRect(
      SkRect::MakeXYWH(50, 50, 200, 200), DlPaint());

  // Create a new overlay surface.
  EXPECT_CALL(*jni_mock, FlutterViewCreateOverlaySurface())
      .WillOnce(Return(
          ByMove(std::make_unique<PlatformViewAndroidJNI::OverlayMetadata>(
              0, window))));

  SurfaceFrame::FramebufferInfo framebuffer_info;
  auto surface_frame = std::make_unique<SurfaceFrame>(
      SkSurfaces::Null(1000, 1000), framebuffer_info,
      [](const SurfaceFrame& surface_frame, DlCanvas* canvas) { return true; },
      /*frame_size=*/SkISize::Make(800, 600));
<<<<<<< HEAD
  embedder->SubmitFrame(gr_context.get(), nullptr, kImplicitViewId,
                        std::move(surface_frame));
=======
  embedder->SubmitView(gr_context.get(), nullptr, std::move(surface_frame));
>>>>>>> 324cc1cd

  embedder->EndFrame(/*should_resubmit_frame=*/false, raster_thread_merger);

  EXPECT_CALL(*jni_mock, FlutterViewDestroyOverlaySurfaces());
  // Teardown.
  embedder->Teardown();
}

TEST(AndroidExternalViewEmbedder, TeardownDoesNotCallJNIMethod) {
  auto jni_mock = std::make_shared<JNIMock>();
  auto android_context =
      std::make_shared<AndroidContext>(AndroidRenderingAPI::kSoftware);
  auto embedder = std::make_unique<AndroidExternalViewEmbedder>(
      *android_context, jni_mock, nullptr, GetTaskRunnersForFixture());

  EXPECT_CALL(*jni_mock, FlutterViewDestroyOverlaySurfaces()).Times(0);
  embedder->Teardown();
}

}  // namespace testing
}  // namespace flutter<|MERGE_RESOLUTION|>--- conflicted
+++ resolved
@@ -106,15 +106,6 @@
   };
 }
 
-static std::vector<ViewDimension> SingleViewDimension(
-    int view_id,
-    SkISize frame_size,
-    double device_pixel_ratio) {
-  std::vector<ViewDimension> result;
-  result.push_back({view_id, frame_size, device_pixel_ratio});
-  return result;
-}
-
 TEST(AndroidExternalViewEmbedder, CompositeEmbeddedView) {
   auto android_context = AndroidContext(AndroidRenderingAPI::kSoftware);
   auto embedder = std::make_unique<AndroidExternalViewEmbedder>(
@@ -155,15 +146,9 @@
   ASSERT_FALSE(raster_thread_merger->IsMerged());
 
   EXPECT_CALL(*jni_mock, FlutterViewBeginFrame());
-<<<<<<< HEAD
-  embedder->BeginFrame(
-      nullptr, SingleViewDimension(kImplicitViewId, SkISize::Make(10, 20), 1.0),
-      raster_thread_merger);
-=======
   embedder->BeginFrame(nullptr, raster_thread_merger);
   embedder->PrepareView(kImplicitViewId, SkISize::Make(10, 20), 1.0);
 
->>>>>>> 324cc1cd
   // Push a platform view.
   embedder->PrerollCompositeEmbeddedView(
       0, std::make_unique<EmbeddedViewParams>());
@@ -215,15 +200,8 @@
       GetThreadMergerFromPlatformThread(&rasterizer_thread);
 
   EXPECT_CALL(*jni_mock, FlutterViewBeginFrame());
-<<<<<<< HEAD
-  embedder->BeginFrame(
-      nullptr,
-      SingleViewDimension(kImplicitViewId, SkISize::Make(100, 100), 1.5),
-      raster_thread_merger);
-=======
   embedder->BeginFrame(nullptr, raster_thread_merger);
   embedder->PrepareView(kImplicitViewId, SkISize::Make(100, 100), 1.5);
->>>>>>> 324cc1cd
 
   MutatorsStack stack;
   SkMatrix matrix;
@@ -250,15 +228,8 @@
       GetThreadMergerFromPlatformThread(&rasterizer_thread);
 
   EXPECT_CALL(*jni_mock, FlutterViewBeginFrame());
-<<<<<<< HEAD
-  embedder->BeginFrame(
-      nullptr,
-      SingleViewDimension(kImplicitViewId, SkISize::Make(100, 100), 1.5),
-      raster_thread_merger);
-=======
   embedder->BeginFrame(nullptr, raster_thread_merger);
   embedder->PrepareView(kImplicitViewId, SkISize::Make(100, 100), 1.5);
->>>>>>> 324cc1cd
 
   auto view_id = 0;
 
@@ -345,12 +316,7 @@
         },
         /*frame_size=*/SkISize::Make(800, 600));
 
-<<<<<<< HEAD
-    embedder->SubmitFrame(gr_context.get(), nullptr, kImplicitViewId,
-                          std::move(surface_frame));
-=======
     embedder->SubmitView(gr_context.get(), nullptr, std::move(surface_frame));
->>>>>>> 324cc1cd
     // Submits frame if no Android view in the current frame.
     EXPECT_TRUE(did_submit_frame);
     // Doesn't resubmit frame.
@@ -364,14 +330,8 @@
   // ------------------ Second frame ------------------ //
   {
     EXPECT_CALL(*jni_mock, FlutterViewBeginFrame());
-<<<<<<< HEAD
-    embedder->BeginFrame(nullptr,
-                         SingleViewDimension(kImplicitViewId, frame_size, 1.5),
-                         raster_thread_merger);
-=======
     embedder->BeginFrame(nullptr, raster_thread_merger);
     embedder->PrepareView(kImplicitViewId, frame_size, 1.5);
->>>>>>> 324cc1cd
 
     // Add an Android view.
     MutatorsStack stack1;
@@ -425,12 +385,7 @@
         },
         /*frame_size=*/SkISize::Make(800, 600));
 
-<<<<<<< HEAD
-    embedder->SubmitFrame(gr_context.get(), nullptr, kImplicitViewId,
-                          std::move(surface_frame));
-=======
     embedder->SubmitView(gr_context.get(), nullptr, std::move(surface_frame));
->>>>>>> 324cc1cd
     // Doesn't submit frame if there aren't Android views in the previous frame.
     EXPECT_FALSE(did_submit_frame);
     // Resubmits frame.
@@ -444,14 +399,8 @@
   // ------------------ Third frame ------------------ //
   {
     EXPECT_CALL(*jni_mock, FlutterViewBeginFrame());
-<<<<<<< HEAD
-    embedder->BeginFrame(nullptr,
-                         SingleViewDimension(kImplicitViewId, frame_size, 1.5),
-                         raster_thread_merger);
-=======
     embedder->BeginFrame(nullptr, raster_thread_merger);
     embedder->PrepareView(kImplicitViewId, frame_size, 1.5);
->>>>>>> 324cc1cd
 
     // Add an Android view.
     MutatorsStack stack1;
@@ -502,12 +451,7 @@
           return true;
         },
         /*frame_size=*/SkISize::Make(800, 600));
-<<<<<<< HEAD
-    embedder->SubmitFrame(gr_context.get(), nullptr, kImplicitViewId,
-                          std::move(surface_frame));
-=======
     embedder->SubmitView(gr_context.get(), nullptr, std::move(surface_frame));
->>>>>>> 324cc1cd
     // Submits frame if there are Android views in the previous frame.
     EXPECT_TRUE(did_submit_frame);
     // Doesn't resubmit frame.
@@ -560,14 +504,8 @@
   auto raster_thread_merger = GetThreadMergerFromPlatformThread();
 
   EXPECT_CALL(*jni_mock, FlutterViewBeginFrame());
-<<<<<<< HEAD
-  embedder->BeginFrame(nullptr,
-                       SingleViewDimension(kImplicitViewId, frame_size, 1.5),
-                       raster_thread_merger);
-=======
   embedder->BeginFrame(nullptr, raster_thread_merger);
   embedder->PrepareView(kImplicitViewId, frame_size, 1.5);
->>>>>>> 324cc1cd
 
   {
     // Add first Android view.
@@ -621,12 +559,7 @@
       },
       /*frame_size=*/SkISize::Make(800, 600));
 
-<<<<<<< HEAD
-  embedder->SubmitFrame(gr_context.get(), nullptr, kImplicitViewId,
-                        std::move(surface_frame));
-=======
   embedder->SubmitView(gr_context.get(), nullptr, std::move(surface_frame));
->>>>>>> 324cc1cd
 
   EXPECT_CALL(*jni_mock, FlutterViewEndFrame());
   embedder->EndFrame(/*should_resubmit_frame=*/false, raster_thread_merger);
@@ -670,14 +603,8 @@
   auto raster_thread_merger = GetThreadMergerFromPlatformThread();
 
   EXPECT_CALL(*jni_mock, FlutterViewBeginFrame());
-<<<<<<< HEAD
-  embedder->BeginFrame(nullptr,
-                       SingleViewDimension(kImplicitViewId, frame_size, 1.5),
-                       raster_thread_merger);
-=======
   embedder->BeginFrame(nullptr, raster_thread_merger);
   embedder->PrepareView(kImplicitViewId, frame_size, 1.5);
->>>>>>> 324cc1cd
 
   {
     // Add first Android view.
@@ -736,12 +663,7 @@
       },
       /*frame_size=*/SkISize::Make(800, 600));
 
-<<<<<<< HEAD
-  embedder->SubmitFrame(gr_context.get(), nullptr, kImplicitViewId,
-                        std::move(surface_frame));
-=======
   embedder->SubmitView(gr_context.get(), nullptr, std::move(surface_frame));
->>>>>>> 324cc1cd
 
   EXPECT_CALL(*jni_mock, FlutterViewEndFrame());
   embedder->EndFrame(/*should_resubmit_frame=*/false, raster_thread_merger);
@@ -785,14 +707,8 @@
   auto raster_thread_merger = GetThreadMergerFromPlatformThread();
 
   EXPECT_CALL(*jni_mock, FlutterViewBeginFrame());
-<<<<<<< HEAD
-  embedder->BeginFrame(nullptr,
-                       SingleViewDimension(kImplicitViewId, frame_size, 1.5),
-                       raster_thread_merger);
-=======
   embedder->BeginFrame(nullptr, raster_thread_merger);
   embedder->PrepareView(kImplicitViewId, frame_size, 1.5);
->>>>>>> 324cc1cd
 
   {
     // Add Android view.
@@ -816,12 +732,7 @@
       },
       /*frame_size=*/SkISize::Make(800, 600));
 
-<<<<<<< HEAD
-  embedder->SubmitFrame(gr_context.get(), nullptr, kImplicitViewId,
-                        std::move(surface_frame));
-=======
   embedder->SubmitView(gr_context.get(), nullptr, std::move(surface_frame));
->>>>>>> 324cc1cd
 
   EXPECT_CALL(*jni_mock, FlutterViewEndFrame());
   embedder->EndFrame(/*should_resubmit_frame=*/false, raster_thread_merger);
@@ -840,14 +751,8 @@
   auto raster_thread_merger = GetThreadMergerFromRasterThread(&platform_thread);
 
   EXPECT_CALL(*jni_mock, FlutterViewBeginFrame()).Times(0);
-<<<<<<< HEAD
-  embedder->BeginFrame(
-      nullptr, SingleViewDimension(kImplicitViewId, SkISize::Make(10, 20), 1.0),
-      raster_thread_merger);
-=======
   embedder->BeginFrame(nullptr, raster_thread_merger);
   embedder->PrepareView(kImplicitViewId, SkISize::Make(10, 20), 1.0);
->>>>>>> 324cc1cd
 
   EXPECT_CALL(*jni_mock, FlutterViewEndFrame()).Times(0);
   embedder->EndFrame(/*should_resubmit_frame=*/false, raster_thread_merger);
@@ -895,14 +800,8 @@
   // ------------------ First frame ------------------ //
   {
     EXPECT_CALL(*jni_mock, FlutterViewBeginFrame());
-<<<<<<< HEAD
-    embedder->BeginFrame(nullptr,
-                         SingleViewDimension(kImplicitViewId, frame_size, 1.5),
-                         raster_thread_merger);
-=======
     embedder->BeginFrame(nullptr, raster_thread_merger);
     embedder->PrepareView(kImplicitViewId, frame_size, 1.5);
->>>>>>> 324cc1cd
 
     // Add an Android view.
     MutatorsStack stack1;
@@ -935,12 +834,7 @@
           return true;
         },
         /*frame_size=*/SkISize::Make(800, 600));
-<<<<<<< HEAD
-    embedder->SubmitFrame(gr_context.get(), nullptr, kImplicitViewId,
-                          std::move(surface_frame));
-=======
     embedder->SubmitView(gr_context.get(), nullptr, std::move(surface_frame));
->>>>>>> 324cc1cd
 
     EXPECT_CALL(*jni_mock, FlutterViewEndFrame());
     embedder->EndFrame(/*should_resubmit_frame=*/false, raster_thread_merger);
@@ -949,14 +843,8 @@
   EXPECT_CALL(*jni_mock, FlutterViewDestroyOverlaySurfaces());
   EXPECT_CALL(*jni_mock, FlutterViewBeginFrame());
   // Change the frame size.
-<<<<<<< HEAD
-  embedder->BeginFrame(
-      nullptr, SingleViewDimension(kImplicitViewId, SkISize::Make(30, 40), 1.0),
-      raster_thread_merger);
-=======
   embedder->BeginFrame(nullptr, raster_thread_merger);
   embedder->PrepareView(kImplicitViewId, SkISize::Make(30, 40), 1.0);
->>>>>>> 324cc1cd
 }
 
 TEST(AndroidExternalViewEmbedder, DoesNotDestroyOverlayLayersOnSizeChange) {
@@ -1001,14 +889,8 @@
     auto raster_thread_merger =
         GetThreadMergerFromPlatformThread(&rasterizer_thread);
     EXPECT_CALL(*jni_mock, FlutterViewBeginFrame());
-<<<<<<< HEAD
-    embedder->BeginFrame(nullptr,
-                         SingleViewDimension(kImplicitViewId, frame_size, 1.5),
-                         raster_thread_merger);
-=======
     embedder->BeginFrame(nullptr, raster_thread_merger);
     embedder->PrepareView(kImplicitViewId, frame_size, 1.5);
->>>>>>> 324cc1cd
 
     // Add an Android view.
     MutatorsStack stack1;
@@ -1040,12 +922,7 @@
           return true;
         },
         /*frame_size=*/SkISize::Make(800, 600));
-<<<<<<< HEAD
-    embedder->SubmitFrame(gr_context.get(), nullptr, kImplicitViewId,
-                          std::move(surface_frame));
-=======
     embedder->SubmitView(gr_context.get(), nullptr, std::move(surface_frame));
->>>>>>> 324cc1cd
 
     EXPECT_CALL(*jni_mock, FlutterViewEndFrame());
     embedder->EndFrame(/*should_resubmit_frame=*/false, raster_thread_merger);
@@ -1055,15 +932,9 @@
   EXPECT_CALL(*jni_mock, FlutterViewBeginFrame()).Times(0);
 
   fml::Thread platform_thread("platform");
-<<<<<<< HEAD
-  embedder->BeginFrame(
-      nullptr, SingleViewDimension(kImplicitViewId, SkISize::Make(30, 40), 1.0),
-      GetThreadMergerFromRasterThread(&platform_thread));
-=======
   embedder->BeginFrame(nullptr,
                        GetThreadMergerFromRasterThread(&platform_thread));
   embedder->PrepareView(kImplicitViewId, SkISize::Make(30, 40), 1.0);
->>>>>>> 324cc1cd
 }
 
 TEST(AndroidExternalViewEmbedder, SupportsDynamicThreadMerging) {
@@ -1089,14 +960,8 @@
 
   EXPECT_CALL(*jni_mock, FlutterViewBeginFrame()).Times(0);
 
-<<<<<<< HEAD
-  embedder->BeginFrame(
-      nullptr, SingleViewDimension(kImplicitViewId, SkISize::Make(10, 20), 1.0),
-      raster_thread_merger);
-=======
   embedder->BeginFrame(nullptr, raster_thread_merger);
   embedder->PrepareView(kImplicitViewId, SkISize::Make(10, 20), 1.0);
->>>>>>> 324cc1cd
   // Push a platform view.
   embedder->PrerollCompositeEmbeddedView(
       0, std::make_unique<EmbeddedViewParams>());
@@ -1145,14 +1010,8 @@
   auto raster_thread_merger =
       GetThreadMergerFromPlatformThread(&rasterizer_thread);
 
-<<<<<<< HEAD
-  embedder->BeginFrame(nullptr,
-                       SingleViewDimension(kImplicitViewId, frame_size, 1.5),
-                       raster_thread_merger);
-=======
   embedder->BeginFrame(nullptr, raster_thread_merger);
   embedder->PrepareView(kImplicitViewId, frame_size, 1.5);
->>>>>>> 324cc1cd
 
   // Add an Android view.
   MutatorsStack stack;
@@ -1176,12 +1035,7 @@
       SkSurfaces::Null(1000, 1000), framebuffer_info,
       [](const SurfaceFrame& surface_frame, DlCanvas* canvas) { return true; },
       /*frame_size=*/SkISize::Make(800, 600));
-<<<<<<< HEAD
-  embedder->SubmitFrame(gr_context.get(), nullptr, kImplicitViewId,
-                        std::move(surface_frame));
-=======
   embedder->SubmitView(gr_context.get(), nullptr, std::move(surface_frame));
->>>>>>> 324cc1cd
 
   embedder->EndFrame(/*should_resubmit_frame=*/false, raster_thread_merger);
 
