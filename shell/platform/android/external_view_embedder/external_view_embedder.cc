--- conflicted
+++ resolved
@@ -259,8 +259,7 @@
 // |ExternalViewEmbedder|
 void AndroidExternalViewEmbedder::BeginFrame(
     GrDirectContext* context,
-<<<<<<< HEAD
-    fml::RefPtr<fml::RasterThreadMerger> raster_thread_merger) {
+    const fml::RefPtr<fml::RasterThreadMerger>& raster_thread_merger) {
   // JNI method must be called on the platform thread.
   if (raster_thread_merger->IsOnPlatformThread()) {
     jni_facade_->FlutterViewBeginFrame();
@@ -274,10 +273,6 @@
   // TODO(dkwingsmt): This class only supports rendering into the implicit view.
   // Properly support multi-view in the future.
   FML_DCHECK(native_view_id == kFlutterImplicitViewId);
-=======
-    double device_pixel_ratio,
-    const fml::RefPtr<fml::RasterThreadMerger>& raster_thread_merger) {
->>>>>>> 85c1419a
   Reset();
 
   // The surface size changed. Therefore, destroy existing surfaces as
