--- conflicted
+++ resolved
@@ -66,16 +66,8 @@
 void AndroidExternalViewEmbedder::SubmitView(
     GrDirectContext* context,
     const std::shared_ptr<impeller::AiksContext>& aiks_context,
-    int64_t native_view_id,
     std::unique_ptr<SurfaceFrame> frame) {
-<<<<<<< HEAD
-  TRACE_EVENT0("flutter", "AndroidExternalViewEmbedder::SubmitFrame");
-  // TODO(dkwingsmt): This class only supports rendering into the implicit view.
-  // Properly support multi-view in the future.
-  FML_DCHECK(native_view_id == kFlutterImplicitViewId);
-=======
   TRACE_EVENT0("flutter", "AndroidExternalViewEmbedder::SubmitView");
->>>>>>> 324cc1cd
 
   if (!FrameHasPlatformLayers()) {
     frame->Submit();
@@ -267,10 +259,6 @@
 // |ExternalViewEmbedder|
 void AndroidExternalViewEmbedder::BeginFrame(
     GrDirectContext* context,
-<<<<<<< HEAD
-    const std::vector<ViewDimension>& view_dimensions,
-=======
->>>>>>> 324cc1cd
     fml::RefPtr<fml::RasterThreadMerger> raster_thread_merger) {
   // JNI method must be called on the platform thread.
   if (raster_thread_merger->IsOnPlatformThread()) {
@@ -287,14 +275,6 @@
   FML_DCHECK(native_view_id == kFlutterImplicitViewId);
   Reset();
 
-  // TODO(dkwingsmt): This class only supports rendering a single view
-  // and that view must be the implicit view. Properly support multi-view
-  // in the future.
-  FML_CHECK(view_dimensions.size() == 1u);
-  FML_DCHECK(view_dimensions.front().view_id == kFlutterImplicitViewId);
-  SkISize frame_size = view_dimensions.front().frame_size;
-  double device_pixel_ratio = view_dimensions.front().device_pixel_ratio;
-
   // The surface size changed. Therefore, destroy existing surfaces as
   // the existing surfaces in the pool can't be recycled.
   if (frame_size_ != frame_size) {
