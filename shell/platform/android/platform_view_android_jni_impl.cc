--- conflicted
+++ resolved
@@ -37,11 +37,7 @@
 
 namespace flutter {
 
-<<<<<<< HEAD
-static constexpr int64_t kFlutterDefaultViewId = 0ll;
-=======
 static constexpr int64_t kFlutterImplicitViewId = 0ll;
->>>>>>> 09c6ce42
 
 static fml::jni::ScopedJavaGlobalRef<jclass>* g_flutter_callback_info_class =
     nullptr;
@@ -345,11 +341,7 @@
   };
 
   ANDROID_SHELL_HOLDER->GetPlatformView()->SetViewportMetrics(
-<<<<<<< HEAD
-      kFlutterDefaultViewId, metrics);
-=======
       kFlutterImplicitViewId, metrics);
->>>>>>> 09c6ce42
 }
 
 static void UpdateDisplayMetrics(JNIEnv* env,
