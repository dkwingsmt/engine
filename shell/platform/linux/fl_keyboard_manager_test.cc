--- conflicted
+++ resolved
@@ -12,7 +12,6 @@
 #include "flutter/shell/platform/linux/testing/mock_text_input_plugin.h"
 #include "gtest/gtest.h"
 
-<<<<<<< HEAD
 #define FL_KEY_EVENT(target) reinterpret_cast<FlKeyEvent*>(target)
 
 // Define compound `expect` in macros. If they were defined in functions, the
@@ -25,8 +24,6 @@
   EXPECT_STREQ((EVENT)->character, (CHAR));                                 \
   EXPECT_EQ((EVENT)->synthesized, (SYNTHESIZED));
 
-=======
->>>>>>> 444cf45f
 namespace {
 using namespace ::flutter::testing::keycodes;
 
@@ -35,7 +32,6 @@
 constexpr guint16 kKeyCodeKeyB = 0x38u;
 
 typedef std::function<void(bool handled)> AsyncKeyCallback;
-<<<<<<< HEAD
 typedef std::function<void(AsyncKeyCallback callback)> ChannelCallHandler;
 typedef std::function<void(const FlutterKeyEvent* event,
                            AsyncKeyCallback callback)>
@@ -62,7 +58,6 @@
   strcpy(target, source);
   return target;
 }
-}  // namespace
 
 G_BEGIN_DECLS
 
@@ -78,103 +73,13 @@
                      MOCK_KEY_BINARY_MESSENGER,
                      GObject)
 
-// G_DECLARE_FINAL_TYPE(FlKeyboardCallRecord,
-//                      fl_keyboard_call_record,
-//                      FL,
-//                      KEYBOARD_CALL_RECORD,
-//                      GObject);
-=======
-typedef struct _FlKeyMockResponder FlKeyMockResponder;
-
-class CallRecord {
- public:
-  CallRecord(FlKeyMockResponder* responder,
-             FlKeyEvent* event,
-             FlKeyResponderAsyncCallback callback,
-             gpointer user_data)
-      : responder(responder),
-        event(event),
-        callback(callback == nullptr ? AsyncKeyCallback()
-                                     : [callback, user_data](bool handled) {
-                                         callback(handled, user_data);
-                                       }) {}
-
-  CallRecord(CallRecord&& origin)
-      : responder(origin.responder),
-        event(origin.event),
-        callback(std::move(origin.callback)) {
-    origin.event = nullptr;
-  }
-
-  ~CallRecord() {
-    if (event != nullptr) {
-      fl_key_event_dispose(event);
-    }
-  }
-
-  FlKeyMockResponder* responder;
-  FlKeyEvent* event;
-  AsyncKeyCallback callback;
-};
->>>>>>> 444cf45f
-
 G_END_DECLS
-
-/***** FlKeyboardCallRecord *****/
-
-// struct _FlKeyboardCallRecord {
-//   GObject parent_instance;
-
-//   // FlKeyMockResponder* responder;
-//   FlKeyEvent* event;
-//   // FlKeyResponderAsyncCallback callback;
-//   gpointer user_data;
-// };
-
-// G_DEFINE_TYPE(FlKeyboardCallRecord, fl_keyboard_call_record, G_TYPE_OBJECT)
-
-// static void fl_keyboard_call_record_init(FlKeyboardCallRecord* self) {}
-
-// // Dispose method for FlKeyboardCallRecord.
-// static void fl_keyboard_call_record_dispose(GObject* object) {
-//   g_return_if_fail(FL_IS_KEYBOARD_CALL_RECORD(object));
-
-//   FlKeyboardCallRecord* self = FL_KEYBOARD_CALL_RECORD(object);
-//   fl_key_event_dispose(self->event);
-//   G_OBJECT_CLASS(fl_keyboard_call_record_parent_class)->dispose(object);
-// }
-
-// // Class Initialization method for FlKeyboardCallRecord class.
-// static void fl_keyboard_call_record_class_init(
-//     FlKeyboardCallRecordClass* klass) {
-//   G_OBJECT_CLASS(klass)->dispose = fl_keyboard_call_record_dispose;
-// }
-
-// static FlKeyboardCallRecord* fl_keyboard_call_record_new(
-//     // FlKeyMockResponder* responder,
-//     FlKeyEvent* event,
-//     // FlKeyResponderAsyncCallback callback,
-//     gpointer user_data) {
-//   g_return_val_if_fail(event != nullptr, nullptr);
-//   // g_return_val_if_fail(callback != nullptr, nullptr);
-//   g_return_val_if_fail(user_data != nullptr, nullptr);
-
-//   FlKeyboardCallRecord* self = FL_KEYBOARD_CALL_RECORD(
-//       g_object_new(fl_keyboard_call_record_get_type(), nullptr));
-
-//   self->event = event;
-//   // self->callback = callback;
-//   self->user_data = user_data;
-
-//   return self;
-// }
 
 /***** FlMockKeyBinaryMessenger *****/
 
 struct _FlMockKeyBinaryMessenger {
   GObject parent_instance;
 
-<<<<<<< HEAD
   // FlBinaryMessengerMessageHandler message_handler;
   // gpointer message_handler_user_data;
 
@@ -276,22 +181,6 @@
     FlMockKeyBinaryMessenger* self,
     ChannelCallHandler handler) {
   self->callback_handler = std::move(handler);
-=======
-  std::vector<CallRecord>* call_records;
-  CallbackHandler callback_handler;
-  int delegate_id;
-};
-
-static void dont_respond(FlKeyResponderAsyncCallback callback,
-                         gpointer user_data) {}
-static void respond_true(FlKeyResponderAsyncCallback callback,
-                         gpointer user_data) {
-  callback(true, user_data);
-}
-static void respond_false(FlKeyResponderAsyncCallback callback,
-                          gpointer user_data) {
-  callback(false, user_data);
->>>>>>> 444cf45f
 }
 
 /***** FlMockViewDelegate *****/
@@ -308,18 +197,12 @@
 static void fl_mock_view_keyboard_delegate_iface_init(
     FlKeyboardViewDelegateInterface* iface);
 
-<<<<<<< HEAD
 G_DEFINE_TYPE_WITH_CODE(
     FlMockViewDelegate,
     fl_mock_view_delegate,
     G_TYPE_OBJECT,
     G_IMPLEMENT_INTERFACE(fl_keyboard_view_delegate_get_type(),
                           fl_mock_view_keyboard_delegate_iface_init))
-=======
-/***** FlKeyMockResponder *****/
-
-static void fl_key_mock_responder_iface_init(FlKeyResponderInterface* iface);
->>>>>>> 444cf45f
 
 static void fl_mock_view_delegate_init(FlMockViewDelegate* self) {}
 
@@ -331,10 +214,11 @@
   G_OBJECT_CLASS(fl_mock_view_delegate_parent_class)->dispose(object);
 }
 
-<<<<<<< HEAD
 static void fl_mock_view_delegate_class_init(FlMockViewDelegateClass* klass) {
   G_OBJECT_CLASS(klass)->dispose = fl_mock_view_delegate_dispose;
 }
+
+static FlKeyEvent* fl_key_event_clone_information_only(FlKeyEvent* event);
 
 static void fl_mock_view_keyboard_send_key_event(
     FlKeyboardViewDelegate* view_delegate,
@@ -369,8 +253,44 @@
   if (self->redispatch_handler) {
     self->redispatch_handler(std::move(event));
   }
-=======
-/***** End FlKeyMockResponder *****/
+}
+
+static void fl_mock_view_keyboard_delegate_iface_init(
+    FlKeyboardViewDelegateInterface* iface) {
+  iface->send_key_event = fl_mock_view_keyboard_send_key_event;
+  iface->text_filter_key_press = fl_mock_view_keyboard_text_filter_key_press;
+  iface->get_messenger = fl_mock_view_keyboard_get_messenger;
+  iface->redispatch_event = fl_mock_view_keyboard_redispatch_event;
+}
+
+static FlMockViewDelegate* fl_mock_view_delegate_new() {
+  FlMockViewDelegate* self = FL_MOCK_VIEW_DELEGATE(
+      g_object_new(fl_mock_view_delegate_get_type(), nullptr));
+
+  // Added to stop compiler complaining about an unused function.
+  FL_IS_MOCK_VIEW_DELEGATE(self);
+
+  self->messenger = fl_mock_key_binary_messenger_new();
+
+  return self;
+}
+
+static void fl_mock_view_set_embedder_handler(FlMockViewDelegate* self,
+                                              EmbedderCallHandler handler) {
+  self->embedder_handler = std::move(handler);
+}
+
+static void fl_mock_view_set_text_filter_result(FlMockViewDelegate* self,
+                                                bool result) {
+  self->text_filter_result = result;
+}
+
+static void fl_mock_view_set_redispatch_handler(FlMockViewDelegate* self,
+                                                RedispatchHandler handler) {
+  self->redispatch_handler = std::move(handler);
+}
+
+/***** End FlMockViewDelegate *****/
 
 // Return a newly allocated #FlKeyEvent that is a clone to the given #event
 // but with #origin and #dispose set to 0.
@@ -380,64 +300,31 @@
   new_event->dispose_origin = nullptr;
   return new_event;
 }
-static void fl_key_mock_responder_handle_event(
-    FlKeyResponder* responder,
-    FlKeyEvent* event,
-    FlKeyResponderAsyncCallback callback,
-    gpointer user_data) {
-  FlKeyMockResponder* self = FL_KEY_MOCK_RESPONDER(responder);
-  self->call_records->push_back(CallRecord(
-      self, fl_key_event_clone_information_only(event), callback, user_data));
-  self->callback_handler(callback, user_data);
->>>>>>> 444cf45f
-}
-
-static void fl_mock_view_keyboard_delegate_iface_init(
-    FlKeyboardViewDelegateInterface* iface) {
-  iface->send_key_event = fl_mock_view_keyboard_send_key_event;
-  iface->text_filter_key_press = fl_mock_view_keyboard_text_filter_key_press;
-  iface->get_messenger = fl_mock_view_keyboard_get_messenger;
-  iface->redispatch_event = fl_mock_view_keyboard_redispatch_event;
-}
-
-static FlMockViewDelegate* fl_mock_view_delegate_new() {
-  FlMockViewDelegate* self = FL_MOCK_VIEW_DELEGATE(
-      g_object_new(fl_mock_view_delegate_get_type(), nullptr));
-
-<<<<<<< HEAD
-  // Added to stop compiler complaining about an unused function.
-  FL_IS_MOCK_VIEW_DELEGATE(self);
-=======
-static FlKeyMockResponder* fl_key_mock_responder_new(
-    std::vector<CallRecord>* call_records,
-    int delegate_id) {
-  FlKeyMockResponder* self = FL_KEY_MOCK_RESPONDER(
-      g_object_new(fl_key_mock_responder_get_type(), nullptr));
-  g_return_val_if_fail(FL_IS_KEY_MOCK_RESPONDER(self), nullptr);
->>>>>>> 444cf45f
-
-  self->messenger = fl_mock_key_binary_messenger_new();
-
-  return self;
-}
-
-<<<<<<< HEAD
-static void fl_mock_view_set_embedder_handler(FlMockViewDelegate* self,
-                                              EmbedderCallHandler handler) {
-  self->embedder_handler = std::move(handler);
-}
-
-static void fl_mock_view_set_text_filter_result(FlMockViewDelegate* self,
-                                                bool result) {
-  self->text_filter_result = result;
-}
-
-static void fl_mock_view_set_redispatch_handler(FlMockViewDelegate* self,
-                                                RedispatchHandler handler) {
-  self->redispatch_handler = std::move(handler);
-}
-
-/***** End definitions *****/
+
+static void fl_key_event_free_origin_by_mock(gpointer origin) {
+  g_free(origin);
+}
+// Create a new #FlKeyEvent with the given information.
+//
+// The #origin will be another #FlKeyEvent with the exact information,
+// so that it can be used to redispatch, and is freed upon disposal.
+static FlKeyEvent* fl_key_event_new_by_mock(bool is_press,
+                                            guint keyval,
+                                            guint16 keycode,
+                                            int state,
+                                            gboolean is_modifier) {
+  FlKeyEvent* event = g_new(FlKeyEvent, 1);
+  event->is_press = is_press;
+  event->time = 0;
+  event->state = state;
+  event->keyval = keyval;
+  event->string = nullptr;
+  event->keycode = keycode;
+  FlKeyEvent* origin_event = fl_key_event_clone_information_only(event);
+  event->origin = origin_event;
+  event->dispose_origin = fl_key_event_free_origin_by_mock;
+  return event;
+}
 
 class KeyboardTester {
  public:
@@ -577,99 +464,14 @@
   }
 };
 
-// Return a newly allocated #FlKeyEvent that is a clone to the given #event
-// but with #origin and #dispose set to 0.
-static FlKeyEvent* fl_key_event_clone_information_only(FlKeyEvent* event) {
-  FlKeyEvent* new_event = fl_key_event_clone(event);
-  new_event->origin = nullptr;
-  new_event->dispose_origin = nullptr;
-  return new_event;
-}
-// static void g_ptr_array_clear(GPtrArray* array) {
-//   g_ptr_array_remove_range(array, 0, array->len);
-// }
-
-// static gpointer g_ptr_array_last(GPtrArray* array) {
-//   return g_ptr_array_index(array, array->len - 1);
-// }
-
-=======
->>>>>>> 444cf45f
-static void fl_key_event_free_origin_by_mock(gpointer origin) {
-  g_free(origin);
-}
-// Create a new #FlKeyEvent with the given information.
-//
-// The #origin will be another #FlKeyEvent with the exact information,
-// so that it can be used to redispatch, and is freed upon disposal.
-static FlKeyEvent* fl_key_event_new_by_mock(bool is_press,
-                                            guint keyval,
-                                            guint16 keycode,
-                                            int state,
-                                            gboolean is_modifier) {
-  FlKeyEvent* event = g_new(FlKeyEvent, 1);
-  event->is_press = is_press;
-  event->time = 0;
-  event->state = state;
-  event->keyval = keyval;
-  event->string = nullptr;
-  event->keycode = keycode;
-  FlKeyEvent* origin_event = fl_key_event_clone_information_only(event);
-  event->origin = origin_event;
-  event->dispose_origin = fl_key_event_free_origin_by_mock;
-  return event;
-}
-
-<<<<<<< HEAD
-namespace {
-=======
-class KeyboardTester {
- public:
-  explicit KeyboardTester(FlTextInputPlugin* text_input_plugin) {
-    manager_ = fl_keyboard_manager_new(
-        text_input_plugin, [this](std::unique_ptr<FlKeyEvent> event) {
-          if (real_redispatcher_ != nullptr) {
-            real_redispatcher_(std::move(event));
-          }
-        });
-  }
-
-  ~KeyboardTester() { g_clear_object(&manager_); }
-
-  FlKeyboardManager* manager() { return manager_; }
-
-  void recordRedispatchedEventsTo(
-      std::vector<std::unique_ptr<FlKeyEvent>>& storage) {
-    real_redispatcher_ = [&storage](std::unique_ptr<FlKeyEvent> event) {
-      storage.push_back(std::move(event));
-    };
-  }
-
- private:
-  FlKeyboardManager* manager_;
-  FlKeyboardManagerRedispatcher real_redispatcher_;
-};
->>>>>>> 444cf45f
-
 // Make sure that the keyboard can be disposed without crashes when there are
 // unresolved pending events.
 TEST(FlKeyboardManagerTest, DisposeWithUnresolvedPends) {
-<<<<<<< HEAD
   KeyboardTester tester;
   std::vector<CallRecord> call_records;
 
   // Record calls so that they aren't responded.
   tester.recordEmbedderCallsTo(call_records);
-=======
-  KeyboardTester tester(nullptr);
-  std::vector<CallRecord> call_records;
-
-  FlKeyMockResponder* responder = fl_key_mock_responder_new(&call_records, 1);
-  fl_keyboard_manager_add_responder(tester.manager(),
-                                    FL_KEY_RESPONDER(responder));
-
-  responder->callback_handler = dont_respond;
->>>>>>> 444cf45f
   fl_keyboard_manager_handle_event(
       tester.manager(),
       fl_key_event_new_by_mock(true, GDK_KEY_a, kKeyCodeKeyA, 0x0, false));
@@ -678,43 +480,27 @@
   fl_keyboard_manager_handle_event(
       tester.manager(),
       fl_key_event_new_by_mock(false, GDK_KEY_a, kKeyCodeKeyA, 0x0, false));
-<<<<<<< HEAD
-
-  tester.flushChannelMessages();
-=======
->>>>>>> 444cf45f
+
+  tester.flushChannelMessages();
 
   // Passes if the cleanup does not crash.
 }
 
 TEST(FlKeyboardManagerTest, SingleDelegateWithAsyncResponds) {
-<<<<<<< HEAD
   KeyboardTester tester;
-=======
-  KeyboardTester tester(nullptr);
->>>>>>> 444cf45f
   std::vector<CallRecord> call_records;
   std::vector<std::unique_ptr<FlKeyEvent>> redispatched;
 
   gboolean manager_handled = false;
-<<<<<<< HEAD
 
   /// Test 1: One event that is handled by the framework
   tester.recordEmbedderCallsTo(call_records);
-=======
-  fl_keyboard_manager_add_responder(
-      tester.manager(),
-      FL_KEY_RESPONDER(fl_key_mock_responder_new(&call_records, 1)));
-
-  /// Test 1: One event that is handled by the framework
->>>>>>> 444cf45f
   tester.recordRedispatchedEventsTo(redispatched);
 
   // Dispatch a key event
   manager_handled = fl_keyboard_manager_handle_event(
       tester.manager(),
       fl_key_event_new_by_mock(true, GDK_KEY_a, kKeyCodeKeyA, 0x0, false));
-<<<<<<< HEAD
   tester.flushChannelMessages();
   EXPECT_EQ(manager_handled, true);
   EXPECT_EQ(redispatched.size(), 0u);
@@ -725,18 +511,6 @@
   call_records[0].callback(true);
   tester.flushChannelMessages();
   EXPECT_EQ(redispatched.size(), 0u);
-=======
-  EXPECT_EQ(manager_handled, true);
-  EXPECT_EQ(redispatched.size(), 0u);
-  EXPECT_EQ(call_records.size(), 1u);
-  EXPECT_EQ(call_records[0].responder->delegate_id, 1);
-  EXPECT_EQ(call_records[0].event->keyval, 0x61u);
-  EXPECT_EQ(call_records[0].event->keycode, 0x26u);
-
-  call_records[0].callback(true);
-  EXPECT_EQ(redispatched.size(), 0u);
-
->>>>>>> 444cf45f
   EXPECT_TRUE(fl_keyboard_manager_is_state_clear(tester.manager()));
   call_records.clear();
 
@@ -744,48 +518,29 @@
   manager_handled = fl_keyboard_manager_handle_event(
       tester.manager(),
       fl_key_event_new_by_mock(false, GDK_KEY_a, kKeyCodeKeyA, 0x0, false));
-<<<<<<< HEAD
   tester.flushChannelMessages();
   EXPECT_EQ(manager_handled, true);
   EXPECT_EQ(redispatched.size(), 0u);
   EXPECT_EQ(call_records.size(), 1u);
   EXPECT_KEY_EVENT(call_records[0].event, kFlutterKeyEventTypeUp, kPhysicalKeyA,
                    kLogicalKeyA, nullptr, false);
-=======
-  EXPECT_EQ(manager_handled, true);
-  EXPECT_EQ(redispatched.size(), 0u);
-  EXPECT_EQ(call_records.size(), 1u);
-  EXPECT_EQ(call_records[0].responder->delegate_id, 1);
-  EXPECT_EQ(call_records[0].event->keyval, 0x61u);
-  EXPECT_EQ(call_records[0].event->keycode, 0x26u);
->>>>>>> 444cf45f
 
   // Dispatch another key event
   manager_handled = fl_keyboard_manager_handle_event(
       tester.manager(),
       fl_key_event_new_by_mock(true, GDK_KEY_b, kKeyCodeKeyB, 0x0, false));
-<<<<<<< HEAD
   tester.flushChannelMessages();
   EXPECT_EQ(manager_handled, true);
   EXPECT_EQ(redispatched.size(), 0u);
   EXPECT_EQ(call_records.size(), 2u);
   EXPECT_KEY_EVENT(call_records[1].event, kFlutterKeyEventTypeDown,
                    kPhysicalKeyB, kLogicalKeyB, "b", false);
-=======
-  EXPECT_EQ(manager_handled, true);
-  EXPECT_EQ(redispatched.size(), 0u);
-  EXPECT_EQ(call_records.size(), 2u);
-  EXPECT_EQ(call_records[1].responder->delegate_id, 1);
-  EXPECT_EQ(call_records[1].event->keyval, 0x62u);
-  EXPECT_EQ(call_records[1].event->keycode, 0x38u);
->>>>>>> 444cf45f
 
   // Resolve the second event first to test out-of-order response
   call_records[1].callback(false);
   EXPECT_EQ(redispatched.size(), 1u);
   EXPECT_EQ(redispatched[0]->keyval, 0x62u);
   call_records[0].callback(false);
-<<<<<<< HEAD
   tester.flushChannelMessages();
   EXPECT_EQ(redispatched.size(), 2u);
   EXPECT_EQ(redispatched[1]->keyval, 0x61u);
@@ -797,23 +552,6 @@
   EXPECT_EQ(tester.redispatchEventsAndClear(redispatched), 2);
   tester.flushChannelMessages();
   EXPECT_EQ(call_records.size(), 0u);
-=======
-  EXPECT_EQ(redispatched.size(), 2u);
-  EXPECT_EQ(redispatched[1]->keyval, 0x61u);
-
-  call_records.clear();
-
-  // Resolve redispatches
-  manager_handled = fl_keyboard_manager_handle_event(tester.manager(),
-                                                     redispatched[0].release());
-  EXPECT_EQ(manager_handled, false);
-  manager_handled = fl_keyboard_manager_handle_event(tester.manager(),
-                                                     redispatched[1].release());
-  EXPECT_EQ(manager_handled, false);
-  EXPECT_EQ(call_records.size(), 0u);
-
-  redispatched.clear();
->>>>>>> 444cf45f
   EXPECT_TRUE(fl_keyboard_manager_is_state_clear(tester.manager()));
 
   /// Test 3: Dispatch the same event again to ensure that prevention from
@@ -821,27 +559,16 @@
   manager_handled = fl_keyboard_manager_handle_event(
       tester.manager(),
       fl_key_event_new_by_mock(false, GDK_KEY_a, kKeyCodeKeyA, 0x0, false));
-<<<<<<< HEAD
   tester.flushChannelMessages();
   EXPECT_EQ(manager_handled, true);
   EXPECT_EQ(redispatched.size(), 0u);
   EXPECT_EQ(call_records.size(), 1u);
 
   call_records[0].callback(true);
-=======
-  EXPECT_EQ(manager_handled, true);
-  EXPECT_EQ(redispatched.size(), 0u);
-  EXPECT_EQ(call_records.size(), 1u);
-
-  call_records[0].callback(true);
-
-  redispatched.clear();
->>>>>>> 444cf45f
   EXPECT_TRUE(fl_keyboard_manager_is_state_clear(tester.manager()));
 }
 
 TEST(FlKeyboardManagerTest, SingleDelegateWithSyncResponds) {
-<<<<<<< HEAD
   KeyboardTester tester;
   gboolean manager_handled = false;
   std::vector<CallRecord> call_records;
@@ -849,25 +576,12 @@
 
   /// Test 1: One event that is handled by the framework
   tester.respondToEmbedderCallsWithAndRecordsTo(true, call_records);
-=======
-  KeyboardTester tester(nullptr);
-  std::vector<CallRecord> call_records;
-  std::vector<std::unique_ptr<FlKeyEvent>> redispatched;
-
-  gboolean manager_handled = false;
-  FlKeyMockResponder* responder = fl_key_mock_responder_new(&call_records, 1);
-  fl_keyboard_manager_add_responder(tester.manager(),
-                                    FL_KEY_RESPONDER(responder));
-
-  /// Test 1: One event that is handled by the framework
->>>>>>> 444cf45f
   tester.recordRedispatchedEventsTo(redispatched);
 
   // Dispatch a key event
   manager_handled = fl_keyboard_manager_handle_event(
       tester.manager(),
       fl_key_event_new_by_mock(true, GDK_KEY_a, kKeyCodeKeyA, 0x0, false));
-<<<<<<< HEAD
   tester.flushChannelMessages();
   EXPECT_EQ(manager_handled, true);
   EXPECT_EQ(call_records.size(), 1u);
@@ -878,24 +592,12 @@
 
   EXPECT_TRUE(fl_keyboard_manager_is_state_clear(tester.manager()));
   redispatched.clear();
-=======
-  EXPECT_EQ(manager_handled, true);
-  EXPECT_EQ(call_records.size(), 1u);
-  EXPECT_EQ(call_records[0].responder->delegate_id, 1);
-  EXPECT_EQ(call_records[0].event->keyval, 0x61u);
-  EXPECT_EQ(call_records[0].event->keycode, 0x26u);
-  EXPECT_EQ(redispatched.size(), 0u);
-
-  EXPECT_TRUE(fl_keyboard_manager_is_state_clear(tester.manager()));
-  call_records.clear();
->>>>>>> 444cf45f
 
   /// Test 2: An event unhandled by the framework
   tester.respondToEmbedderCallsWithAndRecordsTo(false, call_records);
   manager_handled = fl_keyboard_manager_handle_event(
       tester.manager(),
       fl_key_event_new_by_mock(false, GDK_KEY_a, kKeyCodeKeyA, 0x0, false));
-<<<<<<< HEAD
   tester.flushChannelMessages();
   EXPECT_EQ(manager_handled, true);
   EXPECT_EQ(call_records.size(), 1u);
@@ -914,46 +616,13 @@
 
 TEST(FlKeyboardManagerTest, WithTwoAsyncDelegates) {
   KeyboardTester tester;
-=======
-  EXPECT_EQ(manager_handled, true);
-  EXPECT_EQ(call_records.size(), 1u);
-  EXPECT_EQ(call_records[0].responder->delegate_id, 1);
-  EXPECT_EQ(call_records[0].event->keyval, 0x61u);
-  EXPECT_EQ(call_records[0].event->keycode, 0x26u);
-  EXPECT_EQ(redispatched.size(), 1u);
-
-  call_records.clear();
-
-  // Resolve redispatch
-  manager_handled = fl_keyboard_manager_handle_event(tester.manager(),
-                                                     redispatched[0].release());
-  EXPECT_EQ(manager_handled, false);
-  EXPECT_EQ(call_records.size(), 0u);
-
-  EXPECT_TRUE(fl_keyboard_manager_is_state_clear(tester.manager()));
-  redispatched.clear();
-}
-
-TEST(FlKeyboardManagerTest, WithTwoAsyncDelegates) {
-  KeyboardTester tester(nullptr);
->>>>>>> 444cf45f
   std::vector<CallRecord> call_records;
   std::vector<std::unique_ptr<FlKeyEvent>> redispatched;
 
   gboolean manager_handled = false;
-<<<<<<< HEAD
 
   tester.recordEmbedderCallsTo(call_records);
   tester.recordChannelCallsTo(call_records);
-=======
-  fl_keyboard_manager_add_responder(
-      tester.manager(),
-      FL_KEY_RESPONDER(fl_key_mock_responder_new(&call_records, 1)));
-  fl_keyboard_manager_add_responder(
-      tester.manager(),
-      FL_KEY_RESPONDER(fl_key_mock_responder_new(&call_records, 2)));
-
->>>>>>> 444cf45f
   tester.recordRedispatchedEventsTo(redispatched);
 
   /// Test 1: One delegate responds true, the other false
@@ -965,7 +634,6 @@
   EXPECT_EQ(manager_handled, true);
   EXPECT_EQ(redispatched.size(), 0u);
   EXPECT_EQ(call_records.size(), 2u);
-<<<<<<< HEAD
 
   EXPECT_EQ(call_records[0].type, CallRecord::kKeyCallEmbedder);
   EXPECT_EQ(call_records[1].type, CallRecord::kKeyCallChannel);
@@ -973,15 +641,6 @@
   call_records[0].callback(true);
   call_records[1].callback(false);
   tester.flushChannelMessages();
-=======
-  EXPECT_EQ(call_records[0].responder->delegate_id, 1);
-  EXPECT_EQ(call_records[0].event->keyval, 0x61u);
-  EXPECT_EQ(call_records[1].responder->delegate_id, 2);
-  EXPECT_EQ(call_records[1].event->keyval, 0x61u);
-
-  call_records[0].callback(true);
-  call_records[1].callback(false);
->>>>>>> 444cf45f
   EXPECT_EQ(redispatched.size(), 0u);
 
   EXPECT_TRUE(fl_keyboard_manager_is_state_clear(tester.manager()));
@@ -996,7 +655,6 @@
   EXPECT_EQ(redispatched.size(), 0u);
   EXPECT_EQ(call_records.size(), 2u);
 
-<<<<<<< HEAD
   EXPECT_EQ(call_records[0].type, CallRecord::kKeyCallEmbedder);
   EXPECT_EQ(call_records[1].type, CallRecord::kKeyCallChannel);
 
@@ -1020,42 +678,6 @@
   gboolean manager_handled = false;
   tester.recordRedispatchedEventsTo(redispatched);
   tester.respondToTextInputWith(false);
-=======
-  call_records[0].callback(false);
-  EXPECT_EQ(redispatched.size(), 0u);
-  call_records[1].callback(false);
-  EXPECT_EQ(redispatched.size(), 1u);
-
-  call_records.clear();
-
-  // Resolve redispatch
-  manager_handled = fl_keyboard_manager_handle_event(tester.manager(),
-                                                     redispatched[0].release());
-  EXPECT_EQ(manager_handled, false);
-  EXPECT_EQ(call_records.size(), 0u);
-
-  EXPECT_TRUE(fl_keyboard_manager_is_state_clear(tester.manager()));
-  call_records.clear();
-
-  redispatched.clear();
-}
-
-TEST(FlKeyboardManagerTest, TextInputPluginReturnsFalse) {
-  // The text input plugin doesn't handle events.
-  KeyboardTester tester(FL_TEXT_INPUT_PLUGIN(
-      fl_mock_text_input_plugin_new(filter_keypress_returns_false)));
-  std::vector<CallRecord> call_records;
-  std::vector<std::unique_ptr<FlKeyEvent>> redispatched;
-
-  gboolean manager_handled = false;
-  tester.recordRedispatchedEventsTo(redispatched);
-
-  // The responder never handles events.
-  FlKeyMockResponder* responder = fl_key_mock_responder_new(&call_records, 1);
-  fl_keyboard_manager_add_responder(tester.manager(),
-                                    FL_KEY_RESPONDER(responder));
-  responder->callback_handler = respond_false;
->>>>>>> 444cf45f
 
   // Dispatch a key event.
   manager_handled = fl_keyboard_manager_handle_event(
@@ -1067,41 +689,17 @@
   EXPECT_EQ(redispatched.size(), 1u);
 
   // Resolve redispatched event.
-<<<<<<< HEAD
   EXPECT_EQ(tester.redispatchEventsAndClear(redispatched), 1);
 
-=======
-  manager_handled = fl_keyboard_manager_handle_event(tester.manager(),
-                                                     redispatched[0].release());
-  EXPECT_EQ(manager_handled, false);
-
-  redispatched.clear();
->>>>>>> 444cf45f
   EXPECT_TRUE(fl_keyboard_manager_is_state_clear(tester.manager()));
 }
 
 TEST(FlKeyboardManagerTest, TextInputPluginReturnsTrue) {
-<<<<<<< HEAD
   KeyboardTester tester;
   std::vector<std::unique_ptr<FlKeyEvent>> redispatched;
   gboolean manager_handled = false;
   tester.recordRedispatchedEventsTo(redispatched);
   tester.respondToTextInputWith(true);
-=======
-  KeyboardTester tester(FL_TEXT_INPUT_PLUGIN(
-      fl_mock_text_input_plugin_new(filter_keypress_returns_true)));
-  std::vector<CallRecord> call_records;
-  std::vector<std::unique_ptr<FlKeyEvent>> redispatched;
-
-  gboolean manager_handled = false;
-  tester.recordRedispatchedEventsTo(redispatched);
-
-  // The responder never handles events.
-  FlKeyMockResponder* responder = fl_key_mock_responder_new(&call_records, 1);
-  fl_keyboard_manager_add_responder(tester.manager(),
-                                    FL_KEY_RESPONDER(responder));
-  responder->callback_handler = respond_false;
->>>>>>> 444cf45f
 
   // Dispatch a key event.
   manager_handled = fl_keyboard_manager_handle_event(
