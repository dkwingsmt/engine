// Copyright 2013 The Flutter Authors. All rights reserved.
// Use of this source code is governed by a BSD-style license that can be
// found in the LICENSE file.

#ifndef FLUTTER_GL_COMPOSITOR_H_
#define FLUTTER_GL_COMPOSITOR_H_

#include "flutter/fml/macros.h"
#include "flutter/shell/platform/darwin/macos/framework/Source/FlutterCompositor.h"
#include "flutter/shell/platform/darwin/macos/framework/Source/FlutterSurfaceManager.h"
#include "flutter/shell/platform/embedder/embedder.h"
#include "third_party/skia/include/gpu/GrDirectContext.h"

namespace flutter {

// FlutterGLCompositor creates and manages the backing stores used for
// rendering Flutter content and presents Flutter content and Platform views.
// Platform views are not yet supported.
// FlutterGLCompositor is created and destroyed by FlutterEngine.
class FlutterGLCompositor : public FlutterCompositor {
 public:
<<<<<<< HEAD
  FlutterGLCompositor(ViewProvider get_view_callback,
=======
  FlutterGLCompositor(id<FlutterViewProvider> view_provider,
>>>>>>> 893f5cd3
                      NSOpenGLContext* opengl_context);

  virtual ~FlutterGLCompositor() = default;

  // Creates a BackingStore and saves updates the backing_store_out
  // data with the new BackingStore data.
  // If the backing store is being requested for the first time
  // for a given frame, this compositor does not create a new backing
  // store but rather returns the backing store associated with the
  // FlutterView's FlutterSurfaceManager.
  //
  // Any additional state allocated for the backing store and
  // saved as user_data in the backing store must be collected
  // in the backing_store's destruction_callback field which will
  // be called when the embedder collects the backing store.
  bool CreateBackingStore(const FlutterBackingStoreConfig* config,
                          FlutterBackingStore* backing_store_out) override;

  // Releases the memory for any state used by the backing store.
  bool CollectBackingStore(const FlutterBackingStore* backing_store) override;

  // Presents the FlutterLayers by updating FlutterView(s) using the
  // layer content.
  // Present sets frame_started_ to false.
  bool Present(uint64_t surface_id,
               const FlutterLayer** layers,
               size_t layers_count) override;

 private:
  const NSOpenGLContext* open_gl_context_;

  FML_DISALLOW_COPY_AND_ASSIGN(FlutterGLCompositor);
};

}  // namespace flutter

#endif  // FLUTTER_GL_COMPOSITOR_H_<|MERGE_RESOLUTION|>--- conflicted
+++ resolved
@@ -19,11 +19,7 @@
 // FlutterGLCompositor is created and destroyed by FlutterEngine.
 class FlutterGLCompositor : public FlutterCompositor {
  public:
-<<<<<<< HEAD
-  FlutterGLCompositor(ViewProvider get_view_callback,
-=======
   FlutterGLCompositor(id<FlutterViewProvider> view_provider,
->>>>>>> 893f5cd3
                       NSOpenGLContext* opengl_context);
 
   virtual ~FlutterGLCompositor() = default;
