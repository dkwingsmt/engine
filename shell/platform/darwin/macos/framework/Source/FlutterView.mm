// Copyright 2013 The Flutter Authors. All rights reserved.
// Use of this source code is governed by a BSD-style license that can be
// found in the LICENSE file.

#import "flutter/shell/platform/darwin/macos/framework/Source/FlutterView.h"

#import "flutter/shell/platform/darwin/macos/framework/Source/FlutterSurfaceManager.h"
#import "flutter/shell/platform/darwin/macos/framework/Source/FlutterThreadSynchronizer.h"

#import <QuartzCore/QuartzCore.h>

@interface FlutterView () <FlutterSurfaceManagerDelegate> {
  int64_t _viewId;
  __weak id<FlutterViewReshapeListener> _reshapeListener;
  FlutterSurfaceManager* _surfaceManager;
  FlutterThreadSynchronizer* _synchronizer;
}

@end

@implementation FlutterView

- (instancetype)initWithMTLDevice:(id<MTLDevice>)device
                     commandQueue:(id<MTLCommandQueue>)commandQueue
                  reshapeListener:(id<FlutterViewReshapeListener>)reshapeListener
<<<<<<< HEAD
                     synchronizer:(FlutterThreadSynchronizer*)synchronizer
=======
               threadSynchronizer:(FlutterThreadSynchronizer*)threadSynchronizer
>>>>>>> 31b54305
                           viewId:(int64_t)viewId {
  self = [super initWithFrame:NSZeroRect];
  if (self) {
    [self setWantsLayer:YES];
    [self setBackgroundColor:[NSColor blackColor]];
    [self setLayerContentsRedrawPolicy:NSViewLayerContentsRedrawDuringViewResize];
    _viewId = viewId;
    _reshapeListener = reshapeListener;
<<<<<<< HEAD
    _synchronizer = synchronizer;
=======
    _threadSynchronizer = threadSynchronizer;
>>>>>>> 31b54305
    _surfaceManager = [[FlutterSurfaceManager alloc] initWithDevice:device
                                                       commandQueue:commandQueue
                                                              layer:self.layer
                                                           delegate:self];
<<<<<<< HEAD
    [_synchronizer registerView:viewId];
=======
    [_threadSynchronizer registerView:viewId];
>>>>>>> 31b54305
  }
  return self;
}

- (void)onPresent:(CGSize)frameSize withBlock:(dispatch_block_t)block {
<<<<<<< HEAD
  [_synchronizer performCommitForView:_viewId size:frameSize notify:block];
=======
  [_threadSynchronizer performCommitForView:_viewId size:frameSize notify:block];
>>>>>>> 31b54305
}

- (FlutterSurfaceManager*)surfaceManager {
  return _surfaceManager;
}

- (void)reshaped {
  CGSize scaledSize = [self convertSizeToBacking:self.bounds.size];
<<<<<<< HEAD
  [_synchronizer beginResizeForView:_viewId
                               size:scaledSize
                             notify:^{
                               [_reshapeListener viewDidReshape:self];
                             }];
=======
  [_threadSynchronizer beginResizeForView:_viewId
                                     size:scaledSize
                                   notify:^{
                                     [_reshapeListener viewDidReshape:self];
                                   }];
>>>>>>> 31b54305
}

- (void)setBackgroundColor:(NSColor*)color {
  self.layer.backgroundColor = color.CGColor;
}

#pragma mark - NSView overrides

- (void)setFrameSize:(NSSize)newSize {
  [super setFrameSize:newSize];
  [self reshaped];
}

/**
 * Declares that the view uses a flipped coordinate system, consistent with Flutter conventions.
 */
- (BOOL)isFlipped {
  return YES;
}

- (BOOL)isOpaque {
  return YES;
}

/**
 * Declares that the initial mouse-down when the view is not in focus will send an event to the
 * view.
 */
- (BOOL)acceptsFirstMouse:(NSEvent*)event {
  return YES;
}

- (BOOL)acceptsFirstResponder {
  return YES;
}

- (void)cursorUpdate:(NSEvent*)event {
  // When adding/removing views AppKit will schedule call to current hit-test view
  // cursorUpdate: at the end of frame to determine possible cursor change. If
  // the view doesn't implement cursorUpdate: AppKit will set the default (arrow) cursor
  // instead. This would replace the cursor set by FlutterMouseCursorPlugin.
  // Empty cursorUpdate: implementation prevents this behavior.
  // https://github.com/flutter/flutter/issues/111425
}

- (void)viewDidChangeBackingProperties {
  [super viewDidChangeBackingProperties];
  // Force redraw
  [_reshapeListener viewDidReshape:self];
}

- (BOOL)layer:(CALayer*)layer
    shouldInheritContentsScale:(CGFloat)newScale
                    fromWindow:(NSWindow*)window {
  return YES;
}

- (void)shutdown {
}
#pragma mark - NSAccessibility overrides

- (BOOL)isAccessibilityElement {
  return YES;
}

- (NSAccessibilityRole)accessibilityRole {
  return NSAccessibilityGroupRole;
}

- (NSString*)accessibilityLabel {
  // TODO(chunhtai): Provides a way to let developer customize the accessibility
  // label.
  // https://github.com/flutter/flutter/issues/75446
  NSString* applicationName =
      [NSBundle.mainBundle objectForInfoDictionaryKey:@"CFBundleDisplayName"];
  if (!applicationName) {
    applicationName = [NSBundle.mainBundle objectForInfoDictionaryKey:@"CFBundleName"];
  }
  return applicationName;
}

@end<|MERGE_RESOLUTION|>--- conflicted
+++ resolved
@@ -13,7 +13,7 @@
   int64_t _viewId;
   __weak id<FlutterViewReshapeListener> _reshapeListener;
   FlutterSurfaceManager* _surfaceManager;
-  FlutterThreadSynchronizer* _synchronizer;
+  FlutterThreadSynchronizer* _threadSynchronizer;
 }
 
 @end
@@ -23,11 +23,7 @@
 - (instancetype)initWithMTLDevice:(id<MTLDevice>)device
                      commandQueue:(id<MTLCommandQueue>)commandQueue
                   reshapeListener:(id<FlutterViewReshapeListener>)reshapeListener
-<<<<<<< HEAD
-                     synchronizer:(FlutterThreadSynchronizer*)synchronizer
-=======
                threadSynchronizer:(FlutterThreadSynchronizer*)threadSynchronizer
->>>>>>> 31b54305
                            viewId:(int64_t)viewId {
   self = [super initWithFrame:NSZeroRect];
   if (self) {
@@ -36,30 +32,18 @@
     [self setLayerContentsRedrawPolicy:NSViewLayerContentsRedrawDuringViewResize];
     _viewId = viewId;
     _reshapeListener = reshapeListener;
-<<<<<<< HEAD
-    _synchronizer = synchronizer;
-=======
     _threadSynchronizer = threadSynchronizer;
->>>>>>> 31b54305
     _surfaceManager = [[FlutterSurfaceManager alloc] initWithDevice:device
                                                        commandQueue:commandQueue
                                                               layer:self.layer
                                                            delegate:self];
-<<<<<<< HEAD
-    [_synchronizer registerView:viewId];
-=======
     [_threadSynchronizer registerView:viewId];
->>>>>>> 31b54305
   }
   return self;
 }
 
 - (void)onPresent:(CGSize)frameSize withBlock:(dispatch_block_t)block {
-<<<<<<< HEAD
-  [_synchronizer performCommitForView:_viewId size:frameSize notify:block];
-=======
   [_threadSynchronizer performCommitForView:_viewId size:frameSize notify:block];
->>>>>>> 31b54305
 }
 
 - (FlutterSurfaceManager*)surfaceManager {
@@ -68,19 +52,11 @@
 
 - (void)reshaped {
   CGSize scaledSize = [self convertSizeToBacking:self.bounds.size];
-<<<<<<< HEAD
-  [_synchronizer beginResizeForView:_viewId
-                               size:scaledSize
-                             notify:^{
-                               [_reshapeListener viewDidReshape:self];
-                             }];
-=======
   [_threadSynchronizer beginResizeForView:_viewId
                                      size:scaledSize
                                    notify:^{
                                      [_reshapeListener viewDidReshape:self];
                                    }];
->>>>>>> 31b54305
 }
 
 - (void)setBackgroundColor:(NSColor*)color {
