--- conflicted
+++ resolved
@@ -745,11 +745,7 @@
       .device_kind = deviceKind,
       // If a click triggered a synthesized kAdd, don't pass the buttons in that event.
       .buttons = phase == kAdd ? 0 : _mouseState.buttons,
-<<<<<<< HEAD
-      .view_id = static_cast<int64_t>(_viewId),
-=======
       .view_id = static_cast<FlutterViewId>(_viewId),
->>>>>>> b06478b7
   };
 
   if (phase == kPanZoomUpdate) {
@@ -1056,11 +1052,7 @@
           .device = kPointerPanZoomDeviceId,
           .signal_kind = kFlutterPointerSignalKindScrollInertiaCancel,
           .device_kind = kFlutterPointerDeviceKindTrackpad,
-<<<<<<< HEAD
-          .view_id = static_cast<int64_t>(_viewId),
-=======
           .view_id = static_cast<FlutterViewId>(_viewId),
->>>>>>> b06478b7
       };
 
       [_engine sendPointerEvent:flutterEvent];
