// Copyright 2013 The Flutter Authors. All rights reserved.
// Use of this source code is governed by a BSD-style license that can be
// found in the LICENSE file.

#import <Foundation/Foundation.h>
#import <OCMock/OCMock.h>

#import "flutter/shell/platform/darwin/macos/framework/Source/FlutterGLCompositor.h"
#import "flutter/shell/platform/darwin/macos/framework/Source/FlutterViewControllerTestUtils.h"
#import "flutter/testing/testing.h"

@interface FlutterViewMockProviderGL : NSObject <FlutterViewProvider> {
  FlutterView* _defaultView;
}
/**
 * Create a FlutterViewMockProviderGL with the provided view as the default view.
 */
- (nonnull instancetype)initWithDefaultView:(nonnull FlutterView*)view;
@end

@implementation FlutterViewMockProviderGL

- (nonnull instancetype)initWithDefaultView:(nonnull FlutterView*)view {
  self = [super init];
  if (self != nil) {
    _defaultView = view;
  }
  return self;
}

- (nullable FlutterView*)getView:(uint64_t)viewId {
  if (viewId == kFlutterDefaultViewId) {
    return _defaultView;
  }
  return nil;
}

@end

namespace flutter::testing {
namespace {

<<<<<<< HEAD
TEST(FlutterGLCompositorTest, TestPresent) {
  id mock_view = OCMClassMock([FlutterView class]);
  flutter::FlutterCompositor::ViewProvider get_view_callback = [&mock_view](uint64_t view_id) {
    return mock_view;
  };
=======
id<FlutterViewProvider> MockViewProvider() {
  id viewMock = OCMClassMock([FlutterView class]);
  return [[FlutterViewMockProviderGL alloc] initWithDefaultView:viewMock];
}
}  // namespace
>>>>>>> 893f5cd3

TEST(FlutterGLCompositorTest, TestPresent) {
  std::unique_ptr<flutter::FlutterGLCompositor> macos_compositor =
<<<<<<< HEAD
      std::make_unique<FlutterGLCompositor>(get_view_callback, nullptr);
=======
      std::make_unique<FlutterGLCompositor>(MockViewProvider(), nullptr);
>>>>>>> 893f5cd3

  bool flag = false;
  macos_compositor->SetPresentCallback([f = &flag](bool has_flutter_content) {
    *f = true;
    return true;
  });

  ASSERT_TRUE(macos_compositor->Present(0, nil, 0));
  ASSERT_TRUE(flag);
}

}  // namespace flutter::testing<|MERGE_RESOLUTION|>--- conflicted
+++ resolved
@@ -40,27 +40,15 @@
 namespace flutter::testing {
 namespace {
 
-<<<<<<< HEAD
-TEST(FlutterGLCompositorTest, TestPresent) {
-  id mock_view = OCMClassMock([FlutterView class]);
-  flutter::FlutterCompositor::ViewProvider get_view_callback = [&mock_view](uint64_t view_id) {
-    return mock_view;
-  };
-=======
 id<FlutterViewProvider> MockViewProvider() {
   id viewMock = OCMClassMock([FlutterView class]);
   return [[FlutterViewMockProviderGL alloc] initWithDefaultView:viewMock];
 }
 }  // namespace
->>>>>>> 893f5cd3
 
 TEST(FlutterGLCompositorTest, TestPresent) {
   std::unique_ptr<flutter::FlutterGLCompositor> macos_compositor =
-<<<<<<< HEAD
-      std::make_unique<FlutterGLCompositor>(get_view_callback, nullptr);
-=======
       std::make_unique<FlutterGLCompositor>(MockViewProvider(), nullptr);
->>>>>>> 893f5cd3
 
   bool flag = false;
   macos_compositor->SetPresentCallback([f = &flag](bool has_flutter_content) {
