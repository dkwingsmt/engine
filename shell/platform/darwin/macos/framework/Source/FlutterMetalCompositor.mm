// Copyright 2013 The Flutter Authors. All rights reserved.
// Use of this source code is governed by a BSD-style license that can be
// found in the LICENSE file.

#import "flutter/shell/platform/darwin/macos/framework/Source/FlutterMetalCompositor.h"

#import "flutter/shell/platform/darwin/macos/framework/Source/FlutterIOSurfaceHolder.h"

#include "flutter/fml/logging.h"

namespace flutter {

FlutterMetalCompositor::FlutterMetalCompositor(
<<<<<<< HEAD
    ViewProvider get_view_callback,
    FlutterPlatformViewController* platform_views_controller,
    id<MTLDevice> mtl_device)
    : FlutterCompositor(get_view_callback),
=======
    id<FlutterViewProvider> view_provider,
    FlutterPlatformViewController* platform_views_controller,
    id<MTLDevice> mtl_device)
    : FlutterCompositor(view_provider),
>>>>>>> 893f5cd3
      mtl_device_(mtl_device),
      platform_views_controller_(platform_views_controller) {}

bool FlutterMetalCompositor::CreateBackingStore(const FlutterBackingStoreConfig* config,
                                                FlutterBackingStore* backing_store_out) {
<<<<<<< HEAD
  FlutterView* view = GetView(config->surface_id);
=======
  // TODO(dkwingsmt): This class only supports single-view for now. As more
  // classes are gradually converted to multi-view, it should get the view ID
  // from somewhere.
  FlutterView* view = GetView(kFlutterDefaultViewId);
>>>>>>> 893f5cd3
  if (!view) {
    return false;
  }

  CGSize size = CGSizeMake(config->size.width, config->size.height);

  backing_store_out->metal.struct_size = sizeof(FlutterMetalBackingStore);
  backing_store_out->metal.texture.struct_size = sizeof(FlutterMetalTexture);

  if (GetFrameStatus() != FrameStatus::kStarted) {
    StartFrame();
    // If the backing store is for the first layer, return the MTLTexture for the
    // FlutterView.
    FlutterMetalRenderBackingStore* backingStore =
        reinterpret_cast<FlutterMetalRenderBackingStore*>([view backingStoreForSize:size]);
    backing_store_out->metal.texture.texture =
        (__bridge FlutterMetalTextureHandle)backingStore.texture;
  } else {
    FlutterIOSurfaceHolder* io_surface_holder = [[FlutterIOSurfaceHolder alloc] init];
    [io_surface_holder recreateIOSurfaceWithSize:size];
    auto texture_descriptor =
        [MTLTextureDescriptor texture2DDescriptorWithPixelFormat:MTLPixelFormatBGRA8Unorm
                                                           width:size.width
                                                          height:size.height
                                                       mipmapped:NO];
    texture_descriptor.usage =
        MTLTextureUsageShaderRead | MTLTextureUsageRenderTarget | MTLTextureUsageShaderWrite;

    backing_store_out->metal.texture.texture = (__bridge_retained FlutterMetalTextureHandle)
        [mtl_device_ newTextureWithDescriptor:texture_descriptor
                                    iosurface:[io_surface_holder ioSurface]
                                        plane:0];

    backing_store_out->metal.texture.user_data = (__bridge_retained void*)io_surface_holder;
  }

  backing_store_out->type = kFlutterBackingStoreTypeMetal;
  backing_store_out->metal.texture.destruction_callback = [](void* user_data) {
    if (user_data != nullptr) {
      CFRelease(user_data);
    }
  };

  return true;
}

bool FlutterMetalCompositor::CollectBackingStore(const FlutterBackingStore* backing_store) {
  // If we allocated this MTLTexture ourselves, user_data is not null, and we will need
  // to release it manually.
  if (backing_store->metal.texture.user_data != nullptr &&
      backing_store->metal.texture.texture != nullptr) {
    CFRelease(backing_store->metal.texture.texture);
  }
  return true;
}

<<<<<<< HEAD
bool FlutterMetalCompositor::Present(uint64_t surface_id,
                                     const FlutterLayer** layers,
                                     size_t layers_count) {
  FlutterView* view = GetView(surface_id);
=======
bool FlutterMetalCompositor::Present(const FlutterLayer** layers, size_t layers_count) {
  // TODO(dkwingsmt): This class only supports single-view for now. As more
  // classes are gradually converted to multi-view, it should get the view ID
  // from somewhere.
  FlutterView* view = GetView(kFlutterDefaultViewId);
>>>>>>> 893f5cd3
  if (!view) {
    return false;
  }

  SetFrameStatus(FrameStatus::kPresenting);

  bool has_flutter_content = false;
  for (size_t i = 0; i < layers_count; ++i) {
    const auto* layer = layers[i];
    FlutterBackingStore* backing_store = const_cast<FlutterBackingStore*>(layer->backing_store);

    switch (layer->type) {
      case kFlutterLayerContentTypeBackingStore: {
        if (backing_store->metal.texture.user_data) {
          FlutterIOSurfaceHolder* io_surface_holder =
              (__bridge FlutterIOSurfaceHolder*)backing_store->metal.texture.user_data;
          IOSurfaceRef io_surface = [io_surface_holder ioSurface];
          InsertCALayerForIOSurface(view, io_surface);
        }
        has_flutter_content = true;
        break;
      }
      case kFlutterLayerContentTypePlatformView: {
        PresentPlatformView(view, layer, i);
        break;
      }
    };
  }

  return EndFrame(has_flutter_content);
}

<<<<<<< HEAD
void FlutterMetalCompositor::PresentPlatformView(FlutterView* default_super_view,
=======
void FlutterMetalCompositor::PresentPlatformView(FlutterView* default_base_view,
>>>>>>> 893f5cd3
                                                 const FlutterLayer* layer,
                                                 size_t layer_position) {
  // TODO (https://github.com/flutter/flutter/issues/96668)
  // once the issue is fixed, this check will pass.
  FML_DCHECK([[NSThread currentThread] isMainThread])
      << "Must be on the main thread to present platform views";

  int64_t platform_view_id = layer->platform_view->identifier;
  NSView* platform_view = [platform_views_controller_ platformViewWithID:platform_view_id];

  FML_DCHECK(platform_view) << "Platform view not found for id: " << platform_view_id;

  CGFloat scale = [[NSScreen mainScreen] backingScaleFactor];
  platform_view.frame = CGRectMake(layer->offset.x / scale, layer->offset.y / scale,
                                   layer->size.width / scale, layer->size.height / scale);
  if (platform_view.superview == nil) {
<<<<<<< HEAD
    [default_super_view addSubview:platform_view];
=======
    [default_base_view addSubview:platform_view];
>>>>>>> 893f5cd3
  }
  platform_view.layer.zPosition = layer_position;
}

}  // namespace flutter<|MERGE_RESOLUTION|>--- conflicted
+++ resolved
@@ -11,30 +11,19 @@
 namespace flutter {
 
 FlutterMetalCompositor::FlutterMetalCompositor(
-<<<<<<< HEAD
-    ViewProvider get_view_callback,
-    FlutterPlatformViewController* platform_views_controller,
-    id<MTLDevice> mtl_device)
-    : FlutterCompositor(get_view_callback),
-=======
     id<FlutterViewProvider> view_provider,
     FlutterPlatformViewController* platform_views_controller,
     id<MTLDevice> mtl_device)
     : FlutterCompositor(view_provider),
->>>>>>> 893f5cd3
       mtl_device_(mtl_device),
       platform_views_controller_(platform_views_controller) {}
 
 bool FlutterMetalCompositor::CreateBackingStore(const FlutterBackingStoreConfig* config,
                                                 FlutterBackingStore* backing_store_out) {
-<<<<<<< HEAD
-  FlutterView* view = GetView(config->surface_id);
-=======
   // TODO(dkwingsmt): This class only supports single-view for now. As more
   // classes are gradually converted to multi-view, it should get the view ID
   // from somewhere.
   FlutterView* view = GetView(kFlutterDefaultViewId);
->>>>>>> 893f5cd3
   if (!view) {
     return false;
   }
@@ -91,18 +80,11 @@
   return true;
 }
 
-<<<<<<< HEAD
-bool FlutterMetalCompositor::Present(uint64_t surface_id,
-                                     const FlutterLayer** layers,
-                                     size_t layers_count) {
-  FlutterView* view = GetView(surface_id);
-=======
 bool FlutterMetalCompositor::Present(const FlutterLayer** layers, size_t layers_count) {
   // TODO(dkwingsmt): This class only supports single-view for now. As more
   // classes are gradually converted to multi-view, it should get the view ID
   // from somewhere.
   FlutterView* view = GetView(kFlutterDefaultViewId);
->>>>>>> 893f5cd3
   if (!view) {
     return false;
   }
@@ -135,11 +117,7 @@
   return EndFrame(has_flutter_content);
 }
 
-<<<<<<< HEAD
-void FlutterMetalCompositor::PresentPlatformView(FlutterView* default_super_view,
-=======
 void FlutterMetalCompositor::PresentPlatformView(FlutterView* default_base_view,
->>>>>>> 893f5cd3
                                                  const FlutterLayer* layer,
                                                  size_t layer_position) {
   // TODO (https://github.com/flutter/flutter/issues/96668)
@@ -156,11 +134,7 @@
   platform_view.frame = CGRectMake(layer->offset.x / scale, layer->offset.y / scale,
                                    layer->size.width / scale, layer->size.height / scale);
   if (platform_view.superview == nil) {
-<<<<<<< HEAD
-    [default_super_view addSubview:platform_view];
-=======
     [default_base_view addSubview:platform_view];
->>>>>>> 893f5cd3
   }
   platform_view.layer.zPosition = layer_position;
 }
