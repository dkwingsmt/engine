--- conflicted
+++ resolved
@@ -11,11 +11,7 @@
 namespace flutter {
 
 FlutterMetalCompositor::FlutterMetalCompositor(
-<<<<<<< HEAD
     id<FlutterViewProvider> view_provider,
-=======
-    FlutterViewProvider* view_provider,
->>>>>>> 020cd7af
     FlutterPlatformViewController* platform_views_controller,
     id<MTLDevice> mtl_device)
     : FlutterCompositor(view_provider),
@@ -121,11 +117,7 @@
   return EndFrame(has_flutter_content);
 }
 
-<<<<<<< HEAD
-void FlutterMetalCompositor::PresentPlatformView(FlutterView* default_super_view,
-=======
 void FlutterMetalCompositor::PresentPlatformView(FlutterView* default_base_view,
->>>>>>> 020cd7af
                                                  const FlutterLayer* layer,
                                                  size_t layer_position) {
   // TODO (https://github.com/flutter/flutter/issues/96668)
@@ -142,11 +134,7 @@
   platform_view.frame = CGRectMake(layer->offset.x / scale, layer->offset.y / scale,
                                    layer->size.width / scale, layer->size.height / scale);
   if (platform_view.superview == nil) {
-<<<<<<< HEAD
-    [default_super_view addSubview:platform_view];
-=======
     [default_base_view addSubview:platform_view];
->>>>>>> 020cd7af
   }
   platform_view.layer.zPosition = layer_position;
 }
