// Copyright 2013 The Flutter Authors. All rights reserved.
// Use of this source code is governed by a BSD-style license that can be
// found in the LICENSE file.

#import "flutter/shell/platform/darwin/macos/framework/Source/FlutterCompositor.h"
#import "flutter/shell/platform/darwin/macos/framework/Source/FlutterMutatorView.h"

#include "flutter/fml/logging.h"

namespace flutter {

FlutterCompositor::FlutterCompositor(id<FlutterViewProvider> view_provider,
                                     const FlutterPlatformViewController* platform_view_controller)
    : view_provider_(view_provider), platform_view_controller_(platform_view_controller) {
  FML_CHECK(view_provider_ != nullptr) << "view provider cannot be nullptr";
}

void FlutterCompositor::AddView(int64_t view_id) {
  FML_CHECK(presenters_.find(view_id) == presenters_.end());
  presenters_.emplace(std::piecewise_construct, std::forward_as_tuple(view_id),
                      std::forward_as_tuple(view_provider_, platform_view_controller_));
}

void FlutterCompositor::RemoveView(int64_t view_id) {
  FML_CHECK(presenters_.find(view_id) != presenters_.end());
  presenters_.erase(view_id);
}

bool FlutterCompositor::CreateBackingStore(const FlutterBackingStoreConfig* config,
                                           FlutterBackingStore* backing_store_out) {
  // TODO(dkwingsmt): This class only supports single-view for now. As more
  // classes are gradually converted to multi-view, it should get the view ID
  // from somewhere.
<<<<<<< HEAD
  FlutterView* view = [view_provider_ viewForId:config->view_id];
=======
  FlutterView* view = [view_provider_ viewForId:kFlutterImplicitViewId];
>>>>>>> 09c6ce42
  if (!view) {
    return false;
  }

  CGSize size = CGSizeMake(config->size.width, config->size.height);
  FlutterSurface* surface = [view.surfaceManager surfaceForSize:size];
  memset(backing_store_out, 0, sizeof(FlutterBackingStore));
  backing_store_out->struct_size = sizeof(FlutterBackingStore);
  backing_store_out->type = kFlutterBackingStoreTypeMetal;
  backing_store_out->metal.struct_size = sizeof(FlutterMetalBackingStore);
  backing_store_out->metal.texture = surface.asFlutterMetalTexture;
  return true;
}

bool FlutterCompositor::Present(FlutterViewId view_id,
                                const FlutterLayer** layers,
                                size_t layers_count) {
  FlutterView* view = [view_provider_ viewForId:view_id];
  if (!view) {
    return false;
  }

  NSMutableArray* surfaces = [NSMutableArray array];
  for (size_t i = 0; i < layers_count; i++) {
    const FlutterLayer* layer = layers[i];
    if (layer->type == kFlutterLayerContentTypeBackingStore) {
      FlutterSurface* surface =
          [FlutterSurface fromFlutterMetalTexture:&layer->backing_store->metal.texture];

      if (surface) {
        FlutterSurfacePresentInfo* info = [[FlutterSurfacePresentInfo alloc] init];
        info.surface = surface;
        info.offset = CGPointMake(layer->offset.x, layer->offset.y);
        info.zIndex = i;
        [surfaces addObject:info];
      }
    }
  }

  [view.surfaceManager
      present:surfaces
       notify:^{
         auto found_presenter = presenters_.find(view_id);
         if (found_presenter != presenters_.end()) {
           found_presenter->second.PresentPlatformViews(view, layers, layers_count);
         }
       }];

  return true;
}

FlutterCompositor::ViewPresenter::ViewPresenter(
    id<FlutterViewProvider> view_provider,
    const FlutterPlatformViewController* platform_view_controller)
    : view_provider_(view_provider),
      platform_view_controller_(platform_view_controller),
      mutator_views_([NSMapTable strongToStrongObjectsMapTable]) {
  FML_CHECK(view_provider_ != nullptr);
}

void FlutterCompositor::ViewPresenter::PresentPlatformViews(FlutterView* default_base_view,
                                                            const FlutterLayer** layers,
                                                            size_t layers_count) {
  FML_DCHECK([[NSThread currentThread] isMainThread])
      << "Must be on the main thread to present platform views";

  // Active mutator views for this frame.
  NSMutableArray<FlutterMutatorView*>* present_mutators = [NSMutableArray array];

  for (size_t i = 0; i < layers_count; i++) {
    FlutterLayer* layer = (FlutterLayer*)layers[i];
    if (layer->type == kFlutterLayerContentTypePlatformView) {
      [present_mutators addObject:PresentPlatformView(default_base_view, layer, i)];
    }
  }

  NSMutableArray<FlutterMutatorView*>* obsolete_mutators =
      [NSMutableArray arrayWithArray:[mutator_views_ objectEnumerator].allObjects];
  [obsolete_mutators removeObjectsInArray:present_mutators];

  for (FlutterMutatorView* mutator in obsolete_mutators) {
    [mutator_views_ removeObjectForKey:mutator.platformView];
    [mutator removeFromSuperview];
  }

  [platform_view_controller_ disposePlatformViews];
}

FlutterMutatorView* FlutterCompositor::ViewPresenter::PresentPlatformView(
    FlutterView* default_base_view,
    const FlutterLayer* layer,
    size_t layer_position) {
  FML_DCHECK([[NSThread currentThread] isMainThread])
      << "Must be on the main thread to present platform views";

  int64_t platform_view_id = layer->platform_view->identifier;
  NSView* platform_view = [platform_view_controller_ platformViewWithID:platform_view_id];

  FML_DCHECK(platform_view) << "Platform view not found for id: " << platform_view_id;

  FlutterMutatorView* container = [mutator_views_ objectForKey:platform_view];

  if (!container) {
    container = [[FlutterMutatorView alloc] initWithPlatformView:platform_view];
    [mutator_views_ setObject:container forKey:platform_view];
    [default_base_view addSubview:container];
  }

  container.layer.zPosition = layer_position;
  [container applyFlutterLayer:layer];

  return container;
}

}  // namespace flutter<|MERGE_RESOLUTION|>--- conflicted
+++ resolved
@@ -28,14 +28,7 @@
 
 bool FlutterCompositor::CreateBackingStore(const FlutterBackingStoreConfig* config,
                                            FlutterBackingStore* backing_store_out) {
-  // TODO(dkwingsmt): This class only supports single-view for now. As more
-  // classes are gradually converted to multi-view, it should get the view ID
-  // from somewhere.
-<<<<<<< HEAD
   FlutterView* view = [view_provider_ viewForId:config->view_id];
-=======
-  FlutterView* view = [view_provider_ viewForId:kFlutterImplicitViewId];
->>>>>>> 09c6ce42
   if (!view) {
     return false;
   }
