--- conflicted
+++ resolved
@@ -36,19 +36,6 @@
 - (FlutterRendererConfig)createRendererConfig;
 
 /**
-<<<<<<< HEAD
- * Called by the engine when the given view's buffers should be swapped.
- */
-- (BOOL)present:(nonnull const FlutterMetalTexture*)texture;
-
-/**
- * Creates a Metal texture for the given view with the given size.
- */
-- (FlutterMetalTexture)createTextureForView:(FlutterViewId)viewId size:(CGSize)size;
-
-/**
-=======
->>>>>>> 52d05954
  * Populates the texture registry with the provided metalTexture.
  */
 - (BOOL)populateTextureWithIdentifier:(int64_t)textureID
