--- conflicted
+++ resolved
@@ -38,11 +38,7 @@
 /**
  * Called by the engine when the given view's buffers should be swapped.
  */
-<<<<<<< HEAD
 - (BOOL)present:(nonnull const FlutterMetalTexture*)texture;
-=======
-- (BOOL)present:(FlutterViewId)viewId texture:(nonnull const FlutterMetalTexture*)texture;
->>>>>>> 8d3a8162
 
 /**
  * Creates a Metal texture for the given view with the given size.
