--- conflicted
+++ resolved
@@ -38,10 +38,6 @@
                         size:(CGSize)size
                       notify:(nonnull dispatch_block_t)notify;
 
-<<<<<<< HEAD
-- (void)registerView:(int64_t)viewId;
-
-=======
 /**
  * Requests the synchronizer to track another view.
  *
@@ -56,7 +52,6 @@
  *
  * It is typically done when the view controller is created.
  */
->>>>>>> 31b54305
 - (void)deregisterView:(int64_t)viewId;
 
 /**
