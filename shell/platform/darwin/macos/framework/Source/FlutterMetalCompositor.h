// Copyright 2013 The Flutter Authors. All rights reserved.
// Use of this source code is governed by a BSD-style license that can be
// found in the LICENSE file.

#ifndef FLUTTER_METAL_COMPOSITOR_H_
#define FLUTTER_METAL_COMPOSITOR_H_

#include "flutter/fml/macros.h"
#include "flutter/shell/platform/darwin/macos/framework/Source/FlutterCompositor.h"
#import "flutter/shell/platform/darwin/macos/framework/Source/FlutterPlatformViewController.h"

namespace flutter {

class FlutterMetalCompositor : public FlutterCompositor {
 public:
  explicit FlutterMetalCompositor(
<<<<<<< HEAD
      id<FlutterViewProvider> view_provider,
=======
      FlutterViewProvider* view_provider,
>>>>>>> 020cd7af
      FlutterPlatformViewController* platform_views_controller,
      id<MTLDevice> mtl_device);

  virtual ~FlutterMetalCompositor() = default;

  // Creates a BackingStore and sets backing_store_out to a
  // FlutterBackingStore struct containing details of the new
  // backing store.
  //
  // If the backing store is being requested for the first time
  // for a given frame, this compositor does not create a new backing
  // store but rather returns the backing store associated with the
  // FlutterView's FlutterSurfaceManager.
  //
  // Any additional state allocated for the backing store and
  // saved as user_data in the backing store must be collected
  // in backing_store_out's destruction_callback field which will
  // be called when the embedder collects the backing store.
  bool CreateBackingStore(const FlutterBackingStoreConfig* config,
                          FlutterBackingStore* backing_store_out) override;

  // Releases and deallocates any and all resources that were allocated
  // for this FlutterBackingStore object in CreateBackingStore.
  bool CollectBackingStore(const FlutterBackingStore* backing_store) override;

  // Composites the provided FlutterLayer objects and presents the composited
  // frame to the FlutterView(s).
  bool Present(const FlutterLayer** layers, size_t layers_count) override;

 private:
  // Presents the platform view layer represented by `layer`. `layer_index` is
  // used to position the layer in the z-axis. If the layer does not have a
<<<<<<< HEAD
  // superview, it will become subview of `view`.
  void PresentPlatformView(FlutterView* view,
=======
  // superview, it will become subview of `default_base_view`.
  void PresentPlatformView(FlutterView* default_base_view,
>>>>>>> 020cd7af
                           const FlutterLayer* layer,
                           size_t layer_position);

  const id<MTLDevice> mtl_device_;
  const FlutterPlatformViewController* platform_views_controller_;

  FML_DISALLOW_COPY_AND_ASSIGN(FlutterMetalCompositor);
};

}  // namespace flutter

#endif  // FLUTTER_METAL_COMPOSITOR_H_<|MERGE_RESOLUTION|>--- conflicted
+++ resolved
@@ -14,11 +14,7 @@
 class FlutterMetalCompositor : public FlutterCompositor {
  public:
   explicit FlutterMetalCompositor(
-<<<<<<< HEAD
       id<FlutterViewProvider> view_provider,
-=======
-      FlutterViewProvider* view_provider,
->>>>>>> 020cd7af
       FlutterPlatformViewController* platform_views_controller,
       id<MTLDevice> mtl_device);
 
@@ -51,13 +47,8 @@
  private:
   // Presents the platform view layer represented by `layer`. `layer_index` is
   // used to position the layer in the z-axis. If the layer does not have a
-<<<<<<< HEAD
-  // superview, it will become subview of `view`.
-  void PresentPlatformView(FlutterView* view,
-=======
   // superview, it will become subview of `default_base_view`.
   void PresentPlatformView(FlutterView* default_base_view,
->>>>>>> 020cd7af
                            const FlutterLayer* layer,
                            size_t layer_position);
 
