--- conflicted
+++ resolved
@@ -14,11 +14,7 @@
 class FlutterMetalCompositor : public FlutterCompositor {
  public:
   explicit FlutterMetalCompositor(
-<<<<<<< HEAD
-      ViewProvider get_view_callback,
-=======
       id<FlutterViewProvider> view_provider,
->>>>>>> 893f5cd3
       FlutterPlatformViewController* platform_views_controller,
       id<MTLDevice> mtl_device);
 
@@ -53,13 +49,8 @@
  private:
   // Presents the platform view layer represented by `layer`. `layer_index` is
   // used to position the layer in the z-axis. If the layer does not have a
-<<<<<<< HEAD
-  // superview, it will become subview of `default_super_view`.
-  void PresentPlatformView(FlutterView* default_super_view,
-=======
   // superview, it will become subview of `default_base_view`.
   void PresentPlatformView(FlutterView* default_base_view,
->>>>>>> 893f5cd3
                            const FlutterLayer* layer,
                            size_t layer_position);
 
