// Copyright 2013 The Flutter Authors. All rights reserved.
// Use of this source code is governed by a BSD-style license that can be
// found in the LICENSE file.

#import "flutter/shell/platform/darwin/macos/framework/Headers/FlutterEngine.h"
#import "flutter/shell/platform/darwin/macos/framework/Source/FlutterEngine_Internal.h"

#include <algorithm>
#include <iostream>
#include <vector>

#import "flutter/shell/platform/darwin/macos/framework/Source/AccessibilityBridgeMacDelegate.h"
#import "flutter/shell/platform/darwin/macos/framework/Source/FlutterDartProject_Internal.h"
#import "flutter/shell/platform/darwin/macos/framework/Source/FlutterExternalTextureGL.h"
#import "flutter/shell/platform/darwin/macos/framework/Source/FlutterGLCompositor.h"
#import "flutter/shell/platform/darwin/macos/framework/Source/FlutterMenuPlugin.h"
#import "flutter/shell/platform/darwin/macos/framework/Source/FlutterMetalCompositor.h"
#import "flutter/shell/platform/darwin/macos/framework/Source/FlutterMetalRenderer.h"
#import "flutter/shell/platform/darwin/macos/framework/Source/FlutterMouseCursorPlugin.h"
#import "flutter/shell/platform/darwin/macos/framework/Source/FlutterOpenGLRenderer.h"
#import "flutter/shell/platform/darwin/macos/framework/Source/FlutterPlatformViewController.h"
#import "flutter/shell/platform/darwin/macos/framework/Source/FlutterRenderingBackend.h"
#import "flutter/shell/platform/darwin/macos/framework/Source/FlutterViewController_Internal.h"
#import "flutter/shell/platform/darwin/macos/framework/Source/FlutterViewEngineProvider.h"
#include "flutter/shell/platform/embedder/embedder.h"

/**
 * Constructs and returns a FlutterLocale struct corresponding to |locale|, which must outlive
 * the returned struct.
 */
static FlutterLocale FlutterLocaleFromNSLocale(NSLocale* locale) {
  FlutterLocale flutterLocale = {};
  flutterLocale.struct_size = sizeof(FlutterLocale);
  flutterLocale.language_code = [[locale objectForKey:NSLocaleLanguageCode] UTF8String];
  flutterLocale.country_code = [[locale objectForKey:NSLocaleCountryCode] UTF8String];
  flutterLocale.script_code = [[locale objectForKey:NSLocaleScriptCode] UTF8String];
  flutterLocale.variant_code = [[locale objectForKey:NSLocaleVariantCode] UTF8String];
  return flutterLocale;
}

/// The private notification for voice over.
static NSString* const kEnhancedUserInterfaceNotification =
    @"NSApplicationDidChangeAccessibilityEnhancedUserInterfaceNotification";
static NSString* const kEnhancedUserInterfaceKey = @"AXEnhancedUserInterface";

/// Clipboard plain text format.
constexpr char kTextPlainFormat[] = "text/plain";

#pragma mark -

// Records an active handler of the messenger (FlutterEngine) that listens to
// platform messages on a given channel.
@interface FlutterEngineHandlerInfo : NSObject

- (instancetype)initWithConnection:(NSNumber*)connection
                           handler:(FlutterBinaryMessageHandler)handler;

@property(nonatomic, readonly) FlutterBinaryMessageHandler handler;
@property(nonatomic, readonly) NSNumber* connection;

@end

@implementation FlutterEngineHandlerInfo
- (instancetype)initWithConnection:(NSNumber*)connection
                           handler:(FlutterBinaryMessageHandler)handler {
  self = [super init];
  NSAssert(self, @"Super init cannot be nil");
  _connection = connection;
  _handler = handler;
  return self;
}
@end

#pragma mark -

/**
 * Private interface declaration for FlutterEngine.
 */
@interface FlutterEngine () <FlutterBinaryMessenger>

/**
 * Sends the list of user-preferred locales to the Flutter engine.
 */
- (void)sendUserLocales;

/**
 * Handles a platform message from the engine.
 */
- (void)engineCallbackOnPlatformMessage:(const FlutterPlatformMessage*)message;

/**
 * Invoked right before the engine is restarted.
 *
 * This should reset states to as if the application has just started.  It
 * usually indicates a hot restart (Shift-R in Flutter CLI.)
 */
- (void)engineCallbackOnPreEngineRestart;

/**
 * Requests that the task be posted back the to the Flutter engine at the target time. The target
 * time is in the clock used by the Flutter engine.
 */
- (void)postMainThreadTask:(FlutterTask)task targetTimeInNanoseconds:(uint64_t)targetTime;

/**
 * Loads the AOT snapshots and instructions from the elf bundle (app_elf_snapshot.so) into _aotData,
 * if it is present in the assets directory.
 */
- (void)loadAOTData:(NSString*)assetsDir;

/**
 * Creates a platform view channel and sets up the method handler.
 */
- (void)setUpPlatformViewChannel;

/**
 * Handles messages received from the Flutter engine on the _*Channel channels.
 */
- (void)handleMethodCall:(FlutterMethodCall*)call result:(FlutterResult)result;

@end

#pragma mark -

/**
 * `FlutterPluginRegistrar` implementation handling a single plugin.
 */
@interface FlutterEngineRegistrar : NSObject <FlutterPluginRegistrar>
- (instancetype)initWithPlugin:(nonnull NSString*)pluginKey
                 flutterEngine:(nonnull FlutterEngine*)flutterEngine;
@end

@implementation FlutterEngineRegistrar {
  NSString* _pluginKey;
  FlutterEngine* _flutterEngine;
}

- (instancetype)initWithPlugin:(NSString*)pluginKey flutterEngine:(FlutterEngine*)flutterEngine {
  self = [super init];
  if (self) {
    _pluginKey = [pluginKey copy];
    _flutterEngine = flutterEngine;
  }
  return self;
}

#pragma mark - FlutterPluginRegistrar

- (id<FlutterBinaryMessenger>)messenger {
  return _flutterEngine.binaryMessenger;
}

- (id<FlutterTextureRegistry>)textures {
  return _flutterEngine.renderer;
}

- (NSView*)view {
  if (!_flutterEngine.viewController.viewLoaded) {
    [_flutterEngine.viewController loadView];
  }
  return _flutterEngine.viewController.flutterView;
}

- (void)addMethodCallDelegate:(nonnull id<FlutterPlugin>)delegate
                      channel:(nonnull FlutterMethodChannel*)channel {
  [channel setMethodCallHandler:^(FlutterMethodCall* call, FlutterResult result) {
    [delegate handleMethodCall:call result:result];
  }];
}

- (void)registerViewFactory:(nonnull NSObject<FlutterPlatformViewFactory>*)factory
                     withId:(nonnull NSString*)factoryId {
  [[_flutterEngine platformViewController] registerViewFactory:factory withId:factoryId];
}

@end

// Callbacks provided to the engine. See the called methods for documentation.
#pragma mark - Static methods provided to engine configuration

static void OnPlatformMessage(const FlutterPlatformMessage* message, FlutterEngine* engine) {
  [engine engineCallbackOnPlatformMessage:message];
}

#pragma mark -

@implementation FlutterEngine {
  // The embedding-API-level engine object.
  FLUTTER_API_SYMBOL(FlutterEngine) _engine;

  // The private member for accessibility.
  std::shared_ptr<flutter::AccessibilityBridge> _bridge;

  // The project being run by this engine.
  FlutterDartProject* _project;

  // A mapping of channel names to the registered information for those channels.
  NSMutableDictionary<NSString*, FlutterEngineHandlerInfo*>* _messengerHandlers;

  // A self-incremental integer to assign to newly assigned channels as
  // identification.
  FlutterBinaryMessengerConnection _currentMessengerConnection;

  // Whether the engine can continue running after the view controller is removed.
  BOOL _allowHeadlessExecution;

  // Pointer to the Dart AOT snapshot and instruction data.
  _FlutterEngineAOTData* _aotData;

  // _macOSCompositor is created when the engine is created and
  // its destruction is handled by ARC when the engine is destroyed.
  // This is either a FlutterGLCompositor or a FlutterMetalCompositor instance.
  std::unique_ptr<flutter::FlutterCompositor> _macOSCompositor;

  FlutterViewEngineProvider* _viewProvider;

  // FlutterCompositor is copied and used in embedder.cc.
  FlutterCompositor _compositor;

  // Method channel for platform view functions. These functions include creating, disposing and
  // mutating a platform view.
  FlutterMethodChannel* _platformViewsChannel;

  // Used to support creation and deletion of platform views and registering platform view
  // factories. Lifecycle is tied to the engine.
  FlutterPlatformViewController* _platformViewController;

  // A message channel for sending user settings to the flutter engine.
  FlutterBasicMessageChannel* _settingsChannel;

  // A method channel for miscellaneous platform functionality.
  FlutterMethodChannel* _platformChannel;
}

- (instancetype)initWithName:(NSString*)labelPrefix project:(FlutterDartProject*)project {
  return [self initWithName:labelPrefix project:project allowHeadlessExecution:YES];
}

- (instancetype)initWithName:(NSString*)labelPrefix
                     project:(FlutterDartProject*)project
      allowHeadlessExecution:(BOOL)allowHeadlessExecution {
  self = [super init];
  NSAssert(self, @"Super init cannot be nil");

  _project = project ?: [[FlutterDartProject alloc] init];
  _messengerHandlers = [[NSMutableDictionary alloc] init];
  _currentMessengerConnection = 1;
  _allowHeadlessExecution = allowHeadlessExecution;
  _semanticsEnabled = NO;
  _viewProvider = [[FlutterViewEngineProvider alloc] initWithEngine:self];

  _embedderAPI.struct_size = sizeof(FlutterEngineProcTable);
  FlutterEngineGetProcAddresses(&_embedderAPI);

  if ([FlutterRenderingBackend renderUsingMetal]) {
    _renderer = [[FlutterMetalRenderer alloc] initWithFlutterEngine:self];
  } else {
    _renderer = [[FlutterOpenGLRenderer alloc] initWithFlutterEngine:self];
  }

  NSNotificationCenter* notificationCenter = [NSNotificationCenter defaultCenter];
  [notificationCenter addObserver:self
                         selector:@selector(sendUserLocales)
                             name:NSCurrentLocaleDidChangeNotification
                           object:nil];

  _platformViewController = [[FlutterPlatformViewController alloc] init];
  [self setUpPlatformViewChannel];
  [self setUpNotificationCenterListeners];

  return self;
}

- (void)dealloc {
  [self shutDownEngine];
  if (_aotData) {
    _embedderAPI.CollectAOTData(_aotData);
  }
}

- (BOOL)runWithEntrypoint:(NSString*)entrypoint {
  if (self.running) {
    return NO;
  }

  if (!_allowHeadlessExecution && !_viewController) {
    NSLog(@"Attempted to run an engine with no view controller without headless mode enabled.");
    return NO;
  }

  [self addInternalPlugins];

  // The first argument of argv is required to be the executable name.
  std::vector<const char*> argv = {[self.executableName UTF8String]};
  std::vector<std::string> switches = _project.switches;
  std::transform(switches.begin(), switches.end(), std::back_inserter(argv),
                 [](const std::string& arg) -> const char* { return arg.c_str(); });

  std::vector<const char*> dartEntrypointArgs;
  for (NSString* argument in [_project dartEntrypointArguments]) {
    dartEntrypointArgs.push_back([argument UTF8String]);
  }

  FlutterProjectArgs flutterArguments = {};
  flutterArguments.struct_size = sizeof(FlutterProjectArgs);
  flutterArguments.assets_path = _project.assetsPath.UTF8String;
  flutterArguments.icu_data_path = _project.ICUDataPath.UTF8String;
  flutterArguments.command_line_argc = static_cast<int>(argv.size());
  flutterArguments.command_line_argv = argv.empty() ? nullptr : argv.data();
  flutterArguments.platform_message_callback = (FlutterPlatformMessageCallback)OnPlatformMessage;
  flutterArguments.update_semantics_node_callback = [](const FlutterSemanticsNode* node,
                                                       void* user_data) {
    FlutterEngine* engine = (__bridge FlutterEngine*)user_data;
    [engine updateSemanticsNode:node];
  };
  flutterArguments.update_semantics_custom_action_callback =
      [](const FlutterSemanticsCustomAction* action, void* user_data) {
        FlutterEngine* engine = (__bridge FlutterEngine*)user_data;
        [engine updateSemanticsCustomActions:action];
      };
  flutterArguments.custom_dart_entrypoint = entrypoint.UTF8String;
  flutterArguments.shutdown_dart_vm_when_done = true;
  flutterArguments.dart_entrypoint_argc = dartEntrypointArgs.size();
  flutterArguments.dart_entrypoint_argv = dartEntrypointArgs.data();
  flutterArguments.root_isolate_create_callback = _project.rootIsolateCreateCallback;
  flutterArguments.log_message_callback = [](const char* tag, const char* message,
                                             void* user_data) {
    if (tag && tag[0]) {
      std::cout << tag << ": ";
    }
    std::cout << message << std::endl;
  };

  static size_t sTaskRunnerIdentifiers = 0;
  const FlutterTaskRunnerDescription cocoa_task_runner_description = {
      .struct_size = sizeof(FlutterTaskRunnerDescription),
      .user_data = (void*)CFBridgingRetain(self),
      .runs_task_on_current_thread_callback = [](void* user_data) -> bool {
        return [[NSThread currentThread] isMainThread];
      },
      .post_task_callback = [](FlutterTask task, uint64_t target_time_nanos,
                               void* user_data) -> void {
        [((__bridge FlutterEngine*)(user_data)) postMainThreadTask:task
                                           targetTimeInNanoseconds:target_time_nanos];
      },
      .identifier = ++sTaskRunnerIdentifiers,
  };
  const FlutterCustomTaskRunners custom_task_runners = {
      .struct_size = sizeof(FlutterCustomTaskRunners),
      .platform_task_runner = &cocoa_task_runner_description,
  };
  flutterArguments.custom_task_runners = &custom_task_runners;

  [self loadAOTData:_project.assetsPath];
  if (_aotData) {
    flutterArguments.aot_data = _aotData;
  }

  flutterArguments.compositor = [self createFlutterCompositor];

  flutterArguments.on_pre_engine_restart_callback = [](void* user_data) {
    FlutterEngine* engine = (__bridge FlutterEngine*)user_data;
    [engine engineCallbackOnPreEngineRestart];
  };

  FlutterRendererConfig rendererConfig = [_renderer createRendererConfig];
  FlutterEngineResult result = _embedderAPI.Initialize(
      FLUTTER_ENGINE_VERSION, &rendererConfig, &flutterArguments, (__bridge void*)(self), &_engine);
  if (result != kSuccess) {
    NSLog(@"Failed to initialize Flutter engine: error %d", result);
    return NO;
  }

  result = _embedderAPI.RunInitialized(_engine);
  if (result != kSuccess) {
    NSLog(@"Failed to run an initialized engine: error %d", result);
    return NO;
  }

  [self sendUserLocales];
  [self updateWindowMetrics];
  [self updateDisplayConfig];
  // Send the initial user settings such as brightness and text scale factor
  // to the engine.
  [self sendInitialSettings];
  return YES;
}

- (void)loadAOTData:(NSString*)assetsDir {
  if (!_embedderAPI.RunsAOTCompiledDartCode()) {
    return;
  }

  BOOL isDirOut = false;  // required for NSFileManager fileExistsAtPath.
  NSFileManager* fileManager = [NSFileManager defaultManager];

  // This is the location where the test fixture places the snapshot file.
  // For applications built by Flutter tool, this is in "App.framework".
  NSString* elfPath = [NSString pathWithComponents:@[ assetsDir, @"app_elf_snapshot.so" ]];

  if (![fileManager fileExistsAtPath:elfPath isDirectory:&isDirOut]) {
    return;
  }

  FlutterEngineAOTDataSource source = {};
  source.type = kFlutterEngineAOTDataSourceTypeElfPath;
  source.elf_path = [elfPath cStringUsingEncoding:NSUTF8StringEncoding];

  auto result = _embedderAPI.CreateAOTData(&source, &_aotData);
  if (result != kSuccess) {
    NSLog(@"Failed to load AOT data from: %@", elfPath);
  }
}

- (void)setViewController:(FlutterViewController*)controller {
  if (_viewController != controller) {
    _viewController = controller;
    [_renderer setFlutterView:controller.flutterView];

    if (_semanticsEnabled && _bridge) {
      _bridge->UpdateDelegate(
          std::make_unique<flutter::AccessibilityBridgeMacDelegate>(self, _viewController));
    }

    if (!controller && !_allowHeadlessExecution) {
      [self shutDownEngine];
    }
  }
}

- (FlutterCompositor*)createFlutterCompositor {
  // TODO(richardjcai): Add support for creating a FlutterCompositor
  // with a nil _viewController for headless engines.
  // https://github.com/flutter/flutter/issues/71606
  if (!_viewController) {
    return nil;
  }

  __weak FlutterEngine* weakSelf = self;

  flutter::FlutterCompositor::ViewProvider getViewCallback = [weakSelf](uint64_t view_id) {
    return weakSelf.viewController == nullptr ? nullptr : weakSelf.viewController.flutterView;
  };

  if ([FlutterRenderingBackend renderUsingMetal]) {
    FlutterMetalRenderer* metalRenderer = reinterpret_cast<FlutterMetalRenderer*>(_renderer);
    _macOSCompositor = std::make_unique<flutter::FlutterMetalCompositor>(
<<<<<<< HEAD
        std::move(getViewCallback), _platformViewController, metalRenderer.device);
  } else {
    FlutterOpenGLRenderer* openGLRenderer = reinterpret_cast<FlutterOpenGLRenderer*>(_renderer);
    [openGLRenderer.openGLContext makeCurrentContext];
    _macOSCompositor = std::make_unique<flutter::FlutterGLCompositor>(std::move(getViewCallback),
                                                                      openGLRenderer.openGLContext);
=======
        _viewProvider, _platformViewController, metalRenderer.device);
  } else {
    FlutterOpenGLRenderer* openGLRenderer = reinterpret_cast<FlutterOpenGLRenderer*>(_renderer);
    [openGLRenderer.openGLContext makeCurrentContext];
    _macOSCompositor =
        std::make_unique<flutter::FlutterGLCompositor>(_viewProvider, openGLRenderer.openGLContext);
>>>>>>> 893f5cd3
  }
  _macOSCompositor->SetPresentCallback([weakSelf](bool has_flutter_content) {
    if (has_flutter_content) {
      return [weakSelf.renderer present] == YES;
    } else {
      [weakSelf.renderer presentWithoutContent];
      return true;
    }
  });

  _compositor = {};
  _compositor.struct_size = sizeof(FlutterCompositor);
  _compositor.user_data = _macOSCompositor.get();

  _compositor.create_backing_store_callback = [](const FlutterBackingStoreConfig* config,  //
                                                 FlutterBackingStore* backing_store_out,   //
                                                 void* user_data                           //
                                              ) {
    return reinterpret_cast<flutter::FlutterCompositor*>(user_data)->CreateBackingStore(
        config, backing_store_out);
  };

  _compositor.collect_backing_store_callback = [](const FlutterBackingStore* backing_store,  //
                                                  void* user_data                            //
                                               ) {
    return reinterpret_cast<flutter::FlutterCompositor*>(user_data)->CollectBackingStore(
        backing_store);
  };

  _compositor.present_layers_surface_callback = [](uint64_t surface_id,          //
                                                   const FlutterLayer** layers,  //
                                                   size_t layers_count,          //
                                                   void* user_data               //
                                                ) {
    return reinterpret_cast<flutter::FlutterCompositor*>(user_data)->Present(surface_id, layers,
                                                                             layers_count);
  };

  _compositor.avoid_backing_store_cache = true;

  return &_compositor;
}

- (id<FlutterBinaryMessenger>)binaryMessenger {
  // TODO(stuartmorgan): Switch to FlutterBinaryMessengerRelay to avoid plugins
  // keeping the engine alive.
  return self;
}

#pragma mark - Framework-internal methods

- (BOOL)running {
  return _engine != nullptr;
}

- (void)updateDisplayConfig {
  if (!_engine) {
    return;
  }

  CVDisplayLinkRef displayLinkRef;
  CGDirectDisplayID mainDisplayID = CGMainDisplayID();
  CVDisplayLinkCreateWithCGDisplay(mainDisplayID, &displayLinkRef);
  CVTime nominal = CVDisplayLinkGetNominalOutputVideoRefreshPeriod(displayLinkRef);
  if (!(nominal.flags & kCVTimeIsIndefinite)) {
    double refreshRate = static_cast<double>(nominal.timeScale) / nominal.timeValue;

    FlutterEngineDisplay display;
    display.struct_size = sizeof(display);
    display.display_id = mainDisplayID;
    display.refresh_rate = round(refreshRate);

    std::vector<FlutterEngineDisplay> displays = {display};
    _embedderAPI.NotifyDisplayUpdate(_engine, kFlutterEngineDisplaysUpdateTypeStartup,
                                     displays.data(), displays.size());
  }

  CVDisplayLinkRelease(displayLinkRef);
}

- (void)onSettingsChanged:(NSNotification*)notification {
  // TODO(jonahwilliams): https://github.com/flutter/flutter/issues/32015.
  NSString* brightness =
      [[NSUserDefaults standardUserDefaults] stringForKey:@"AppleInterfaceStyle"];
  [_settingsChannel sendMessage:@{
    @"platformBrightness" : [brightness isEqualToString:@"Dark"] ? @"dark" : @"light",
    // TODO(jonahwilliams): https://github.com/flutter/flutter/issues/32006.
    @"textScaleFactor" : @1.0,
    @"alwaysUse24HourFormat" : @false
  }];
}

- (void)sendInitialSettings {
  // TODO(jonahwilliams): https://github.com/flutter/flutter/issues/32015.
  [[NSDistributedNotificationCenter defaultCenter]
      addObserver:self
         selector:@selector(onSettingsChanged:)
             name:@"AppleInterfaceThemeChangedNotification"
           object:nil];
  [self onSettingsChanged:nil];
}

- (FlutterEngineProcTable&)embedderAPI {
  return _embedderAPI;
}

- (std::weak_ptr<flutter::AccessibilityBridge>)accessibilityBridge {
  return _bridge;
}

- (nonnull NSString*)executableName {
  return [[[NSProcessInfo processInfo] arguments] firstObject] ?: @"Flutter";
}

- (void)updateWindowMetrics {
  if (!_engine || !_viewController.viewLoaded) {
    return;
  }
  NSView* view = _viewController.flutterView;
  CGRect scaledBounds = [view convertRectToBacking:view.bounds];
  CGSize scaledSize = scaledBounds.size;
  double pixelRatio = view.bounds.size.width == 0 ? 1 : scaledSize.width / view.bounds.size.width;

  const FlutterWindowMetricsEvent windowMetricsEvent = {
      .struct_size = sizeof(windowMetricsEvent),
      .width = static_cast<size_t>(scaledSize.width),
      .height = static_cast<size_t>(scaledSize.height),
      .pixel_ratio = pixelRatio,
      .left = static_cast<size_t>(scaledBounds.origin.x),
      .top = static_cast<size_t>(scaledBounds.origin.y),
  };
  _embedderAPI.SendWindowMetricsEvent(_engine, &windowMetricsEvent);
}

- (void)sendPointerEvent:(const FlutterPointerEvent&)event {
  _embedderAPI.SendPointerEvent(_engine, &event, 1);
}

- (void)sendKeyEvent:(const FlutterKeyEvent&)event
            callback:(FlutterKeyEventCallback)callback
            userData:(void*)userData {
  _embedderAPI.SendKeyEvent(_engine, &event, callback, userData);
}

- (void)setSemanticsEnabled:(BOOL)enabled {
  if (_semanticsEnabled == enabled) {
    return;
  }
  _semanticsEnabled = enabled;
  // Remove the accessibility children from flutter view before reseting the bridge.
  if (!_semanticsEnabled && self.viewController.viewLoaded) {
    self.viewController.flutterView.accessibilityChildren = nil;
  }
  if (!_semanticsEnabled && _bridge) {
    _bridge.reset();
  } else if (_semanticsEnabled && !_bridge) {
    _bridge = std::make_shared<flutter::AccessibilityBridge>(
        std::make_unique<flutter::AccessibilityBridgeMacDelegate>(self, self.viewController));
  }
  _embedderAPI.UpdateSemanticsEnabled(_engine, _semanticsEnabled);
}

- (void)dispatchSemanticsAction:(FlutterSemanticsAction)action
                       toTarget:(uint16_t)target
                       withData:(fml::MallocMapping)data {
  _embedderAPI.DispatchSemanticsAction(_engine, target, action, data.GetMapping(), data.GetSize());
}

- (FlutterPlatformViewController*)platformViewController {
  return _platformViewController;
}

#pragma mark - Private methods

- (void)sendUserLocales {
  if (!self.running) {
    return;
  }

  // Create a list of FlutterLocales corresponding to the preferred languages.
  NSMutableArray<NSLocale*>* locales = [NSMutableArray array];
  std::vector<FlutterLocale> flutterLocales;
  flutterLocales.reserve(locales.count);
  for (NSString* localeID in [NSLocale preferredLanguages]) {
    NSLocale* locale = [[NSLocale alloc] initWithLocaleIdentifier:localeID];
    [locales addObject:locale];
    flutterLocales.push_back(FlutterLocaleFromNSLocale(locale));
  }
  // Convert to a list of pointers, and send to the engine.
  std::vector<const FlutterLocale*> flutterLocaleList;
  flutterLocaleList.reserve(flutterLocales.size());
  std::transform(flutterLocales.begin(), flutterLocales.end(),
                 std::back_inserter(flutterLocaleList),
                 [](const auto& arg) -> const auto* { return &arg; });
  _embedderAPI.UpdateLocales(_engine, flutterLocaleList.data(), flutterLocaleList.size());
}

- (void)engineCallbackOnPlatformMessage:(const FlutterPlatformMessage*)message {
  NSData* messageData = nil;
  if (message->message_size > 0) {
    messageData = [NSData dataWithBytesNoCopy:(void*)message->message
                                       length:message->message_size
                                 freeWhenDone:NO];
  }
  NSString* channel = @(message->channel);
  __block const FlutterPlatformMessageResponseHandle* responseHandle = message->response_handle;

  FlutterBinaryReply binaryResponseHandler = ^(NSData* response) {
    if (responseHandle) {
      _embedderAPI.SendPlatformMessageResponse(self->_engine, responseHandle,
                                               static_cast<const uint8_t*>(response.bytes),
                                               response.length);
      responseHandle = NULL;
    } else {
      NSLog(@"Error: Message responses can be sent only once. Ignoring duplicate response "
             "on channel '%@'.",
            channel);
    }
  };

  FlutterEngineHandlerInfo* handlerInfo = _messengerHandlers[channel];
  if (handlerInfo) {
    handlerInfo.handler(messageData, binaryResponseHandler);
  } else {
    binaryResponseHandler(nil);
  }
}

- (void)engineCallbackOnPreEngineRestart {
  if (_viewController) {
    [_viewController onPreEngineRestart];
  }
}

/**
 * Note: Called from dealloc. Should not use accessors or other methods.
 */
- (void)shutDownEngine {
  if (_engine == nullptr) {
    return;
  }

  if (_viewController && _viewController.flutterView) {
    [_viewController.flutterView shutdown];
  }

  FlutterEngineResult result = _embedderAPI.Deinitialize(_engine);
  if (result != kSuccess) {
    NSLog(@"Could not de-initialize the Flutter engine: error %d", result);
  }

  // Balancing release for the retain in the task runner dispatch table.
  CFRelease((CFTypeRef)self);

  result = _embedderAPI.Shutdown(_engine);
  if (result != kSuccess) {
    NSLog(@"Failed to shut down Flutter engine: error %d", result);
  }
  _engine = nullptr;
}

- (void)setUpPlatformViewChannel {
  _platformViewsChannel =
      [FlutterMethodChannel methodChannelWithName:@"flutter/platform_views"
                                  binaryMessenger:self.binaryMessenger
                                            codec:[FlutterStandardMethodCodec sharedInstance]];

  __weak FlutterEngine* weakSelf = self;
  [_platformViewsChannel setMethodCallHandler:^(FlutterMethodCall* call, FlutterResult result) {
    [[weakSelf platformViewController] handleMethodCall:call result:result];
  }];
}

- (void)setUpNotificationCenterListeners {
  NSNotificationCenter* center = [NSNotificationCenter defaultCenter];
  // macOS fires this private message when VoiceOver turns on or off.
  [center addObserver:self
             selector:@selector(onAccessibilityStatusChanged:)
                 name:kEnhancedUserInterfaceNotification
               object:nil];
  [center addObserver:self
             selector:@selector(applicationWillTerminate:)
                 name:NSApplicationWillTerminateNotification
               object:nil];
}

- (void)addInternalPlugins {
  __weak FlutterEngine* weakSelf = self;
  [FlutterMouseCursorPlugin registerWithRegistrar:[self registrarForPlugin:@"mousecursor"]];
  [FlutterMenuPlugin registerWithRegistrar:[self registrarForPlugin:@"menu"]];
  _settingsChannel =
      [FlutterBasicMessageChannel messageChannelWithName:@"flutter/settings"
                                         binaryMessenger:self.binaryMessenger
                                                   codec:[FlutterJSONMessageCodec sharedInstance]];
  _platformChannel =
      [FlutterMethodChannel methodChannelWithName:@"flutter/platform"
                                  binaryMessenger:self.binaryMessenger
                                            codec:[FlutterJSONMethodCodec sharedInstance]];
  [_platformChannel setMethodCallHandler:^(FlutterMethodCall* call, FlutterResult result) {
    [weakSelf handleMethodCall:call result:result];
  }];
}

- (void)applicationWillTerminate:(NSNotification*)notification {
  [self shutDownEngine];
}

- (void)onAccessibilityStatusChanged:(NSNotification*)notification {
  BOOL enabled = [notification.userInfo[kEnhancedUserInterfaceKey] boolValue];
  [self.viewController onAccessibilityStatusChanged:enabled];
  self.semanticsEnabled = enabled;
}

- (void)handleMethodCall:(FlutterMethodCall*)call result:(FlutterResult)result {
  if ([call.method isEqualToString:@"SystemNavigator.pop"]) {
    [NSApp terminate:self];
    result(nil);
  } else if ([call.method isEqualToString:@"SystemSound.play"]) {
    [self playSystemSound:call.arguments];
    result(nil);
  } else if ([call.method isEqualToString:@"Clipboard.getData"]) {
    result([self getClipboardData:call.arguments]);
  } else if ([call.method isEqualToString:@"Clipboard.setData"]) {
    [self setClipboardData:call.arguments];
    result(nil);
  } else if ([call.method isEqualToString:@"Clipboard.hasStrings"]) {
    result(@{@"value" : @([self clipboardHasStrings])});
  } else {
    result(FlutterMethodNotImplemented);
  }
}

- (void)playSystemSound:(NSString*)soundType {
  if ([soundType isEqualToString:@"SystemSoundType.alert"]) {
    NSBeep();
  }
}

- (NSDictionary*)getClipboardData:(NSString*)format {
  NSPasteboard* pasteboard = self.pasteboard;
  if ([format isEqualToString:@(kTextPlainFormat)]) {
    NSString* stringInPasteboard = [pasteboard stringForType:NSPasteboardTypeString];
    return stringInPasteboard == nil ? nil : @{@"text" : stringInPasteboard};
  }
  return nil;
}

- (void)setClipboardData:(NSDictionary*)data {
  NSPasteboard* pasteboard = self.pasteboard;
  NSString* text = data[@"text"];
  [pasteboard clearContents];
  if (text && ![text isEqual:[NSNull null]]) {
    [pasteboard setString:text forType:NSPasteboardTypeString];
  }
}

- (BOOL)clipboardHasStrings {
  return [self.pasteboard stringForType:NSPasteboardTypeString].length > 0;
}

- (NSPasteboard*)pasteboard {
  return [NSPasteboard generalPasteboard];
}

#pragma mark - FlutterBinaryMessenger

- (void)sendOnChannel:(nonnull NSString*)channel message:(nullable NSData*)message {
  [self sendOnChannel:channel message:message binaryReply:nil];
}

- (void)sendOnChannel:(NSString*)channel
              message:(NSData* _Nullable)message
          binaryReply:(FlutterBinaryReply _Nullable)callback {
  FlutterPlatformMessageResponseHandle* response_handle = nullptr;
  if (callback) {
    struct Captures {
      FlutterBinaryReply reply;
    };
    auto captures = std::make_unique<Captures>();
    captures->reply = callback;
    auto message_reply = [](const uint8_t* data, size_t data_size, void* user_data) {
      auto captures = reinterpret_cast<Captures*>(user_data);
      NSData* reply_data = nil;
      if (data != nullptr && data_size > 0) {
        reply_data = [NSData dataWithBytes:static_cast<const void*>(data) length:data_size];
      }
      captures->reply(reply_data);
      delete captures;
    };

    FlutterEngineResult create_result = _embedderAPI.PlatformMessageCreateResponseHandle(
        _engine, message_reply, captures.get(), &response_handle);
    if (create_result != kSuccess) {
      NSLog(@"Failed to create a FlutterPlatformMessageResponseHandle (%d)", create_result);
      return;
    }
    captures.release();
  }

  FlutterPlatformMessage platformMessage = {
      .struct_size = sizeof(FlutterPlatformMessage),
      .channel = [channel UTF8String],
      .message = static_cast<const uint8_t*>(message.bytes),
      .message_size = message.length,
      .response_handle = response_handle,
  };

  FlutterEngineResult message_result = _embedderAPI.SendPlatformMessage(_engine, &platformMessage);
  if (message_result != kSuccess) {
    NSLog(@"Failed to send message to Flutter engine on channel '%@' (%d).", channel,
          message_result);
  }

  if (response_handle != nullptr) {
    FlutterEngineResult release_result =
        _embedderAPI.PlatformMessageReleaseResponseHandle(_engine, response_handle);
    if (release_result != kSuccess) {
      NSLog(@"Failed to release the response handle (%d).", release_result);
    };
  }
}

- (FlutterBinaryMessengerConnection)setMessageHandlerOnChannel:(nonnull NSString*)channel
                                          binaryMessageHandler:
                                              (nullable FlutterBinaryMessageHandler)handler {
  _currentMessengerConnection += 1;
  _messengerHandlers[channel] =
      [[FlutterEngineHandlerInfo alloc] initWithConnection:@(_currentMessengerConnection)
                                                   handler:[handler copy]];
  return _currentMessengerConnection;
}

- (void)cleanUpConnection:(FlutterBinaryMessengerConnection)connection {
  // Find the _messengerHandlers that has the required connection, and record its
  // channel.
  NSString* foundChannel = nil;
  for (NSString* key in [_messengerHandlers allKeys]) {
    FlutterEngineHandlerInfo* handlerInfo = [_messengerHandlers objectForKey:key];
    if ([handlerInfo.connection isEqual:@(connection)]) {
      foundChannel = key;
      break;
    }
  }
  if (foundChannel) {
    [_messengerHandlers removeObjectForKey:foundChannel];
  }
}

#pragma mark - FlutterPluginRegistry

- (id<FlutterPluginRegistrar>)registrarForPlugin:(NSString*)pluginName {
  return [[FlutterEngineRegistrar alloc] initWithPlugin:pluginName flutterEngine:self];
}

#pragma mark - FlutterTextureRegistrar

- (int64_t)registerTexture:(id<FlutterTexture>)texture {
  return [_renderer registerTexture:texture];
}

- (BOOL)registerTextureWithID:(int64_t)textureId {
  return _embedderAPI.RegisterExternalTexture(_engine, textureId) == kSuccess;
}

- (void)textureFrameAvailable:(int64_t)textureID {
  [_renderer textureFrameAvailable:textureID];
}

- (BOOL)markTextureFrameAvailable:(int64_t)textureID {
  return _embedderAPI.MarkExternalTextureFrameAvailable(_engine, textureID) == kSuccess;
}

- (void)unregisterTexture:(int64_t)textureID {
  [_renderer unregisterTexture:textureID];
}

- (BOOL)unregisterTextureWithID:(int64_t)textureID {
  return _embedderAPI.UnregisterExternalTexture(_engine, textureID) == kSuccess;
}

- (void)updateSemanticsNode:(const FlutterSemanticsNode*)node {
  NSAssert(_bridge, @"The accessibility bridge must be initialized.");
  if (node->id == kFlutterSemanticsNodeIdBatchEnd) {
    return;
  }
  _bridge->AddFlutterSemanticsNodeUpdate(node);
}

- (void)updateSemanticsCustomActions:(const FlutterSemanticsCustomAction*)action {
  NSAssert(_bridge, @"The accessibility bridge must be initialized.");
  if (action->id == kFlutterSemanticsNodeIdBatchEnd) {
    // Custom action with id = kFlutterSemanticsNodeIdBatchEnd indicates this is
    // the end of the update batch.
    _bridge->CommitUpdates();
    // Accessibility tree can only be used when the view is loaded.
    if (!self.viewController.viewLoaded) {
      return;
    }
    // Attaches the accessibility root to the flutter view.
    auto root = _bridge->GetFlutterPlatformNodeDelegateFromID(0).lock();
    if (root) {
      if ([self.viewController.flutterView.accessibilityChildren count] == 0) {
        NSAccessibilityElement* native_root = root->GetNativeViewAccessible();
        self.viewController.flutterView.accessibilityChildren = @[ native_root ];
      }
    } else {
      self.viewController.flutterView.accessibilityChildren = nil;
    }
    return;
  }
  _bridge->AddFlutterSemanticsCustomActionUpdate(action);
}

#pragma mark - Task runner integration

- (void)runTaskOnEmbedder:(FlutterTask)task {
  if (_engine) {
    auto result = _embedderAPI.RunTask(_engine, &task);
    if (result != kSuccess) {
      NSLog(@"Could not post a task to the Flutter engine.");
    }
  }
}

- (void)postMainThreadTask:(FlutterTask)task targetTimeInNanoseconds:(uint64_t)targetTime {
  __weak FlutterEngine* weakSelf = self;
  auto worker = ^{
    [weakSelf runTaskOnEmbedder:task];
  };

  const auto engine_time = _embedderAPI.GetCurrentTime();
  if (targetTime <= engine_time) {
    dispatch_async(dispatch_get_main_queue(), worker);

  } else {
    dispatch_after(dispatch_time(DISPATCH_TIME_NOW, targetTime - engine_time),
                   dispatch_get_main_queue(), worker);
  }
}

// Getter used by test harness, only exposed through the FlutterEngine(Test) category
- (flutter::FlutterCompositor*)macOSCompositor {
  return _macOSCompositor.get();
}

@end<|MERGE_RESOLUTION|>--- conflicted
+++ resolved
@@ -445,21 +445,12 @@
   if ([FlutterRenderingBackend renderUsingMetal]) {
     FlutterMetalRenderer* metalRenderer = reinterpret_cast<FlutterMetalRenderer*>(_renderer);
     _macOSCompositor = std::make_unique<flutter::FlutterMetalCompositor>(
-<<<<<<< HEAD
-        std::move(getViewCallback), _platformViewController, metalRenderer.device);
-  } else {
-    FlutterOpenGLRenderer* openGLRenderer = reinterpret_cast<FlutterOpenGLRenderer*>(_renderer);
-    [openGLRenderer.openGLContext makeCurrentContext];
-    _macOSCompositor = std::make_unique<flutter::FlutterGLCompositor>(std::move(getViewCallback),
-                                                                      openGLRenderer.openGLContext);
-=======
         _viewProvider, _platformViewController, metalRenderer.device);
   } else {
     FlutterOpenGLRenderer* openGLRenderer = reinterpret_cast<FlutterOpenGLRenderer*>(_renderer);
     [openGLRenderer.openGLContext makeCurrentContext];
     _macOSCompositor =
         std::make_unique<flutter::FlutterGLCompositor>(_viewProvider, openGLRenderer.openGLContext);
->>>>>>> 893f5cd3
   }
   _macOSCompositor->SetPresentCallback([weakSelf](bool has_flutter_content) {
     if (has_flutter_content) {
