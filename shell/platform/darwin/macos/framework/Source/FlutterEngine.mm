// Copyright 2013 The Flutter Authors. All rights reserved.
// Use of this source code is governed by a BSD-style license that can be
// found in the LICENSE file.

#import "flutter/shell/platform/darwin/macos/framework/Headers/FlutterEngine.h"
#import "flutter/shell/platform/darwin/macos/framework/Source/FlutterEngine_Internal.h"

#include <algorithm>
#include <iostream>
#include <vector>

#include "flutter/shell/platform/common/app_lifecycle_state.h"
#include "flutter/shell/platform/common/engine_switches.h"
#include "flutter/shell/platform/embedder/embedder.h"

#import "flutter/shell/platform/darwin/macos/framework/Headers/FlutterAppDelegate.h"
#import "flutter/shell/platform/darwin/macos/framework/Source/FlutterAppDelegate_Internal.h"
#import "flutter/shell/platform/darwin/macos/framework/Source/FlutterCompositor.h"
#import "flutter/shell/platform/darwin/macos/framework/Source/FlutterDartProject_Internal.h"
#import "flutter/shell/platform/darwin/macos/framework/Source/FlutterMenuPlugin.h"
#import "flutter/shell/platform/darwin/macos/framework/Source/FlutterMouseCursorPlugin.h"
#import "flutter/shell/platform/darwin/macos/framework/Source/FlutterPlatformViewController.h"
#import "flutter/shell/platform/darwin/macos/framework/Source/FlutterRenderer.h"
#import "flutter/shell/platform/darwin/macos/framework/Source/FlutterViewController_Internal.h"
#import "flutter/shell/platform/darwin/macos/framework/Source/FlutterViewEngineProvider.h"

NSString* const kFlutterPlatformChannel = @"flutter/platform";
NSString* const kFlutterSettingsChannel = @"flutter/settings";
NSString* const kFlutterLifecycleChannel = @"flutter/lifecycle";

/**
 * Constructs and returns a FlutterLocale struct corresponding to |locale|, which must outlive
 * the returned struct.
 */
static FlutterLocale FlutterLocaleFromNSLocale(NSLocale* locale) {
  FlutterLocale flutterLocale = {};
  flutterLocale.struct_size = sizeof(FlutterLocale);
  flutterLocale.language_code = [[locale objectForKey:NSLocaleLanguageCode] UTF8String];
  flutterLocale.country_code = [[locale objectForKey:NSLocaleCountryCode] UTF8String];
  flutterLocale.script_code = [[locale objectForKey:NSLocaleScriptCode] UTF8String];
  flutterLocale.variant_code = [[locale objectForKey:NSLocaleVariantCode] UTF8String];
  return flutterLocale;
}

/// The private notification for voice over.
static NSString* const kEnhancedUserInterfaceNotification =
    @"NSApplicationDidChangeAccessibilityEnhancedUserInterfaceNotification";
static NSString* const kEnhancedUserInterfaceKey = @"AXEnhancedUserInterface";

/// Clipboard plain text format.
constexpr char kTextPlainFormat[] = "text/plain";

#pragma mark -

// Records an active handler of the messenger (FlutterEngine) that listens to
// platform messages on a given channel.
@interface FlutterEngineHandlerInfo : NSObject

- (instancetype)initWithConnection:(NSNumber*)connection
                           handler:(FlutterBinaryMessageHandler)handler;

@property(nonatomic, readonly) FlutterBinaryMessageHandler handler;
@property(nonatomic, readonly) NSNumber* connection;

@end

@implementation FlutterEngineHandlerInfo
- (instancetype)initWithConnection:(NSNumber*)connection
                           handler:(FlutterBinaryMessageHandler)handler {
  self = [super init];
  NSAssert(self, @"Super init cannot be nil");
  _connection = connection;
  _handler = handler;
  return self;
}
@end

#pragma mark -

/**
 * Private interface declaration for FlutterEngine.
 */
@interface FlutterEngine () <FlutterBinaryMessenger>

/**
 * A mutable array that holds one bool value that determines if responses to platform messages are
 * clear to execute. This value should be read or written only inside of a synchronized block and
 * will return `NO` after the FlutterEngine has been dealloc'd.
 */
@property(nonatomic, strong) NSMutableArray<NSNumber*>* isResponseValid;

- (nullable FlutterViewController*)viewControllerForId:(FlutterViewId)viewId;

/**
 * Stores the view controller in this class.
 *
 * This method assigns the controller with the ID, puts the controller into the
 * map, and does assertions related to the implicit view ID.
 */
- (void)registerViewController:(FlutterViewController*)controller forId:(FlutterViewId)viewId;

/**
 * Removes the view controller from this class.
 *
 * This method clears the ID of the controller, removes the controller from the
 * map. This is an no-op if the view ID is not associated with any view
 * controllers.
 */
- (void)deregisterViewControllerForId:(FlutterViewId)viewId;

/**
 * Notifies the Engine of the addition of the specified view.
 *
 * This method calls the embedder API, which allocates GPU resources and sends
 * the message to the framework.
 *
 * This method might be called in addViewController or when the engine is
 * launched, whichever comes the last.
 *
 * This method returns true if the operation is successful.
 */
- (BOOL)addViewToEmbedderEngine:(FlutterViewId)viewId;

/**
 * Notifies the Engine of the removal of the specified view.
 *
 * This method returns true if the operation is successful.
 */
- (BOOL)removeViewFromEmbedderEngine:(FlutterViewId)viewId;

/**
 * Shuts down the engine if view requirement is not met, and headless execution
 * is not allowed.
 */
- (void)shutDownIfNeeded;

/**
 * Sends the list of user-preferred locales to the Flutter engine.
 */
- (void)sendUserLocales;

/**
 * Handles a platform message from the engine.
 */
- (void)engineCallbackOnPlatformMessage:(const FlutterPlatformMessage*)message;

/**
 * Invoked right before the engine is restarted.
 *
 * This should reset states to as if the application has just started.  It
 * usually indicates a hot restart (Shift-R in Flutter CLI.)
 */
- (void)engineCallbackOnPreEngineRestart;

/**
 * Requests that the task be posted back the to the Flutter engine at the target time. The target
 * time is in the clock used by the Flutter engine.
 */
- (void)postMainThreadTask:(FlutterTask)task targetTimeInNanoseconds:(uint64_t)targetTime;

/**
 * Loads the AOT snapshots and instructions from the elf bundle (app_elf_snapshot.so) into _aotData,
 * if it is present in the assets directory.
 */
- (void)loadAOTData:(NSString*)assetsDir;

/**
 * Creates a platform view channel and sets up the method handler.
 */
- (void)setUpPlatformViewChannel;

/**
 * Creates an accessibility channel and sets up the message handler.
 */
- (void)setUpAccessibilityChannel;

/**
 * Handles messages received from the Flutter engine on the _*Channel channels.
 */
- (void)handleMethodCall:(FlutterMethodCall*)call result:(FlutterResult)result;

/**
 * Generate a new unique view ID.
 *
 * IDs start from kFlutterDefaultViewId.
 */
- (FlutterViewId)generateViewId;

@end

#pragma mark -

@implementation FlutterEngineTerminationHandler {
  FlutterEngine* _engine;
  FlutterTerminationCallback _terminator;
}

- (instancetype)initWithEngine:(FlutterEngine*)engine
                    terminator:(FlutterTerminationCallback)terminator {
  self = [super init];
  _acceptingRequests = NO;
  _engine = engine;
  _terminator = terminator ? terminator : ^(id sender) {
    // Default to actually terminating the application. The terminator exists to
    // allow tests to override it so that an actual exit doesn't occur.
    [[NSApplication sharedApplication] terminate:sender];
  };
  FlutterAppDelegate* appDelegate =
      (FlutterAppDelegate*)[[NSApplication sharedApplication] delegate];
  appDelegate.terminationHandler = self;
  return self;
}

// This is called by the method call handler in the engine when the application
// requests termination itself.
- (void)handleRequestAppExitMethodCall:(NSDictionary<NSString*, id>*)arguments
                                result:(FlutterResult)result {
  NSString* type = arguments[@"type"];
  // Ignore the "exitCode" value in the arguments because AppKit doesn't have
  // any good way to set the process exit code other than calling exit(), and
  // that bypasses all of the native applicationShouldExit shutdown events,
  // etc., which we don't want to skip.

  FlutterAppExitType exitType =
      [type isEqualTo:@"cancelable"] ? kFlutterAppExitTypeCancelable : kFlutterAppExitTypeRequired;

  [self requestApplicationTermination:[NSApplication sharedApplication]
                             exitType:exitType
                               result:result];
}

// This is called by the FlutterAppDelegate whenever any termination request is
// received.
- (void)requestApplicationTermination:(id)sender
                             exitType:(FlutterAppExitType)type
                               result:(nullable FlutterResult)result {
  _shouldTerminate = YES;
  if (![self acceptingRequests]) {
    // Until the Dart application has signaled that it is ready to handle
    // termination requests, the app will just terminate when asked.
    type = kFlutterAppExitTypeRequired;
  }
  switch (type) {
    case kFlutterAppExitTypeCancelable: {
      FlutterJSONMethodCodec* codec = [FlutterJSONMethodCodec sharedInstance];
      FlutterMethodCall* methodCall =
          [FlutterMethodCall methodCallWithMethodName:@"System.requestAppExit" arguments:nil];
      [_engine sendOnChannel:kFlutterPlatformChannel
                     message:[codec encodeMethodCall:methodCall]
                 binaryReply:^(NSData* _Nullable reply) {
                   NSAssert(_terminator, @"terminator shouldn't be nil");
                   id decoded_reply = [codec decodeEnvelope:reply];
                   if ([decoded_reply isKindOfClass:[FlutterError class]]) {
                     FlutterError* error = (FlutterError*)decoded_reply;
                     NSLog(@"Method call returned error[%@]: %@ %@", [error code], [error message],
                           [error details]);
                     _terminator(sender);
                     return;
                   }
                   if (![decoded_reply isKindOfClass:[NSDictionary class]]) {
                     NSLog(@"Call to System.requestAppExit returned an unexpected object: %@",
                           decoded_reply);
                     _terminator(sender);
                     return;
                   }
                   NSDictionary* replyArgs = (NSDictionary*)decoded_reply;
                   if ([replyArgs[@"response"] isEqual:@"exit"]) {
                     _terminator(sender);
                   } else if ([replyArgs[@"response"] isEqual:@"cancel"]) {
                     _shouldTerminate = NO;
                   }
                   if (result != nil) {
                     result(replyArgs);
                   }
                 }];
      break;
    }
    case kFlutterAppExitTypeRequired:
      NSAssert(_terminator, @"terminator shouldn't be nil");
      _terminator(sender);
      break;
  }
}

@end

#pragma mark -

/**
 * `FlutterPluginRegistrar` implementation handling a single plugin.
 */
@interface FlutterEngineRegistrar : NSObject <FlutterPluginRegistrar>
- (instancetype)initWithPlugin:(nonnull NSString*)pluginKey
                 flutterEngine:(nonnull FlutterEngine*)flutterEngine;

- (NSView*)viewForId:(FlutterViewId)viewId;
@end

@implementation FlutterEngineRegistrar {
  NSString* _pluginKey;
  FlutterEngine* _flutterEngine;
}

@dynamic view;

- (instancetype)initWithPlugin:(NSString*)pluginKey flutterEngine:(FlutterEngine*)flutterEngine {
  self = [super init];
  if (self) {
    _pluginKey = [pluginKey copy];
    _flutterEngine = flutterEngine;
  }
  return self;
}

#pragma mark - FlutterPluginRegistrar

- (id<FlutterBinaryMessenger>)messenger {
  return _flutterEngine.binaryMessenger;
}

- (id<FlutterTextureRegistry>)textures {
  return _flutterEngine.renderer;
}

- (NSView*)view {
  return [self viewForId:kFlutterImplicitViewId];
}

- (NSView*)viewForId:(FlutterViewId)viewId {
  FlutterViewController* controller = [_flutterEngine viewControllerForId:viewId];
  if (controller == nil) {
    return nil;
  }
  if (!controller.viewLoaded) {
    [controller loadView];
  }
  return controller.flutterView;
}

- (void)addMethodCallDelegate:(nonnull id<FlutterPlugin>)delegate
                      channel:(nonnull FlutterMethodChannel*)channel {
  [channel setMethodCallHandler:^(FlutterMethodCall* call, FlutterResult result) {
    [delegate handleMethodCall:call result:result];
  }];
}

- (void)registerViewFactory:(nonnull NSObject<FlutterPlatformViewFactory>*)factory
                     withId:(nonnull NSString*)factoryId {
  [[_flutterEngine platformViewController] registerViewFactory:factory withId:factoryId];
}

- (NSString*)lookupKeyForAsset:(NSString*)asset {
  return [FlutterDartProject lookupKeyForAsset:asset];
}

- (NSString*)lookupKeyForAsset:(NSString*)asset fromPackage:(NSString*)package {
  return [FlutterDartProject lookupKeyForAsset:asset fromPackage:package];
}

@end

// Callbacks provided to the engine. See the called methods for documentation.
#pragma mark - Static methods provided to engine configuration

static void OnPlatformMessage(const FlutterPlatformMessage* message, FlutterEngine* engine) {
  [engine engineCallbackOnPlatformMessage:message];
}

#pragma mark -

@implementation FlutterEngine {
  // The embedding-API-level engine object.
  FLUTTER_API_SYMBOL(FlutterEngine) _engine;

  // The project being run by this engine.
  FlutterDartProject* _project;

  // A mapping of channel names to the registered information for those channels.
  NSMutableDictionary<NSString*, FlutterEngineHandlerInfo*>* _messengerHandlers;

  // A self-incremental integer to assign to newly assigned channels as
  // identification.
  FlutterBinaryMessengerConnection _currentMessengerConnection;

  // Whether the engine can continue running after the view controller is removed.
  BOOL _allowHeadlessExecution;

  // Pointer to the Dart AOT snapshot and instruction data.
  _FlutterEngineAOTData* _aotData;

  // _macOSCompositor is created when the engine is created and its destruction is handled by ARC
  // when the engine is destroyed.
  std::unique_ptr<flutter::FlutterCompositor> _macOSCompositor;

  // The information of all views attached to this engine mapped from IDs.
  //
  // It can't use NSDictionary, because the values need to be weak references.
  NSMapTable* _viewControllers;

  // FlutterCompositor is copied and used in embedder.cc.
  FlutterCompositor _compositor;

  // Method channel for platform view functions. These functions include creating, disposing and
  // mutating a platform view.
  FlutterMethodChannel* _platformViewsChannel;

  // Used to support creation and deletion of platform views and registering platform view
  // factories. Lifecycle is tied to the engine.
  FlutterPlatformViewController* _platformViewController;

  // A message channel for sending user settings to the flutter engine.
  FlutterBasicMessageChannel* _settingsChannel;

  // A message channel for accessibility.
  FlutterBasicMessageChannel* _accessibilityChannel;

  // A method channel for miscellaneous platform functionality.
  FlutterMethodChannel* _platformChannel;

  FlutterThreadSynchronizer* _threadSynchronizer;

  // The next available view ID.
  FlutterViewId _nextViewId;

  // Whether the application is currently the active application.
  BOOL _active;

  // Whether any portion of the application is currently visible.
  BOOL _visible;
}

- (instancetype)initWithName:(NSString*)labelPrefix project:(FlutterDartProject*)project {
  return [self initWithName:labelPrefix project:project allowHeadlessExecution:YES];
}

- (instancetype)initWithName:(NSString*)labelPrefix
                     project:(FlutterDartProject*)project
      allowHeadlessExecution:(BOOL)allowHeadlessExecution {
  self = [super init];
  NSAssert(self, @"Super init cannot be nil");
  _active = NO;
  _visible = NO;
  _project = project ?: [[FlutterDartProject alloc] init];
  _messengerHandlers = [[NSMutableDictionary alloc] init];
  _currentMessengerConnection = 1;
  _allowHeadlessExecution = allowHeadlessExecution;
  _semanticsEnabled = NO;
  _isResponseValid = [[NSMutableArray alloc] initWithCapacity:1];
  [_isResponseValid addObject:@YES];
  _terminationHandler = [[FlutterEngineTerminationHandler alloc] initWithEngine:self
                                                                     terminator:nil];
  // kFlutterImplicitViewId is reserved for the implicit view.
  // All IDs above it are for regular views.
  _nextViewId = kFlutterImplicitViewId + 1;

  _embedderAPI.struct_size = sizeof(FlutterEngineProcTable);
  FlutterEngineGetProcAddresses(&_embedderAPI);

  _viewControllers = [NSMapTable weakToWeakObjectsMapTable];
  _renderer = [[FlutterRenderer alloc] initWithFlutterEngine:self];

  NSNotificationCenter* notificationCenter = [NSNotificationCenter defaultCenter];
  [notificationCenter addObserver:self
                         selector:@selector(sendUserLocales)
                             name:NSCurrentLocaleDidChangeNotification
                           object:nil];

  _platformViewController = [[FlutterPlatformViewController alloc] init];
  _threadSynchronizer = [[FlutterThreadSynchronizer alloc] init];
  [self setUpPlatformViewChannel];
  [self setUpAccessibilityChannel];
  [self setUpNotificationCenterListeners];
  FlutterAppDelegate* appDelegate =
      reinterpret_cast<FlutterAppDelegate*>([[NSApplication sharedApplication] delegate]);
  [appDelegate addApplicationLifecycleDelegate:self];

  return self;
}

- (void)dealloc {
  FlutterAppDelegate* appDelegate =
      reinterpret_cast<FlutterAppDelegate*>([[NSApplication sharedApplication] delegate]);
  if (appDelegate != nil) {
    [appDelegate removeApplicationLifecycleDelegate:self];
  }
  @synchronized(_isResponseValid) {
    [_isResponseValid removeAllObjects];
    [_isResponseValid addObject:@NO];
  }
  [self shutDownEngine];
  if (_aotData) {
    _embedderAPI.CollectAOTData(_aotData);
  }
}

- (BOOL)runWithEntrypoint:(NSString*)entrypoint {
  if (self.running) {
    return NO;
  }

  if (!_allowHeadlessExecution && [_viewControllers count] == 0) {
    NSLog(@"Attempted to run an engine with no view controller without headless mode enabled.");
    return NO;
  }

  [self addInternalPlugins];

  // The first argument of argv is required to be the executable name.
  std::vector<const char*> argv = {[self.executableName UTF8String]};
  std::vector<std::string> switches = self.switches;

  // Enable Impeller only if specifically asked for from the project or cmdline arguments.
  if (_project.enableImpeller ||
      std::find(switches.begin(), switches.end(), "--enable-impeller=true") != switches.end()) {
    switches.push_back("--enable-impeller=true");
  }

  std::transform(switches.begin(), switches.end(), std::back_inserter(argv),
                 [](const std::string& arg) -> const char* { return arg.c_str(); });

  std::vector<const char*> dartEntrypointArgs;
  for (NSString* argument in [_project dartEntrypointArguments]) {
    dartEntrypointArgs.push_back([argument UTF8String]);
  }

  FlutterProjectArgs flutterArguments = {};
  flutterArguments.struct_size = sizeof(FlutterProjectArgs);
  flutterArguments.assets_path = _project.assetsPath.UTF8String;
  flutterArguments.icu_data_path = _project.ICUDataPath.UTF8String;
  flutterArguments.command_line_argc = static_cast<int>(argv.size());
  flutterArguments.command_line_argv = argv.empty() ? nullptr : argv.data();
  flutterArguments.platform_message_callback = (FlutterPlatformMessageCallback)OnPlatformMessage;
  flutterArguments.update_semantics_callback2 = [](const FlutterSemanticsUpdate2* update,
                                                   void* user_data) {
    // TODO(dkwingsmt): This callback only supports single-view, therefore it
    // only operates on the implicit view. To support multi-view, we need a
    // way to pass in the ID (probably through FlutterSemanticsUpdate).
    FlutterEngine* engine = (__bridge FlutterEngine*)user_data;
    [[engine viewControllerForId:kFlutterImplicitViewId] updateSemantics:update];
  };
  flutterArguments.custom_dart_entrypoint = entrypoint.UTF8String;
  flutterArguments.shutdown_dart_vm_when_done = true;
  flutterArguments.dart_entrypoint_argc = dartEntrypointArgs.size();
  flutterArguments.dart_entrypoint_argv = dartEntrypointArgs.data();
  flutterArguments.root_isolate_create_callback = _project.rootIsolateCreateCallback;
  flutterArguments.log_message_callback = [](const char* tag, const char* message,
                                             void* user_data) {
    if (tag && tag[0]) {
      std::cout << tag << ": ";
    }
    std::cout << message << std::endl;
  };

  static size_t sTaskRunnerIdentifiers = 0;
  const FlutterTaskRunnerDescription cocoa_task_runner_description = {
      .struct_size = sizeof(FlutterTaskRunnerDescription),
      .user_data = (void*)CFBridgingRetain(self),
      .runs_task_on_current_thread_callback = [](void* user_data) -> bool {
        return [[NSThread currentThread] isMainThread];
      },
      .post_task_callback = [](FlutterTask task, uint64_t target_time_nanos,
                               void* user_data) -> void {
        [((__bridge FlutterEngine*)(user_data)) postMainThreadTask:task
                                           targetTimeInNanoseconds:target_time_nanos];
      },
      .identifier = ++sTaskRunnerIdentifiers,
  };
  const FlutterCustomTaskRunners custom_task_runners = {
      .struct_size = sizeof(FlutterCustomTaskRunners),
      .platform_task_runner = &cocoa_task_runner_description,
  };
  flutterArguments.custom_task_runners = &custom_task_runners;

  [self loadAOTData:_project.assetsPath];
  if (_aotData) {
    flutterArguments.aot_data = _aotData;
  }

  flutterArguments.compositor = [self createFlutterCompositor];

  flutterArguments.on_pre_engine_restart_callback = [](void* user_data) {
    FlutterEngine* engine = (__bridge FlutterEngine*)user_data;
    [engine engineCallbackOnPreEngineRestart];
  };

  FlutterRendererConfig rendererConfig = [_renderer createRendererConfig];
  FlutterEngineResult result = _embedderAPI.Initialize(
      FLUTTER_ENGINE_VERSION, &rendererConfig, &flutterArguments, (__bridge void*)(self), &_engine);
  if (result != kSuccess) {
    NSLog(@"Failed to initialize Flutter engine: error %d", result);
    return NO;
  }

  result = _embedderAPI.RunInitialized(_engine);
  if (result != kSuccess) {
    NSLog(@"Failed to run an initialized engine: error %d", result);
    return NO;
  }

  [self sendUserLocales];

  // Update window metric for all view controllers.
  NSEnumerator* viewControllerEnumerator = [_viewControllers objectEnumerator];
  FlutterViewController* nextViewController;
  while ((nextViewController = [viewControllerEnumerator nextObject])) {
    FlutterViewId viewId = nextViewController.viewId;
    bool successful = [self addViewToEmbedderEngine:viewId];
    NSAssert(successful, @"Failed to add view %lld.", viewId);
    [self updateWindowMetricsForViewController:nextViewController];
  }

  [self updateDisplayConfig];
  // Send the initial user settings such as brightness and text scale factor
  // to the engine.
  [self sendInitialSettings];
  return YES;
}

- (void)loadAOTData:(NSString*)assetsDir {
  if (!_embedderAPI.RunsAOTCompiledDartCode()) {
    return;
  }

  BOOL isDirOut = false;  // required for NSFileManager fileExistsAtPath.
  NSFileManager* fileManager = [NSFileManager defaultManager];

  // This is the location where the test fixture places the snapshot file.
  // For applications built by Flutter tool, this is in "App.framework".
  NSString* elfPath = [NSString pathWithComponents:@[ assetsDir, @"app_elf_snapshot.so" ]];

  if (![fileManager fileExistsAtPath:elfPath isDirectory:&isDirOut]) {
    return;
  }

  FlutterEngineAOTDataSource source = {};
  source.type = kFlutterEngineAOTDataSourceTypeElfPath;
  source.elf_path = [elfPath cStringUsingEncoding:NSUTF8StringEncoding];

  auto result = _embedderAPI.CreateAOTData(&source, &_aotData);
  if (result != kSuccess) {
    NSLog(@"Failed to load AOT data from: %@", elfPath);
  }
}

- (void)registerViewController:(FlutterViewController*)controller forId:(FlutterViewId)viewId {
  NSAssert(controller != nil, @"The controller must not be nil.");
  NSAssert(![controller attached],
           @"The incoming view controller is already attached to an engine.");
  NSAssert([_viewControllers objectForKey:@(viewId)] == nil, @"The requested view ID is occupied.");
  [controller setUpWithEngine:self viewId:viewId threadSynchronizer:_threadSynchronizer];
  NSAssert(controller.viewId == viewId, @"Failed to assign view ID.");
  [_viewControllers setObject:controller forKey:@(viewId)];
}

- (void)deregisterViewControllerForId:(FlutterViewId)viewId {
  FlutterViewController* oldController = [self viewControllerForId:viewId];
  if (oldController != nil) {
    [oldController detachFromEngine];
    [_viewControllers removeObjectForKey:@(viewId)];
  }
}

- (BOOL)addViewToEmbedderEngine:(FlutterViewId)viewId {
  FlutterAddViewInfo info{
      .struct_size = sizeof(FlutterAddViewInfo),
      .view_id = viewId,
  };
  FlutterEngineResult result = _embedderAPI.AddView(_engine, &info);
  return result == kSuccess;
}

- (BOOL)removeViewFromEmbedderEngine:(FlutterViewId)viewId {
  FlutterRemoveViewInfo info{
      .struct_size = sizeof(FlutterRemoveViewInfo),
      .view_id = viewId,
  };
  FlutterEngineResult result = _embedderAPI.RemoveView(_engine, &info);
  return result == kSuccess;
}

- (void)shutDownIfNeeded {
  if ([_viewControllers count] == 0 && !_allowHeadlessExecution) {
    [self shutDownEngine];
  }
}

- (FlutterViewController*)viewControllerForId:(FlutterViewId)viewId {
  FlutterViewController* controller = [_viewControllers objectForKey:@(viewId)];
  NSAssert(controller == nil || controller.viewId == viewId,
           @"The stored controller has unexpected view ID.");
  return controller;
}

- (void)setViewController:(FlutterViewController*)controller {
  FlutterViewController* currentController =
      [_viewControllers objectForKey:@(kFlutterImplicitViewId)];
  if (currentController == controller) {
    // From nil to nil, or from non-nil to the same controller.
    return;
  }
  if (currentController == nil && controller != nil) {
    // From nil to non-nil.
    NSAssert(controller.engine == nil,
             @"Failed to set view controller to the engine: "
             @"The given FlutterViewController is already attached to an engine %@. "
             @"If you wanted to create an FlutterViewController and set it to an existing engine, "
             @"you should use FlutterViewController#init(engine:, nibName, bundle:) instead.",
             controller.engine);
    [self registerViewController:controller forId:kFlutterImplicitViewId];
  } else if (currentController != nil && controller == nil) {
    NSAssert(currentController.viewId == kFlutterImplicitViewId,
             @"The default controller has an unexpected ID %llu", currentController.viewId);
    // From non-nil to nil.
    [self deregisterViewControllerForId:kFlutterImplicitViewId];
    [self shutDownIfNeeded];
  } else {
    // From non-nil to a different non-nil view controller.
    NSAssert(NO,
             @"Failed to set view controller to the engine: "
             @"The engine already has an implicit view controller %@. "
             @"If you wanted to make the implicit view render in a different window, "
             @"you should attach the current view controller to the window instead.",
             [_viewControllers objectForKey:@(kFlutterImplicitViewId)]);
  }
}

- (FlutterViewController*)viewController {
  return [self viewControllerForId:kFlutterImplicitViewId];
}

- (FlutterCompositor*)createFlutterCompositor {
  _macOSCompositor = std::make_unique<flutter::FlutterCompositor>(
      [[FlutterViewEngineProvider alloc] initWithEngine:self], _platformViewController);

  _compositor = {};
  _compositor.struct_size = sizeof(FlutterCompositor);
  _compositor.user_data = _macOSCompositor.get();

  _compositor.create_backing_store_callback = [](const FlutterBackingStoreConfig* config,  //
                                                 FlutterBackingStore* backing_store_out,   //
                                                 void* user_data                           //
                                              ) {
    return reinterpret_cast<flutter::FlutterCompositor*>(user_data)->CreateBackingStore(
        config, backing_store_out);
  };

  _compositor.collect_backing_store_callback = [](const FlutterBackingStore* backing_store,  //
                                                  void* user_data                            //
                                               ) { return true; };

<<<<<<< HEAD
  _compositor.present_view_callback = [](FlutterViewPresentInfo* info) {
    return reinterpret_cast<flutter::FlutterCompositor*>(info->user_data)
        ->Present(info->view_id,      //
                  info->layers,       //
                  info->layers_count  //
        );
=======
  _compositor.present_layers_callback = [](const FlutterLayer** layers,  //
                                           size_t layers_count,          //
                                           void* user_data               //
                                        ) {
    // TODO(dkwingsmt): This callback only supports single-view, therefore it
    // only operates on the implicit view. To support multi-view, we need a new
    // callback that also receives a view ID.
    return reinterpret_cast<flutter::FlutterCompositor*>(user_data)->Present(kFlutterImplicitViewId,
                                                                             layers, layers_count);
>>>>>>> 09c6ce42
  };

  _compositor.avoid_backing_store_cache = true;

  return &_compositor;
}

- (id<FlutterBinaryMessenger>)binaryMessenger {
  // TODO(stuartmorgan): Switch to FlutterBinaryMessengerRelay to avoid plugins
  // keeping the engine alive.
  return self;
}

#pragma mark - Framework-internal methods

<<<<<<< HEAD
- (bool)addViewController:(FlutterViewController*)controller {
  FlutterViewId viewId = [self generateViewId];
  [self registerViewController:controller forId:viewId];
  if (_engine != nullptr) {
    return [self addViewToEmbedderEngine:viewId];
  } else {
    // The engine will be notified of the new view when it's launched.
    return true;
  }
=======
- (void)addViewController:(FlutterViewController*)controller {
  [self registerViewController:controller forId:kFlutterImplicitViewId];
>>>>>>> 09c6ce42
}

- (bool)removeViewController:(nonnull FlutterViewController*)viewController {
  NSAssert([viewController attached] && viewController.engine == self,
           @"The given view controller is not associated with this engine.");
  bool embedderEngineResult;
  if (_engine != nullptr) {
    embedderEngineResult = [self removeViewFromEmbedderEngine:viewController.viewId];
  } else {
    embedderEngineResult = true;
  }
  [self deregisterViewControllerForId:viewController.viewId];
  [self shutDownIfNeeded];
  return embedderEngineResult;
}

- (BOOL)running {
  return _engine != nullptr;
}

- (void)updateDisplayConfig:(NSNotification*)notification {
  [self updateDisplayConfig];
}

- (void)updateDisplayConfig {
  if (!_engine) {
    return;
  }

  std::vector<FlutterEngineDisplay> displays;
  for (NSScreen* screen : [NSScreen screens]) {
    CGDirectDisplayID displayID =
        static_cast<CGDirectDisplayID>([screen.deviceDescription[@"NSScreenNumber"] integerValue]);

    FlutterEngineDisplay display;
    display.struct_size = sizeof(display);
    display.display_id = displayID;
    display.single_display = false;
    display.width = static_cast<size_t>(screen.frame.size.width);
    display.height = static_cast<size_t>(screen.frame.size.height);
    display.device_pixel_ratio = screen.backingScaleFactor;

    CVDisplayLinkRef displayLinkRef = nil;
    CVReturn error = CVDisplayLinkCreateWithCGDisplay(displayID, &displayLinkRef);

    if (error == 0) {
      CVTime nominal = CVDisplayLinkGetNominalOutputVideoRefreshPeriod(displayLinkRef);
      if (!(nominal.flags & kCVTimeIsIndefinite)) {
        double refreshRate = static_cast<double>(nominal.timeScale) / nominal.timeValue;
        display.refresh_rate = round(refreshRate);
      }
      CVDisplayLinkRelease(displayLinkRef);
    } else {
      display.refresh_rate = 0;
    }

    displays.push_back(display);
  }
  _embedderAPI.NotifyDisplayUpdate(_engine, kFlutterEngineDisplaysUpdateTypeStartup,
                                   displays.data(), displays.size());
}

- (void)onSettingsChanged:(NSNotification*)notification {
  // TODO(jonahwilliams): https://github.com/flutter/flutter/issues/32015.
  NSString* brightness =
      [[NSUserDefaults standardUserDefaults] stringForKey:@"AppleInterfaceStyle"];
  [_settingsChannel sendMessage:@{
    @"platformBrightness" : [brightness isEqualToString:@"Dark"] ? @"dark" : @"light",
    // TODO(jonahwilliams): https://github.com/flutter/flutter/issues/32006.
    @"textScaleFactor" : @1.0,
    @"alwaysUse24HourFormat" : @false
  }];
}

- (void)sendInitialSettings {
  // TODO(jonahwilliams): https://github.com/flutter/flutter/issues/32015.
  [[NSDistributedNotificationCenter defaultCenter]
      addObserver:self
         selector:@selector(onSettingsChanged:)
             name:@"AppleInterfaceThemeChangedNotification"
           object:nil];
  [self onSettingsChanged:nil];
}

- (FlutterEngineProcTable&)embedderAPI {
  return _embedderAPI;
}

- (nonnull NSString*)executableName {
  return [[[NSProcessInfo processInfo] arguments] firstObject] ?: @"Flutter";
}

- (void)updateWindowMetricsForViewController:(FlutterViewController*)viewController {
<<<<<<< HEAD
=======
  if (viewController.viewId != kFlutterImplicitViewId) {
    // TODO(dkwingsmt): The embedder API only supports single-view for now. As
    // embedder APIs are converted to multi-view, this method should support any
    // views.
    return;
  }
>>>>>>> 09c6ce42
  if (!_engine || !viewController || !viewController.viewLoaded) {
    return;
  }
  NSAssert([self viewControllerForId:viewController.viewId] == viewController,
           @"The provided view controller is not attached to this engine.");
  NSView* view = viewController.flutterView;
  CGRect scaledBounds = [view convertRectToBacking:view.bounds];
  CGSize scaledSize = scaledBounds.size;
  double pixelRatio = view.bounds.size.width == 0 ? 1 : scaledSize.width / view.bounds.size.width;
  auto displayId = [view.window.screen.deviceDescription[@"NSScreenNumber"] integerValue];
  const FlutterWindowMetricsEvent windowMetricsEvent = {
      .struct_size = sizeof(windowMetricsEvent),
      .width = static_cast<size_t>(scaledSize.width),
      .height = static_cast<size_t>(scaledSize.height),
      .pixel_ratio = pixelRatio,
      .left = static_cast<size_t>(scaledBounds.origin.x),
      .top = static_cast<size_t>(scaledBounds.origin.y),
      .display_id = static_cast<uint64_t>(displayId),
      .view_id = viewController.viewId,
  };
  _embedderAPI.SendWindowMetricsEvent(_engine, &windowMetricsEvent);
}

- (void)sendPointerEvent:(const FlutterPointerEvent&)event {
  _embedderAPI.SendPointerEvent(_engine, &event, 1);
}

- (void)sendKeyEvent:(const FlutterKeyEvent&)event
            callback:(FlutterKeyEventCallback)callback
            userData:(void*)userData {
  _embedderAPI.SendKeyEvent(_engine, &event, callback, userData);
}

- (void)setSemanticsEnabled:(BOOL)enabled {
  if (_semanticsEnabled == enabled) {
    return;
  }
  _semanticsEnabled = enabled;

  // Update all view controllers' bridges.
  NSEnumerator* viewControllerEnumerator = [_viewControllers objectEnumerator];
  FlutterViewController* nextViewController;
  while ((nextViewController = [viewControllerEnumerator nextObject])) {
    [nextViewController notifySemanticsEnabledChanged];
  }

  _embedderAPI.UpdateSemanticsEnabled(_engine, _semanticsEnabled);
}

- (void)dispatchSemanticsAction:(FlutterSemanticsAction)action
                       toTarget:(uint16_t)target
                       withData:(fml::MallocMapping)data {
  _embedderAPI.DispatchSemanticsAction(_engine, target, action, data.GetMapping(), data.GetSize());
}

- (FlutterPlatformViewController*)platformViewController {
  return _platformViewController;
}

#pragma mark - Private methods

- (FlutterViewId)generateViewId {
  FlutterViewId result = _nextViewId;
  _nextViewId += 1;
  return result;
}

- (void)sendUserLocales {
  if (!self.running) {
    return;
  }

  // Create a list of FlutterLocales corresponding to the preferred languages.
  NSMutableArray<NSLocale*>* locales = [NSMutableArray array];
  std::vector<FlutterLocale> flutterLocales;
  flutterLocales.reserve(locales.count);
  for (NSString* localeID in [NSLocale preferredLanguages]) {
    NSLocale* locale = [[NSLocale alloc] initWithLocaleIdentifier:localeID];
    [locales addObject:locale];
    flutterLocales.push_back(FlutterLocaleFromNSLocale(locale));
  }
  // Convert to a list of pointers, and send to the engine.
  std::vector<const FlutterLocale*> flutterLocaleList;
  flutterLocaleList.reserve(flutterLocales.size());
  std::transform(flutterLocales.begin(), flutterLocales.end(),
                 std::back_inserter(flutterLocaleList),
                 [](const auto& arg) -> const auto* { return &arg; });
  _embedderAPI.UpdateLocales(_engine, flutterLocaleList.data(), flutterLocaleList.size());
}

- (void)engineCallbackOnPlatformMessage:(const FlutterPlatformMessage*)message {
  NSData* messageData = nil;
  if (message->message_size > 0) {
    messageData = [NSData dataWithBytesNoCopy:(void*)message->message
                                       length:message->message_size
                                 freeWhenDone:NO];
  }
  NSString* channel = @(message->channel);
  __block const FlutterPlatformMessageResponseHandle* responseHandle = message->response_handle;
  __block FlutterEngine* weakSelf = self;
  NSMutableArray* isResponseValid = self.isResponseValid;
  FlutterEngineSendPlatformMessageResponseFnPtr sendPlatformMessageResponse =
      _embedderAPI.SendPlatformMessageResponse;
  FlutterBinaryReply binaryResponseHandler = ^(NSData* response) {
    @synchronized(isResponseValid) {
      if (![isResponseValid[0] boolValue]) {
        // Ignore, engine was killed.
        return;
      }
      if (responseHandle) {
        sendPlatformMessageResponse(weakSelf->_engine, responseHandle,
                                    static_cast<const uint8_t*>(response.bytes), response.length);
        responseHandle = NULL;
      } else {
        NSLog(@"Error: Message responses can be sent only once. Ignoring duplicate response "
               "on channel '%@'.",
              channel);
      }
    }
  };

  FlutterEngineHandlerInfo* handlerInfo = _messengerHandlers[channel];
  if (handlerInfo) {
    handlerInfo.handler(messageData, binaryResponseHandler);
  } else {
    binaryResponseHandler(nil);
  }
}

- (void)engineCallbackOnPreEngineRestart {
  NSEnumerator* viewControllerEnumerator = [_viewControllers objectEnumerator];
  FlutterViewController* nextViewController;
  while ((nextViewController = [viewControllerEnumerator nextObject])) {
    [nextViewController onPreEngineRestart];
  }
}

/**
 * Note: Called from dealloc. Should not use accessors or other methods.
 */
- (void)shutDownEngine {
  if (_engine == nullptr) {
    return;
  }

  [_threadSynchronizer shutdown];
  _threadSynchronizer = nil;

  FlutterEngineResult result = _embedderAPI.Deinitialize(_engine);
  if (result != kSuccess) {
    NSLog(@"Could not de-initialize the Flutter engine: error %d", result);
  }

  // Balancing release for the retain in the task runner dispatch table.
  CFRelease((CFTypeRef)self);

  result = _embedderAPI.Shutdown(_engine);
  if (result != kSuccess) {
    NSLog(@"Failed to shut down Flutter engine: error %d", result);
  }
  _engine = nullptr;
}

- (void)setUpPlatformViewChannel {
  _platformViewsChannel =
      [FlutterMethodChannel methodChannelWithName:@"flutter/platform_views"
                                  binaryMessenger:self.binaryMessenger
                                            codec:[FlutterStandardMethodCodec sharedInstance]];

  __weak FlutterEngine* weakSelf = self;
  [_platformViewsChannel setMethodCallHandler:^(FlutterMethodCall* call, FlutterResult result) {
    [[weakSelf platformViewController] handleMethodCall:call result:result];
  }];
}

- (void)setUpAccessibilityChannel {
  _accessibilityChannel = [FlutterBasicMessageChannel
      messageChannelWithName:@"flutter/accessibility"
             binaryMessenger:self.binaryMessenger
                       codec:[FlutterStandardMessageCodec sharedInstance]];
  __weak FlutterEngine* weakSelf = self;
  [_accessibilityChannel setMessageHandler:^(id message, FlutterReply reply) {
    [weakSelf handleAccessibilityEvent:message];
  }];
}
- (void)setUpNotificationCenterListeners {
  NSNotificationCenter* center = [NSNotificationCenter defaultCenter];
  // macOS fires this private message when VoiceOver turns on or off.
  [center addObserver:self
             selector:@selector(onAccessibilityStatusChanged:)
                 name:kEnhancedUserInterfaceNotification
               object:nil];
  [center addObserver:self
             selector:@selector(applicationWillTerminate:)
                 name:NSApplicationWillTerminateNotification
               object:nil];
  [center addObserver:self
             selector:@selector(windowDidChangeScreen:)
                 name:NSWindowDidChangeScreenNotification
               object:nil];
  [center addObserver:self
             selector:@selector(updateDisplayConfig:)
                 name:NSApplicationDidChangeScreenParametersNotification
               object:nil];
}

- (void)addInternalPlugins {
  __weak FlutterEngine* weakSelf = self;
  [FlutterMouseCursorPlugin registerWithRegistrar:[self registrarForPlugin:@"mousecursor"]];
  [FlutterMenuPlugin registerWithRegistrar:[self registrarForPlugin:@"menu"]];
  _settingsChannel =
      [FlutterBasicMessageChannel messageChannelWithName:kFlutterSettingsChannel
                                         binaryMessenger:self.binaryMessenger
                                                   codec:[FlutterJSONMessageCodec sharedInstance]];
  _platformChannel =
      [FlutterMethodChannel methodChannelWithName:kFlutterPlatformChannel
                                  binaryMessenger:self.binaryMessenger
                                            codec:[FlutterJSONMethodCodec sharedInstance]];
  [_platformChannel setMethodCallHandler:^(FlutterMethodCall* call, FlutterResult result) {
    [weakSelf handleMethodCall:call result:result];
  }];
}

- (void)applicationWillTerminate:(NSNotification*)notification {
  [self shutDownEngine];
}

- (void)windowDidChangeScreen:(NSNotification*)notification {
  // Update window metric for all view controllers since the display_id has
  // changed.
  NSEnumerator* viewControllerEnumerator = [_viewControllers objectEnumerator];
  FlutterViewController* nextViewController;
  while ((nextViewController = [viewControllerEnumerator nextObject])) {
    [self updateWindowMetricsForViewController:nextViewController];
  }
}

- (void)onAccessibilityStatusChanged:(NSNotification*)notification {
  BOOL enabled = [notification.userInfo[kEnhancedUserInterfaceKey] boolValue];
  NSEnumerator* viewControllerEnumerator = [_viewControllers objectEnumerator];
  FlutterViewController* nextViewController;
  while ((nextViewController = [viewControllerEnumerator nextObject])) {
    [nextViewController onAccessibilityStatusChanged:enabled];
  }

  self.semanticsEnabled = enabled;
}
- (void)handleAccessibilityEvent:(NSDictionary<NSString*, id>*)annotatedEvent {
  NSString* type = annotatedEvent[@"type"];
  if ([type isEqualToString:@"announce"]) {
    NSString* message = annotatedEvent[@"data"][@"message"];
    NSNumber* assertiveness = annotatedEvent[@"data"][@"assertiveness"];
    if (message == nil) {
      return;
    }

    NSAccessibilityPriorityLevel priority = [assertiveness isEqualToNumber:@1]
                                                ? NSAccessibilityPriorityHigh
                                                : NSAccessibilityPriorityMedium;

    [self announceAccessibilityMessage:message withPriority:priority];
  }
}

- (void)announceAccessibilityMessage:(NSString*)message
                        withPriority:(NSAccessibilityPriorityLevel)priority {
  NSAccessibilityPostNotificationWithUserInfo(
      [self viewControllerForId:kFlutterImplicitViewId].flutterView,
      NSAccessibilityAnnouncementRequestedNotification,
      @{NSAccessibilityAnnouncementKey : message, NSAccessibilityPriorityKey : @(priority)});
}
- (void)handleMethodCall:(FlutterMethodCall*)call result:(FlutterResult)result {
  if ([call.method isEqualToString:@"SystemNavigator.pop"]) {
    [[NSApplication sharedApplication] terminate:self];
    result(nil);
  } else if ([call.method isEqualToString:@"SystemSound.play"]) {
    [self playSystemSound:call.arguments];
    result(nil);
  } else if ([call.method isEqualToString:@"Clipboard.getData"]) {
    result([self getClipboardData:call.arguments]);
  } else if ([call.method isEqualToString:@"Clipboard.setData"]) {
    [self setClipboardData:call.arguments];
    result(nil);
  } else if ([call.method isEqualToString:@"Clipboard.hasStrings"]) {
    result(@{@"value" : @([self clipboardHasStrings])});
  } else if ([call.method isEqualToString:@"System.exitApplication"]) {
    [[self terminationHandler] handleRequestAppExitMethodCall:call.arguments result:result];
  } else if ([call.method isEqualToString:@"System.initializationComplete"]) {
    [self terminationHandler].acceptingRequests = YES;
    result(nil);
  } else {
    result(FlutterMethodNotImplemented);
  }
}

- (void)playSystemSound:(NSString*)soundType {
  if ([soundType isEqualToString:@"SystemSoundType.alert"]) {
    NSBeep();
  }
}

- (NSDictionary*)getClipboardData:(NSString*)format {
  NSPasteboard* pasteboard = self.pasteboard;
  if ([format isEqualToString:@(kTextPlainFormat)]) {
    NSString* stringInPasteboard = [pasteboard stringForType:NSPasteboardTypeString];
    return stringInPasteboard == nil ? nil : @{@"text" : stringInPasteboard};
  }
  return nil;
}

- (void)setClipboardData:(NSDictionary*)data {
  NSPasteboard* pasteboard = self.pasteboard;
  NSString* text = data[@"text"];
  [pasteboard clearContents];
  if (text && ![text isEqual:[NSNull null]]) {
    [pasteboard setString:text forType:NSPasteboardTypeString];
  }
}

- (BOOL)clipboardHasStrings {
  return [self.pasteboard stringForType:NSPasteboardTypeString].length > 0;
}

- (NSPasteboard*)pasteboard {
  return [NSPasteboard generalPasteboard];
}

- (std::vector<std::string>)switches {
  return flutter::GetSwitchesFromEnvironment();
}

- (FlutterThreadSynchronizer*)testThreadSynchronizer {
  return _threadSynchronizer;
}

#pragma mark - FlutterAppLifecycleDelegate

- (void)setApplicationState:(flutter::AppLifecycleState)state {
  NSString* nextState =
      [[NSString alloc] initWithCString:flutter::AppLifecycleStateToString(state)];
  [self sendOnChannel:kFlutterLifecycleChannel
              message:[nextState dataUsingEncoding:NSUTF8StringEncoding]];
}

/**
 * Called when the |FlutterAppDelegate| gets the applicationWillBecomeActive
 * notification.
 */
- (void)handleWillBecomeActive:(NSNotification*)notification {
  _active = YES;
  if (!_visible) {
    [self setApplicationState:flutter::AppLifecycleState::kHidden];
  } else {
    [self setApplicationState:flutter::AppLifecycleState::kResumed];
  }
}

/**
 * Called when the |FlutterAppDelegate| gets the applicationWillResignActive
 * notification.
 */
- (void)handleWillResignActive:(NSNotification*)notification {
  _active = NO;
  if (!_visible) {
    [self setApplicationState:flutter::AppLifecycleState::kHidden];
  } else {
    [self setApplicationState:flutter::AppLifecycleState::kInactive];
  }
}

/**
 * Called when the |FlutterAppDelegate| gets the applicationDidUnhide
 * notification.
 */
- (void)handleDidChangeOcclusionState:(NSNotification*)notification API_AVAILABLE(macos(10.9)) {
  NSApplicationOcclusionState occlusionState = [[NSApplication sharedApplication] occlusionState];
  if (occlusionState & NSApplicationOcclusionStateVisible) {
    _visible = YES;
    if (_active) {
      [self setApplicationState:flutter::AppLifecycleState::kResumed];
    } else {
      [self setApplicationState:flutter::AppLifecycleState::kInactive];
    }
  } else {
    _visible = NO;
    [self setApplicationState:flutter::AppLifecycleState::kHidden];
  }
}

#pragma mark - FlutterBinaryMessenger

- (void)sendOnChannel:(nonnull NSString*)channel message:(nullable NSData*)message {
  [self sendOnChannel:channel message:message binaryReply:nil];
}

- (void)sendOnChannel:(NSString*)channel
              message:(NSData* _Nullable)message
          binaryReply:(FlutterBinaryReply _Nullable)callback {
  FlutterPlatformMessageResponseHandle* response_handle = nullptr;
  if (callback) {
    struct Captures {
      FlutterBinaryReply reply;
    };
    auto captures = std::make_unique<Captures>();
    captures->reply = callback;
    auto message_reply = [](const uint8_t* data, size_t data_size, void* user_data) {
      auto captures = reinterpret_cast<Captures*>(user_data);
      NSData* reply_data = nil;
      if (data != nullptr && data_size > 0) {
        reply_data = [NSData dataWithBytes:static_cast<const void*>(data) length:data_size];
      }
      captures->reply(reply_data);
      delete captures;
    };

    FlutterEngineResult create_result = _embedderAPI.PlatformMessageCreateResponseHandle(
        _engine, message_reply, captures.get(), &response_handle);
    if (create_result != kSuccess) {
      NSLog(@"Failed to create a FlutterPlatformMessageResponseHandle (%d)", create_result);
      return;
    }
    captures.release();
  }

  FlutterPlatformMessage platformMessage = {
      .struct_size = sizeof(FlutterPlatformMessage),
      .channel = [channel UTF8String],
      .message = static_cast<const uint8_t*>(message.bytes),
      .message_size = message.length,
      .response_handle = response_handle,
  };

  FlutterEngineResult message_result = _embedderAPI.SendPlatformMessage(_engine, &platformMessage);
  if (message_result != kSuccess) {
    NSLog(@"Failed to send message to Flutter engine on channel '%@' (%d).", channel,
          message_result);
  }

  if (response_handle != nullptr) {
    FlutterEngineResult release_result =
        _embedderAPI.PlatformMessageReleaseResponseHandle(_engine, response_handle);
    if (release_result != kSuccess) {
      NSLog(@"Failed to release the response handle (%d).", release_result);
    };
  }
}

- (FlutterBinaryMessengerConnection)setMessageHandlerOnChannel:(nonnull NSString*)channel
                                          binaryMessageHandler:
                                              (nullable FlutterBinaryMessageHandler)handler {
  _currentMessengerConnection += 1;
  _messengerHandlers[channel] =
      [[FlutterEngineHandlerInfo alloc] initWithConnection:@(_currentMessengerConnection)
                                                   handler:[handler copy]];
  return _currentMessengerConnection;
}

- (void)cleanUpConnection:(FlutterBinaryMessengerConnection)connection {
  // Find the _messengerHandlers that has the required connection, and record its
  // channel.
  NSString* foundChannel = nil;
  for (NSString* key in [_messengerHandlers allKeys]) {
    FlutterEngineHandlerInfo* handlerInfo = [_messengerHandlers objectForKey:key];
    if ([handlerInfo.connection isEqual:@(connection)]) {
      foundChannel = key;
      break;
    }
  }
  if (foundChannel) {
    [_messengerHandlers removeObjectForKey:foundChannel];
  }
}

#pragma mark - FlutterPluginRegistry

- (id<FlutterPluginRegistrar>)registrarForPlugin:(NSString*)pluginName {
  return [[FlutterEngineRegistrar alloc] initWithPlugin:pluginName flutterEngine:self];
}

#pragma mark - FlutterTextureRegistrar

- (int64_t)registerTexture:(id<FlutterTexture>)texture {
  return [_renderer registerTexture:texture];
}

- (BOOL)registerTextureWithID:(int64_t)textureId {
  return _embedderAPI.RegisterExternalTexture(_engine, textureId) == kSuccess;
}

- (void)textureFrameAvailable:(int64_t)textureID {
  [_renderer textureFrameAvailable:textureID];
}

- (BOOL)markTextureFrameAvailable:(int64_t)textureID {
  return _embedderAPI.MarkExternalTextureFrameAvailable(_engine, textureID) == kSuccess;
}

- (void)unregisterTexture:(int64_t)textureID {
  [_renderer unregisterTexture:textureID];
}

- (BOOL)unregisterTextureWithID:(int64_t)textureID {
  return _embedderAPI.UnregisterExternalTexture(_engine, textureID) == kSuccess;
}

#pragma mark - Task runner integration

- (void)runTaskOnEmbedder:(FlutterTask)task {
  if (_engine) {
    auto result = _embedderAPI.RunTask(_engine, &task);
    if (result != kSuccess) {
      NSLog(@"Could not post a task to the Flutter engine.");
    }
  }
}

- (void)postMainThreadTask:(FlutterTask)task targetTimeInNanoseconds:(uint64_t)targetTime {
  __weak FlutterEngine* weakSelf = self;
  auto worker = ^{
    [weakSelf runTaskOnEmbedder:task];
  };

  const auto engine_time = _embedderAPI.GetCurrentTime();
  if (targetTime <= engine_time) {
    dispatch_async(dispatch_get_main_queue(), worker);

  } else {
    dispatch_after(dispatch_time(DISPATCH_TIME_NOW, targetTime - engine_time),
                   dispatch_get_main_queue(), worker);
  }
}

// Getter used by test harness, only exposed through the FlutterEngine(Test) category
- (flutter::FlutterCompositor*)macOSCompositor {
  return _macOSCompositor.get();
}

@end<|MERGE_RESOLUTION|>--- conflicted
+++ resolved
@@ -748,24 +748,12 @@
                                                   void* user_data                            //
                                                ) { return true; };
 
-<<<<<<< HEAD
   _compositor.present_view_callback = [](FlutterViewPresentInfo* info) {
     return reinterpret_cast<flutter::FlutterCompositor*>(info->user_data)
         ->Present(info->view_id,      //
                   info->layers,       //
                   info->layers_count  //
         );
-=======
-  _compositor.present_layers_callback = [](const FlutterLayer** layers,  //
-                                           size_t layers_count,          //
-                                           void* user_data               //
-                                        ) {
-    // TODO(dkwingsmt): This callback only supports single-view, therefore it
-    // only operates on the implicit view. To support multi-view, we need a new
-    // callback that also receives a view ID.
-    return reinterpret_cast<flutter::FlutterCompositor*>(user_data)->Present(kFlutterImplicitViewId,
-                                                                             layers, layers_count);
->>>>>>> 09c6ce42
   };
 
   _compositor.avoid_backing_store_cache = true;
@@ -781,7 +769,6 @@
 
 #pragma mark - Framework-internal methods
 
-<<<<<<< HEAD
 - (bool)addViewController:(FlutterViewController*)controller {
   FlutterViewId viewId = [self generateViewId];
   [self registerViewController:controller forId:viewId];
@@ -791,10 +778,6 @@
     // The engine will be notified of the new view when it's launched.
     return true;
   }
-=======
-- (void)addViewController:(FlutterViewController*)controller {
-  [self registerViewController:controller forId:kFlutterImplicitViewId];
->>>>>>> 09c6ce42
 }
 
 - (bool)removeViewController:(nonnull FlutterViewController*)viewController {
@@ -888,15 +871,6 @@
 }
 
 - (void)updateWindowMetricsForViewController:(FlutterViewController*)viewController {
-<<<<<<< HEAD
-=======
-  if (viewController.viewId != kFlutterImplicitViewId) {
-    // TODO(dkwingsmt): The embedder API only supports single-view for now. As
-    // embedder APIs are converted to multi-view, this method should support any
-    // views.
-    return;
-  }
->>>>>>> 09c6ce42
   if (!_engine || !viewController || !viewController.viewLoaded) {
     return;
   }
