// Copyright 2013 The Flutter Authors. All rights reserved.
// Use of this source code is governed by a BSD-style license that can be
// found in the LICENSE file.

#import "flutter/shell/platform/darwin/macos/framework/Source/FlutterThreadSynchronizer.h"

#import <QuartzCore/QuartzCore.h>

#include <mutex>
#include <unordered_map>
#include <vector>

#import "flutter/fml/logging.h"
#import "flutter/fml/synchronization/waitable_event.h"

@interface FlutterThreadSynchronizer () {
  dispatch_queue_t _mainQueue;
  std::mutex _mutex;
  BOOL _shuttingDown;
  std::unordered_map<int64_t, CGSize> _contentSizes;
  std::vector<dispatch_block_t> _scheduledBlocks;

  BOOL _beginResizeWaiting;

  // Used to block [beginResize:].
  std::condition_variable _condBlockBeginResize;
}

/**
 * Returns true if all existing views have a non-zero size.
 *
 * If there are no views, still returns true.
 */
- (BOOL)allViewsHaveFrame;

/**
 * Returns true if there are any views that have a non-zero size.
 *
 * If there are no views, returns false.
 */
- (BOOL)someViewsHaveFrame;

@end

@implementation FlutterThreadSynchronizer

<<<<<<< HEAD
=======
- (instancetype)init {
  return [self initWithMainQueue:dispatch_get_main_queue()];
}

- (instancetype)initWithMainQueue:(dispatch_queue_t)queue {
  self = [super init];
  if (self != nil) {
    _mainQueue = queue;
  }
  return self;
}

>>>>>>> 31b54305
- (BOOL)allViewsHaveFrame {
  for (auto const& [viewId, contentSize] : _contentSizes) {
    if (CGSizeEqualToSize(contentSize, CGSizeZero)) {
      return NO;
    }
  }
  return YES;
}

- (BOOL)someViewsHaveFrame {
  for (auto const& [viewId, contentSize] : _contentSizes) {
    if (!CGSizeEqualToSize(contentSize, CGSizeZero)) {
      return YES;
    }
  }
  return NO;
}

- (void)drain {
  dispatch_assert_queue(_mainQueue);

  [CATransaction begin];
  [CATransaction setDisableActions:YES];
  for (dispatch_block_t block : _scheduledBlocks) {
    block();
  }
  [CATransaction commit];
  _scheduledBlocks.clear();
}

- (void)blockUntilFrameAvailable {
  std::unique_lock<std::mutex> lock(_mutex);

  _beginResizeWaiting = YES;

  while (![self someViewsHaveFrame] && !_shuttingDown) {
    _condBlockBeginResize.wait(lock);
    [self drain];
  }

  _beginResizeWaiting = NO;
}

- (void)beginResizeForView:(int64_t)viewId
                      size:(CGSize)size
                    notify:(nonnull dispatch_block_t)notify {
<<<<<<< HEAD
=======
  dispatch_assert_queue(_mainQueue);
>>>>>>> 31b54305
  std::unique_lock<std::mutex> lock(_mutex);

  if (![self allViewsHaveFrame] || _shuttingDown) {
    // No blocking until framework produces at least one frame
    notify();
    return;
  }

  [self drain];

  notify();

  _contentSizes[viewId] = CGSizeMake(-1, -1);

  _beginResizeWaiting = YES;

  while (true) {
    if (_shuttingDown) {
      break;
    }
    const CGSize& contentSize = _contentSizes[viewId];
    if (CGSizeEqualToSize(contentSize, size) || CGSizeEqualToSize(contentSize, CGSizeZero)) {
      break;
    }
    _condBlockBeginResize.wait(lock);
    [self drain];
  }

  _beginResizeWaiting = NO;
}

- (void)performCommitForView:(int64_t)viewId
                        size:(CGSize)size
                      notify:(nonnull dispatch_block_t)notify {
<<<<<<< HEAD
=======
  dispatch_assert_queue_not(_mainQueue);
>>>>>>> 31b54305
  fml::AutoResetWaitableEvent event;
  {
    std::unique_lock<std::mutex> lock(_mutex);
    if (_shuttingDown) {
      // Engine is shutting down, main thread may be blocked by the engine
      // waiting for raster thread to finish.
      return;
    }
    fml::AutoResetWaitableEvent& e = event;
    _scheduledBlocks.push_back(^{
      notify();
      _contentSizes[viewId] = size;
      e.Signal();
    });
    if (_beginResizeWaiting) {
      _condBlockBeginResize.notify_all();
    } else {
      dispatch_async(_mainQueue, ^{
        std::unique_lock<std::mutex> lock(_mutex);
        [self drain];
      });
    }
  }
  event.Wait();
}

- (void)registerView:(int64_t)viewId {
<<<<<<< HEAD
=======
  dispatch_assert_queue(_mainQueue);
  std::unique_lock<std::mutex> lock(_mutex);
>>>>>>> 31b54305
  _contentSizes[viewId] = CGSizeZero;
}

- (void)deregisterView:(int64_t)viewId {
<<<<<<< HEAD
=======
  dispatch_assert_queue(_mainQueue);
  std::unique_lock<std::mutex> lock(_mutex);
>>>>>>> 31b54305
  _contentSizes.erase(viewId);
}

- (void)shutdown {
  dispatch_assert_queue(_mainQueue);
  std::unique_lock<std::mutex> lock(_mutex);
  _shuttingDown = YES;
  _condBlockBeginResize.notify_all();
  [self drain];
}

- (BOOL)isWaitingWhenMutexIsAvailable {
  std::unique_lock<std::mutex> lock(_mutex);
  return _beginResizeWaiting;
}

@end<|MERGE_RESOLUTION|>--- conflicted
+++ resolved
@@ -44,8 +44,6 @@
 
 @implementation FlutterThreadSynchronizer
 
-<<<<<<< HEAD
-=======
 - (instancetype)init {
   return [self initWithMainQueue:dispatch_get_main_queue()];
 }
@@ -58,7 +56,6 @@
   return self;
 }
 
->>>>>>> 31b54305
 - (BOOL)allViewsHaveFrame {
   for (auto const& [viewId, contentSize] : _contentSizes) {
     if (CGSizeEqualToSize(contentSize, CGSizeZero)) {
@@ -105,10 +102,7 @@
 - (void)beginResizeForView:(int64_t)viewId
                       size:(CGSize)size
                     notify:(nonnull dispatch_block_t)notify {
-<<<<<<< HEAD
-=======
   dispatch_assert_queue(_mainQueue);
->>>>>>> 31b54305
   std::unique_lock<std::mutex> lock(_mutex);
 
   if (![self allViewsHaveFrame] || _shuttingDown) {
@@ -143,10 +137,7 @@
 - (void)performCommitForView:(int64_t)viewId
                         size:(CGSize)size
                       notify:(nonnull dispatch_block_t)notify {
-<<<<<<< HEAD
-=======
   dispatch_assert_queue_not(_mainQueue);
->>>>>>> 31b54305
   fml::AutoResetWaitableEvent event;
   {
     std::unique_lock<std::mutex> lock(_mutex);
@@ -174,20 +165,14 @@
 }
 
 - (void)registerView:(int64_t)viewId {
-<<<<<<< HEAD
-=======
   dispatch_assert_queue(_mainQueue);
   std::unique_lock<std::mutex> lock(_mutex);
->>>>>>> 31b54305
   _contentSizes[viewId] = CGSizeZero;
 }
 
 - (void)deregisterView:(int64_t)viewId {
-<<<<<<< HEAD
-=======
   dispatch_assert_queue(_mainQueue);
   std::unique_lock<std::mutex> lock(_mutex);
->>>>>>> 31b54305
   _contentSizes.erase(viewId);
 }
 
