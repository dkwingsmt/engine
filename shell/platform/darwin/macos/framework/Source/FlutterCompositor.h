// Copyright 2013 The Flutter Authors. All rights reserved.
// Use of this source code is governed by a BSD-style license that can be
// found in the LICENSE file.

#ifndef FLUTTER_COMPOSITOR_H_
#define FLUTTER_COMPOSITOR_H_

#include <functional>
#include <list>

#include "flutter/fml/macros.h"
#include "flutter/shell/platform/darwin/macos/framework/Source/FlutterView.h"
<<<<<<< HEAD
=======
#include "flutter/shell/platform/darwin/macos/framework/Source/FlutterViewProvider.h"
>>>>>>> 893f5cd3
#include "flutter/shell/platform/embedder/embedder.h"

namespace flutter {

// FlutterCompositor creates and manages the backing stores used for
// rendering Flutter content and presents Flutter content and Platform views.
// Platform views are not yet supported.
class FlutterCompositor {
 public:
<<<<<<< HEAD
  using ViewProvider = std::function<FlutterView*(uint64_t view_id)>;

  explicit FlutterCompositor(ViewProvider get_view_callback);
=======
  // Create a FlutterCompositor with a view provider.
  //
  // The view_provider is used to query FlutterViews from view IDs,
  // which are used for presenting and creating backing stores.
  // It must not be null, and is typically FlutterViewEngineProvider.
  explicit FlutterCompositor(id<FlutterViewProvider> view_provider);
>>>>>>> 893f5cd3

  virtual ~FlutterCompositor() = default;

  // Creates a BackingStore and saves updates the backing_store_out
  // data with the new BackingStore data.
  // If the backing store is being requested for the first time
  // for a given frame, this compositor does not create a new backing
  // store but rather returns the backing store associated with the
  // FlutterView's FlutterSurfaceManager.
  //
  // Any additional state allocated for the backing store and
  // saved as user_data in the backing store must be collected
  // in the backing_store's destruction_callback field which will
  // be called when the embedder collects the backing store.
  virtual bool CreateBackingStore(const FlutterBackingStoreConfig* config,
                                  FlutterBackingStore* backing_store_out) = 0;

  // Releases the memory for any state used by the backing store.
  virtual bool CollectBackingStore(
      const FlutterBackingStore* backing_store) = 0;

  // Presents the FlutterLayers by updating FlutterView(s) using the
  // layer content.
  // Present sets frame_started_ to false.
  virtual bool Present(uint64_t surface_id,
                       const FlutterLayer** layers,
                       size_t layers_count) = 0;

  using PresentCallback = std::function<bool(bool has_flutter_content)>;

  // PresentCallback is called at the end of the Present function.
  void SetPresentCallback(const PresentCallback& present_callback);

  // Denotes the current status of the frame being composited.
  // Started: A new frame has begun and we have cleared the old layer tree
  //          and are now creating backingstore(s) for the embedder to use.
  // Presenting: the embedder has finished rendering into the provided
  //             backingstore(s) and we are creating the layer tree for the
  //             system compositor to present with.
  // Ended: The frame has been presented and we are no longer processing
  //        it.
  typedef enum { kStarted, kPresenting, kEnded } FrameStatus;

 protected:
<<<<<<< HEAD
  FlutterView* GetView(uint64_t surface_id);
=======
  // Get the view associated with the view ID.
  //
  // Returns nil if the ID is invalid.
  FlutterView* GetView(uint64_t view_id);
>>>>>>> 893f5cd3

  // Gets and sets the FrameStatus for the current frame.
  void SetFrameStatus(FrameStatus frame_status);
  FrameStatus GetFrameStatus();

  // Clears the previous CALayers and updates the frame status to frame started.
  void StartFrame();

  // Calls the present callback and ensures the frame status is updated
  // to frame ended, returning whether the present was successful or not.
  bool EndFrame(bool has_flutter_content);

  // Creates a CALayer object which is backed by the supplied IOSurface, and
  // adds it to the root CALayer for the given view.
  void InsertCALayerForIOSurface(
      FlutterView* view,
      const IOSurfaceRef& io_surface,
      CATransform3D transform = CATransform3DIdentity);

 private:
  // A list of the active CALayer objects for the frame that need to be removed.
  std::list<CALayer*> active_ca_layers_;

<<<<<<< HEAD
  ViewProvider get_view_callback_;
=======
  // Where the compositor can query FlutterViews. Must not be null.
  id<FlutterViewProvider> const view_provider_;
>>>>>>> 893f5cd3

  // Callback set by the embedder to be called when the layer tree has been
  // correctly set up for this frame.
  PresentCallback present_callback_;

  // Current frame status.
  FrameStatus frame_status_ = kEnded;

  FML_DISALLOW_COPY_AND_ASSIGN(FlutterCompositor);
};

}  // namespace flutter

#endif  // FLUTTER_COMPOSITOR_H_<|MERGE_RESOLUTION|>--- conflicted
+++ resolved
@@ -10,10 +10,7 @@
 
 #include "flutter/fml/macros.h"
 #include "flutter/shell/platform/darwin/macos/framework/Source/FlutterView.h"
-<<<<<<< HEAD
-=======
 #include "flutter/shell/platform/darwin/macos/framework/Source/FlutterViewProvider.h"
->>>>>>> 893f5cd3
 #include "flutter/shell/platform/embedder/embedder.h"
 
 namespace flutter {
@@ -23,18 +20,12 @@
 // Platform views are not yet supported.
 class FlutterCompositor {
  public:
-<<<<<<< HEAD
-  using ViewProvider = std::function<FlutterView*(uint64_t view_id)>;
-
-  explicit FlutterCompositor(ViewProvider get_view_callback);
-=======
   // Create a FlutterCompositor with a view provider.
   //
   // The view_provider is used to query FlutterViews from view IDs,
   // which are used for presenting and creating backing stores.
   // It must not be null, and is typically FlutterViewEngineProvider.
   explicit FlutterCompositor(id<FlutterViewProvider> view_provider);
->>>>>>> 893f5cd3
 
   virtual ~FlutterCompositor() = default;
 
@@ -79,14 +70,10 @@
   typedef enum { kStarted, kPresenting, kEnded } FrameStatus;
 
  protected:
-<<<<<<< HEAD
-  FlutterView* GetView(uint64_t surface_id);
-=======
   // Get the view associated with the view ID.
   //
   // Returns nil if the ID is invalid.
   FlutterView* GetView(uint64_t view_id);
->>>>>>> 893f5cd3
 
   // Gets and sets the FrameStatus for the current frame.
   void SetFrameStatus(FrameStatus frame_status);
@@ -110,12 +97,8 @@
   // A list of the active CALayer objects for the frame that need to be removed.
   std::list<CALayer*> active_ca_layers_;
 
-<<<<<<< HEAD
-  ViewProvider get_view_callback_;
-=======
   // Where the compositor can query FlutterViews. Must not be null.
   id<FlutterViewProvider> const view_provider_;
->>>>>>> 893f5cd3
 
   // Callback set by the embedder to be called when the layer tree has been
   // correctly set up for this frame.
