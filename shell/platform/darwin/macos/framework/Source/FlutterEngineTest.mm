// Copyright 2013 The Flutter Authors. All rights reserved.
// Use of this source code is governed by a BSD-style license that can be
// found in the LICENSE file.

#include <objc/objc.h>
#import "flutter/shell/platform/darwin/macos/framework/Headers/FlutterEngine.h"
#import "flutter/shell/platform/darwin/macos/framework/Source/FlutterEngine_Internal.h"
#include "gtest/gtest.h"

#include <functional>
#include <thread>

#include "flutter/fml/synchronization/waitable_event.h"
#include "flutter/lib/ui/window/platform_message.h"
#include "flutter/shell/platform/common/accessibility_bridge.h"
#import "flutter/shell/platform/darwin/common/framework/Headers/FlutterChannels.h"
#import "flutter/shell/platform/darwin/macos/framework/Headers/FlutterAppDelegate.h"
#import "flutter/shell/platform/darwin/macos/framework/Source/FlutterEngineTestUtils.h"
#import "flutter/shell/platform/darwin/macos/framework/Source/FlutterViewControllerTestUtils.h"
#include "flutter/shell/platform/embedder/embedder.h"
#include "flutter/shell/platform/embedder/embedder_engine.h"
#include "flutter/shell/platform/embedder/test_utils/proc_table_replacement.h"
#include "flutter/testing/test_dart_native_resolver.h"

// CREATE_NATIVE_ENTRY and MOCK_ENGINE_PROC are leaky by design
// NOLINTBEGIN(clang-analyzer-core.StackAddressEscape)

constexpr int64_t kDefaultViewId = 0ll;

@interface FlutterEngine (Test)
/**
 * The FlutterCompositor object currently in use by the FlutterEngine.
 *
 * May be nil if the compositor has not been initialized yet.
 */
@property(nonatomic, readonly, nullable) flutter::FlutterCompositor* macOSCompositor;

@end

@interface TestPlatformViewFactory : NSObject <FlutterPlatformViewFactory>
@end

@implementation TestPlatformViewFactory
- (nonnull NSView*)createWithViewIdentifier:(int64_t)viewId arguments:(nullable id)args {
  return viewId == 42 ? [[NSView alloc] init] : nil;
}

@end

namespace flutter::testing {

TEST_F(FlutterEngineTest, CanLaunch) {
  FlutterEngine* engine = GetFlutterEngine();
  EXPECT_TRUE([engine runWithEntrypoint:@"main"]);
  EXPECT_TRUE(engine.running);
}

TEST_F(FlutterEngineTest, HasNonNullExecutableName) {
  FlutterEngine* engine = GetFlutterEngine();
  std::string executable_name = [[engine executableName] UTF8String];
  ASSERT_FALSE(executable_name.empty());

  // Block until notified by the Dart test of the value of Platform.executable.
  fml::AutoResetWaitableEvent latch;
  AddNativeCallback("NotifyStringValue", CREATE_NATIVE_ENTRY([&](Dart_NativeArguments args) {
                      const auto dart_string = tonic::DartConverter<std::string>::FromDart(
                          Dart_GetNativeArgument(args, 0));
                      EXPECT_EQ(executable_name, dart_string);
                      latch.Signal();
                    }));

  // Launch the test entrypoint.
  EXPECT_TRUE([engine runWithEntrypoint:@"executableNameNotNull"]);

  latch.Wait();
}

#ifndef FLUTTER_RELEASE
TEST_F(FlutterEngineTest, Switches) {
  setenv("FLUTTER_ENGINE_SWITCHES", "2", 1);
  setenv("FLUTTER_ENGINE_SWITCH_1", "abc", 1);
  setenv("FLUTTER_ENGINE_SWITCH_2", "foo=\"bar, baz\"", 1);

  FlutterEngine* engine = GetFlutterEngine();
  std::vector<std::string> switches = engine.switches;
  ASSERT_EQ(switches.size(), 2UL);
  EXPECT_EQ(switches[0], "--abc");
  EXPECT_EQ(switches[1], "--foo=\"bar, baz\"");

  unsetenv("FLUTTER_ENGINE_SWITCHES");
  unsetenv("FLUTTER_ENGINE_SWITCH_1");
  unsetenv("FLUTTER_ENGINE_SWITCH_2");
}
#endif  // !FLUTTER_RELEASE

TEST_F(FlutterEngineTest, MessengerSend) {
  FlutterEngine* engine = GetFlutterEngine();
  EXPECT_TRUE([engine runWithEntrypoint:@"main"]);

  NSData* test_message = [@"a message" dataUsingEncoding:NSUTF8StringEncoding];
  bool called = false;

  engine.embedderAPI.SendPlatformMessage = MOCK_ENGINE_PROC(
      SendPlatformMessage, ([&called, test_message](auto engine, auto message) {
        called = true;
        EXPECT_STREQ(message->channel, "test");
        EXPECT_EQ(memcmp(message->message, test_message.bytes, message->message_size), 0);
        return kSuccess;
      }));

  [engine.binaryMessenger sendOnChannel:@"test" message:test_message];
  EXPECT_TRUE(called);
}

TEST_F(FlutterEngineTest, CanLogToStdout) {
  // Block until completion of print statement.
  fml::AutoResetWaitableEvent latch;
  AddNativeCallback("SignalNativeTest",
                    CREATE_NATIVE_ENTRY([&](Dart_NativeArguments args) { latch.Signal(); }));

  // Replace stdout stream buffer with our own.
  std::stringstream buffer;
  std::streambuf* old_buffer = std::cout.rdbuf();
  std::cout.rdbuf(buffer.rdbuf());

  // Launch the test entrypoint.
  FlutterEngine* engine = GetFlutterEngine();
  EXPECT_TRUE([engine runWithEntrypoint:@"canLogToStdout"]);
  EXPECT_TRUE(engine.running);

  latch.Wait();

  // Restore old stdout stream buffer.
  std::cout.rdbuf(old_buffer);

  // Verify hello world was written to stdout.
  std::string logs = buffer.str();
  EXPECT_TRUE(logs.find("Hello logging") != std::string::npos);
}

// TODO(cbracken): Needs deflaking. https://github.com/flutter/flutter/issues/124677
TEST_F(FlutterEngineTest, DISABLED_BackgroundIsBlack) {
  FlutterEngine* engine = GetFlutterEngine();

  // Latch to ensure the entire layer tree has been generated and presented.
  fml::AutoResetWaitableEvent latch;
  AddNativeCallback("SignalNativeTest", CREATE_NATIVE_ENTRY([&](Dart_NativeArguments args) {
                      CALayer* rootLayer = engine.viewController.flutterView.layer;
                      EXPECT_TRUE(rootLayer.backgroundColor != nil);
                      if (rootLayer.backgroundColor != nil) {
                        NSColor* actualBackgroundColor =
                            [NSColor colorWithCGColor:rootLayer.backgroundColor];
                        EXPECT_EQ(actualBackgroundColor, [NSColor blackColor]);
                      }
                      latch.Signal();
                    }));

  // Launch the test entrypoint.
  EXPECT_TRUE([engine runWithEntrypoint:@"backgroundTest"]);
  EXPECT_TRUE(engine.running);

  FlutterViewController* viewController = [[FlutterViewController alloc] initWithEngine:engine
                                                                                nibName:nil
                                                                                 bundle:nil];
  [viewController loadView];
  viewController.flutterView.frame = CGRectMake(0, 0, 800, 600);

  latch.Wait();
}

// TODO(cbracken): Needs deflaking. https://github.com/flutter/flutter/issues/124677
TEST_F(FlutterEngineTest, DISABLED_CanOverrideBackgroundColor) {
  FlutterEngine* engine = GetFlutterEngine();

  // Latch to ensure the entire layer tree has been generated and presented.
  fml::AutoResetWaitableEvent latch;
  AddNativeCallback("SignalNativeTest", CREATE_NATIVE_ENTRY([&](Dart_NativeArguments args) {
                      CALayer* rootLayer = engine.viewController.flutterView.layer;
                      EXPECT_TRUE(rootLayer.backgroundColor != nil);
                      if (rootLayer.backgroundColor != nil) {
                        NSColor* actualBackgroundColor =
                            [NSColor colorWithCGColor:rootLayer.backgroundColor];
                        EXPECT_EQ(actualBackgroundColor, [NSColor whiteColor]);
                      }
                      latch.Signal();
                    }));

  // Launch the test entrypoint.
  EXPECT_TRUE([engine runWithEntrypoint:@"backgroundTest"]);
  EXPECT_TRUE(engine.running);

  FlutterViewController* viewController = [[FlutterViewController alloc] initWithEngine:engine
                                                                                nibName:nil
                                                                                 bundle:nil];
  [viewController loadView];
  viewController.flutterView.frame = CGRectMake(0, 0, 800, 600);
  viewController.flutterView.backgroundColor = [NSColor whiteColor];

  latch.Wait();
}

TEST_F(FlutterEngineTest, CanToggleAccessibility) {
  FlutterEngine* engine = GetFlutterEngine();
  // Capture the update callbacks before the embedder API initializes.
  auto original_init = engine.embedderAPI.Initialize;
  std::function<void(const FlutterSemanticsUpdate2*, void*)> update_semantics_callback;
  engine.embedderAPI.Initialize = MOCK_ENGINE_PROC(
      Initialize, ([&update_semantics_callback, &original_init](
                       size_t version, const FlutterRendererConfig* config,
                       const FlutterProjectArgs* args, void* user_data, auto engine_out) {
        update_semantics_callback = args->update_semantics_callback2;
        return original_init(version, config, args, user_data, engine_out);
      }));
  EXPECT_TRUE([engine runWithEntrypoint:@"main"]);
  // Set up view controller.
  FlutterViewController* viewController = [[FlutterViewController alloc] initWithEngine:engine
                                                                                nibName:nil
                                                                                 bundle:nil];
  [viewController loadView];
  // Enable the semantics.
  bool enabled_called = false;
  engine.embedderAPI.UpdateSemanticsEnabled =
      MOCK_ENGINE_PROC(UpdateSemanticsEnabled, ([&enabled_called](auto engine, bool enabled) {
                         enabled_called = enabled;
                         return kSuccess;
                       }));
  engine.semanticsEnabled = YES;
  EXPECT_TRUE(enabled_called);
  // Send flutter semantics updates.
  FlutterSemanticsNode2 root;
  root.id = 0;
  root.flags = static_cast<FlutterSemanticsFlag>(0);
  root.actions = static_cast<FlutterSemanticsAction>(0);
  root.text_selection_base = -1;
  root.text_selection_extent = -1;
  root.label = "root";
  root.hint = "";
  root.value = "";
  root.increased_value = "";
  root.decreased_value = "";
  root.tooltip = "";
  root.child_count = 1;
  int32_t children[] = {1};
  root.children_in_traversal_order = children;
  root.custom_accessibility_actions_count = 0;

  FlutterSemanticsNode2 child1;
  child1.id = 1;
  child1.flags = static_cast<FlutterSemanticsFlag>(0);
  child1.actions = static_cast<FlutterSemanticsAction>(0);
  child1.text_selection_base = -1;
  child1.text_selection_extent = -1;
  child1.label = "child 1";
  child1.hint = "";
  child1.value = "";
  child1.increased_value = "";
  child1.decreased_value = "";
  child1.tooltip = "";
  child1.child_count = 0;
  child1.custom_accessibility_actions_count = 0;

  FlutterSemanticsUpdate2 update;
  update.node_count = 2;
  FlutterSemanticsNode2* nodes[] = {&root, &child1};
  update.nodes = nodes;
  update.custom_action_count = 0;
  update_semantics_callback(&update, (__bridge void*)engine);

  // Verify the accessibility tree is attached to the flutter view.
  EXPECT_EQ([engine.viewController.flutterView.accessibilityChildren count], 1u);
  NSAccessibilityElement* native_root = engine.viewController.flutterView.accessibilityChildren[0];
  std::string root_label = [native_root.accessibilityLabel UTF8String];
  EXPECT_TRUE(root_label == "root");
  EXPECT_EQ(native_root.accessibilityRole, NSAccessibilityGroupRole);
  EXPECT_EQ([native_root.accessibilityChildren count], 1u);
  NSAccessibilityElement* native_child1 = native_root.accessibilityChildren[0];
  std::string child1_value = [native_child1.accessibilityValue UTF8String];
  EXPECT_TRUE(child1_value == "child 1");
  EXPECT_EQ(native_child1.accessibilityRole, NSAccessibilityStaticTextRole);
  EXPECT_EQ([native_child1.accessibilityChildren count], 0u);
  // Disable the semantics.
  bool semanticsEnabled = true;
  engine.embedderAPI.UpdateSemanticsEnabled =
      MOCK_ENGINE_PROC(UpdateSemanticsEnabled, ([&semanticsEnabled](auto engine, bool enabled) {
                         semanticsEnabled = enabled;
                         return kSuccess;
                       }));
  engine.semanticsEnabled = NO;
  EXPECT_FALSE(semanticsEnabled);
  // Verify the accessibility tree is removed from the view.
  EXPECT_EQ([engine.viewController.flutterView.accessibilityChildren count], 0u);

  [engine setViewController:nil];
}

TEST_F(FlutterEngineTest, CanToggleAccessibilityWhenHeadless) {
  FlutterEngine* engine = GetFlutterEngine();
  // Capture the update callbacks before the embedder API initializes.
  auto original_init = engine.embedderAPI.Initialize;
  std::function<void(const FlutterSemanticsUpdate2*, void*)> update_semantics_callback;
  engine.embedderAPI.Initialize = MOCK_ENGINE_PROC(
      Initialize, ([&update_semantics_callback, &original_init](
                       size_t version, const FlutterRendererConfig* config,
                       const FlutterProjectArgs* args, void* user_data, auto engine_out) {
        update_semantics_callback = args->update_semantics_callback2;
        return original_init(version, config, args, user_data, engine_out);
      }));
  EXPECT_TRUE([engine runWithEntrypoint:@"main"]);

  // Enable the semantics without attaching a view controller.
  bool enabled_called = false;
  engine.embedderAPI.UpdateSemanticsEnabled =
      MOCK_ENGINE_PROC(UpdateSemanticsEnabled, ([&enabled_called](auto engine, bool enabled) {
                         enabled_called = enabled;
                         return kSuccess;
                       }));
  engine.semanticsEnabled = YES;
  EXPECT_TRUE(enabled_called);
  // Send flutter semantics updates.
  FlutterSemanticsNode2 root;
  root.id = 0;
  root.flags = static_cast<FlutterSemanticsFlag>(0);
  root.actions = static_cast<FlutterSemanticsAction>(0);
  root.text_selection_base = -1;
  root.text_selection_extent = -1;
  root.label = "root";
  root.hint = "";
  root.value = "";
  root.increased_value = "";
  root.decreased_value = "";
  root.tooltip = "";
  root.child_count = 1;
  int32_t children[] = {1};
  root.children_in_traversal_order = children;
  root.custom_accessibility_actions_count = 0;

  FlutterSemanticsNode2 child1;
  child1.id = 1;
  child1.flags = static_cast<FlutterSemanticsFlag>(0);
  child1.actions = static_cast<FlutterSemanticsAction>(0);
  child1.text_selection_base = -1;
  child1.text_selection_extent = -1;
  child1.label = "child 1";
  child1.hint = "";
  child1.value = "";
  child1.increased_value = "";
  child1.decreased_value = "";
  child1.tooltip = "";
  child1.child_count = 0;
  child1.custom_accessibility_actions_count = 0;

  FlutterSemanticsUpdate2 update;
  update.node_count = 2;
  FlutterSemanticsNode2* nodes[] = {&root, &child1};
  update.nodes = nodes;
  update.custom_action_count = 0;
  // This call updates semantics for the default view, which does not exist,
  // and therefore this call is invalid. But the engine should not crash.
  update_semantics_callback(&update, (__bridge void*)engine);

  // No crashes.
  EXPECT_EQ(engine.viewController, nil);

  // Disable the semantics.
  bool semanticsEnabled = true;
  engine.embedderAPI.UpdateSemanticsEnabled =
      MOCK_ENGINE_PROC(UpdateSemanticsEnabled, ([&semanticsEnabled](auto engine, bool enabled) {
                         semanticsEnabled = enabled;
                         return kSuccess;
                       }));
  engine.semanticsEnabled = NO;
  EXPECT_FALSE(semanticsEnabled);
  // Still no crashes
  EXPECT_EQ(engine.viewController, nil);
}

TEST_F(FlutterEngineTest, ProducesAccessibilityTreeWhenAddingViews) {
  FlutterEngine* engine = GetFlutterEngine();
  EXPECT_TRUE([engine runWithEntrypoint:@"main"]);

  // Enable the semantics without attaching a view controller.
  bool enabled_called = false;
  engine.embedderAPI.UpdateSemanticsEnabled =
      MOCK_ENGINE_PROC(UpdateSemanticsEnabled, ([&enabled_called](auto engine, bool enabled) {
                         enabled_called = enabled;
                         return kSuccess;
                       }));
  engine.semanticsEnabled = YES;
  EXPECT_TRUE(enabled_called);

  EXPECT_EQ(engine.viewController, nil);

  // Assign the view controller after enabling semantics
  FlutterViewController* viewController = [[FlutterViewController alloc] initWithEngine:engine
                                                                                nibName:nil
                                                                                 bundle:nil];
  engine.viewController = viewController;

  EXPECT_NE(viewController.accessibilityBridge.lock(), nullptr);
}

TEST_F(FlutterEngineTest, NativeCallbacks) {
  fml::AutoResetWaitableEvent latch;
  bool latch_called = false;
  AddNativeCallback("SignalNativeTest", CREATE_NATIVE_ENTRY([&](Dart_NativeArguments args) {
                      latch_called = true;
                      latch.Signal();
                    }));

  FlutterEngine* engine = GetFlutterEngine();
  EXPECT_TRUE([engine runWithEntrypoint:@"nativeCallback"]);
  EXPECT_TRUE(engine.running);

  latch.Wait();
  ASSERT_TRUE(latch_called);
}

TEST_F(FlutterEngineTest, Compositor) {
  NSString* fixtures = @(flutter::testing::GetFixturesPath());
  FlutterDartProject* project = [[FlutterDartProject alloc]
      initWithAssetsPath:fixtures
             ICUDataPath:[fixtures stringByAppendingString:@"/icudtl.dat"]];
  FlutterEngine* engine = [[FlutterEngine alloc] initWithName:@"test" project:project];

  FlutterViewController* viewController = [[FlutterViewController alloc] initWithEngine:engine
                                                                                nibName:nil
                                                                                 bundle:nil];
  [viewController loadView];
  viewController.flutterView.frame = CGRectMake(0, 0, 800, 600);

  EXPECT_TRUE([engine runWithEntrypoint:@"canCompositePlatformViews"]);

  [engine.platformViewController registerViewFactory:[[TestPlatformViewFactory alloc] init]
                                              withId:@"factory_id"];
  [engine.platformViewController
      handleMethodCall:[FlutterMethodCall methodCallWithMethodName:@"create"
                                                         arguments:@{
                                                           @"id" : @(42),
                                                           @"viewType" : @"factory_id",
                                                         }]
                result:^(id result){
                }];

  [engine.testThreadSynchronizer blockUntilFrameAvailable];

  CALayer* rootLayer = viewController.flutterView.layer;

  // There are two layers with Flutter contents and one view
  EXPECT_EQ(rootLayer.sublayers.count, 2u);
  EXPECT_EQ(viewController.flutterView.subviews.count, 1u);

  // TODO(gw280): add support for screenshot tests in this test harness

  [engine shutDownEngine];
}  // namespace flutter::testing

TEST_F(FlutterEngineTest, DartEntrypointArguments) {
  NSString* fixtures = @(flutter::testing::GetFixturesPath());
  FlutterDartProject* project = [[FlutterDartProject alloc]
      initWithAssetsPath:fixtures
             ICUDataPath:[fixtures stringByAppendingString:@"/icudtl.dat"]];

  project.dartEntrypointArguments = @[ @"arg1", @"arg2" ];
  FlutterEngine* engine = [[FlutterEngine alloc] initWithName:@"test" project:project];

  bool called = false;
  auto original_init = engine.embedderAPI.Initialize;
  engine.embedderAPI.Initialize = MOCK_ENGINE_PROC(
      Initialize, ([&called, &original_init](size_t version, const FlutterRendererConfig* config,
                                             const FlutterProjectArgs* args, void* user_data,
                                             FLUTTER_API_SYMBOL(FlutterEngine) * engine_out) {
        called = true;
        EXPECT_EQ(args->dart_entrypoint_argc, 2);
        NSString* arg1 = [[NSString alloc] initWithCString:args->dart_entrypoint_argv[0]
                                                  encoding:NSUTF8StringEncoding];
        NSString* arg2 = [[NSString alloc] initWithCString:args->dart_entrypoint_argv[1]
                                                  encoding:NSUTF8StringEncoding];

        EXPECT_TRUE([arg1 isEqualToString:@"arg1"]);
        EXPECT_TRUE([arg2 isEqualToString:@"arg2"]);

        return original_init(version, config, args, user_data, engine_out);
      }));

  EXPECT_TRUE([engine runWithEntrypoint:@"main"]);
  EXPECT_TRUE(called);
}

// If a channel overrides a previous channel with the same name, cleaning
// the previous channel should not affect the new channel.
//
// This is important when recreating classes that uses a channel, because the
// new instance would create the channel before the first class is deallocated
// and clears the channel.
TEST_F(FlutterEngineTest, MessengerCleanupConnectionWorks) {
  FlutterEngine* engine = GetFlutterEngine();
  EXPECT_TRUE([engine runWithEntrypoint:@"main"]);

  NSString* channel = @"_test_";
  NSData* channel_data = [channel dataUsingEncoding:NSUTF8StringEncoding];

  // Mock SendPlatformMessage so that if a message is sent to
  // "test/send_message", act as if the framework has sent an empty message to
  // the channel marked by the `sendOnChannel:message:` call's message.
  engine.embedderAPI.SendPlatformMessage = MOCK_ENGINE_PROC(
      SendPlatformMessage, ([](auto engine_, auto message_) {
        if (strcmp(message_->channel, "test/send_message") == 0) {
          // The simplest message that is acceptable to a method channel.
          std::string message = R"|({"method": "a"})|";
          std::string channel(reinterpret_cast<const char*>(message_->message),
                              message_->message_size);
          reinterpret_cast<EmbedderEngine*>(engine_)
              ->GetShell()
              .GetPlatformView()
              ->HandlePlatformMessage(std::make_unique<PlatformMessage>(
                  channel.c_str(), fml::MallocMapping::Copy(message.c_str(), message.length()),
                  fml::RefPtr<PlatformMessageResponse>()));
        }
        return kSuccess;
      }));

  __block int record = 0;

  FlutterMethodChannel* channel1 =
      [FlutterMethodChannel methodChannelWithName:channel
                                  binaryMessenger:engine.binaryMessenger
                                            codec:[FlutterJSONMethodCodec sharedInstance]];
  [channel1 setMethodCallHandler:^(FlutterMethodCall* call, FlutterResult result) {
    record += 1;
  }];

  [engine.binaryMessenger sendOnChannel:@"test/send_message" message:channel_data];
  EXPECT_EQ(record, 1);

  FlutterMethodChannel* channel2 =
      [FlutterMethodChannel methodChannelWithName:channel
                                  binaryMessenger:engine.binaryMessenger
                                            codec:[FlutterJSONMethodCodec sharedInstance]];
  [channel2 setMethodCallHandler:^(FlutterMethodCall* call, FlutterResult result) {
    record += 10;
  }];

  [engine.binaryMessenger sendOnChannel:@"test/send_message" message:channel_data];
  EXPECT_EQ(record, 11);

  [channel1 setMethodCallHandler:nil];

  [engine.binaryMessenger sendOnChannel:@"test/send_message" message:channel_data];
  EXPECT_EQ(record, 21);
}

TEST_F(FlutterEngineTest, HasStringsWhenPasteboardEmpty) {
  id engineMock = CreateMockFlutterEngine(nil);

  // Call hasStrings and expect it to be false.
  __block bool calledAfterClear = false;
  __block bool valueAfterClear;
  FlutterResult resultAfterClear = ^(id result) {
    calledAfterClear = true;
    NSNumber* valueNumber = [result valueForKey:@"value"];
    valueAfterClear = [valueNumber boolValue];
  };
  FlutterMethodCall* methodCallAfterClear =
      [FlutterMethodCall methodCallWithMethodName:@"Clipboard.hasStrings" arguments:nil];
  [engineMock handleMethodCall:methodCallAfterClear result:resultAfterClear];
  EXPECT_TRUE(calledAfterClear);
  EXPECT_FALSE(valueAfterClear);
}

TEST_F(FlutterEngineTest, HasStringsWhenPasteboardFull) {
  id engineMock = CreateMockFlutterEngine(@"some string");

  // Call hasStrings and expect it to be true.
  __block bool called = false;
  __block bool value;
  FlutterResult result = ^(id result) {
    called = true;
    NSNumber* valueNumber = [result valueForKey:@"value"];
    value = [valueNumber boolValue];
  };
  FlutterMethodCall* methodCall =
      [FlutterMethodCall methodCallWithMethodName:@"Clipboard.hasStrings" arguments:nil];
  [engineMock handleMethodCall:methodCall result:result];
  EXPECT_TRUE(called);
  EXPECT_TRUE(value);
}

TEST_F(FlutterEngineTest, ResponseAfterEngineDied) {
  FlutterEngine* engine = GetFlutterEngine();
  FlutterBasicMessageChannel* channel = [[FlutterBasicMessageChannel alloc]
         initWithName:@"foo"
      binaryMessenger:engine.binaryMessenger
                codec:[FlutterStandardMessageCodec sharedInstance]];
  __block BOOL didCallCallback = NO;
  [channel setMessageHandler:^(id message, FlutterReply callback) {
    ShutDownEngine();
    callback(nil);
    didCallCallback = YES;
  }];
  EXPECT_TRUE([engine runWithEntrypoint:@"sendFooMessage"]);
  engine = nil;

  while (!didCallCallback) {
    [[NSRunLoop currentRunLoop] runUntilDate:[NSDate dateWithTimeIntervalSinceNow:0.1]];
  }
}

TEST_F(FlutterEngineTest, ResponseFromBackgroundThread) {
  FlutterEngine* engine = GetFlutterEngine();
  FlutterBasicMessageChannel* channel = [[FlutterBasicMessageChannel alloc]
         initWithName:@"foo"
      binaryMessenger:engine.binaryMessenger
                codec:[FlutterStandardMessageCodec sharedInstance]];
  __block BOOL didCallCallback = NO;
  [channel setMessageHandler:^(id message, FlutterReply callback) {
    dispatch_async(dispatch_get_global_queue(DISPATCH_QUEUE_PRIORITY_DEFAULT, 0), ^{
      callback(nil);
      dispatch_async(dispatch_get_main_queue(), ^{
        didCallCallback = YES;
      });
    });
  }];
  EXPECT_TRUE([engine runWithEntrypoint:@"sendFooMessage"]);

  while (!didCallCallback) {
    [[NSRunLoop currentRunLoop] runUntilDate:[NSDate dateWithTimeIntervalSinceNow:0.1]];
  }
}

TEST_F(FlutterEngineTest, ThreadSynchronizerNotBlockingRasterThreadAfterShutdown) {
  FlutterThreadSynchronizer* threadSynchronizer = [[FlutterThreadSynchronizer alloc] init];
  [threadSynchronizer shutdown];

  std::thread rasterThread([&threadSynchronizer] {
    [threadSynchronizer performCommitForView:kDefaultViewId
                                        size:CGSizeMake(100, 100)
                                      notify:^{
                                      }];
  });

  rasterThread.join();
}

TEST_F(FlutterEngineTest, ManageControllersIfInitiatedByController) {
  NSString* fixtures = @(flutter::testing::GetFixturesPath());
  FlutterDartProject* project = [[FlutterDartProject alloc]
      initWithAssetsPath:fixtures
             ICUDataPath:[fixtures stringByAppendingString:@"/icudtl.dat"]];

  FlutterEngine* engine;
  FlutterViewController* viewController1;

  @autoreleasepool {
    // Create FVC1.
    viewController1 = [[FlutterViewController alloc] initWithProject:project];
    EXPECT_EQ(viewController1.viewId, 0ll);

    engine = viewController1.engine;
    engine.viewController = nil;

    // Create FVC2 based on the same engine.
    FlutterViewController* viewController2 = [[FlutterViewController alloc] initWithEngine:engine
                                                                                   nibName:nil
                                                                                    bundle:nil];
    EXPECT_EQ(engine.viewController, viewController2);
  }
  // FVC2 is deallocated but FVC1 is retained.

  EXPECT_EQ(engine.viewController, nil);

  engine.viewController = viewController1;
  EXPECT_EQ(engine.viewController, viewController1);
  EXPECT_EQ(viewController1.viewId, 0ll);
}

TEST_F(FlutterEngineTest, ManageControllersIfInitiatedByEngine) {
  // Don't create the engine with `CreateMockFlutterEngine`, because it adds
  // additional references to FlutterViewControllers, which is crucial to this
  // test case.
  FlutterEngine* engine = [[FlutterEngine alloc] initWithName:@"io.flutter"
                                                      project:nil
                                       allowHeadlessExecution:NO];
  FlutterViewController* viewController1;

  @autoreleasepool {
    viewController1 = [[FlutterViewController alloc] initWithEngine:engine nibName:nil bundle:nil];
    EXPECT_EQ(viewController1.viewId, 0ll);
    EXPECT_EQ(engine.viewController, viewController1);

    engine.viewController = nil;

    FlutterViewController* viewController2 = [[FlutterViewController alloc] initWithEngine:engine
                                                                                   nibName:nil
                                                                                    bundle:nil];
    EXPECT_EQ(viewController2.viewId, 0ll);
    EXPECT_EQ(engine.viewController, viewController2);
  }
  // FVC2 is deallocated but FVC1 is retained.

  EXPECT_EQ(engine.viewController, nil);

  engine.viewController = viewController1;
  EXPECT_EQ(engine.viewController, viewController1);
  EXPECT_EQ(viewController1.viewId, 0ll);
}

TEST_F(FlutterEngineTest, HandlesTerminationRequest) {
  id engineMock = CreateMockFlutterEngine(nil);
  __block NSString* nextResponse = @"exit";
  __block BOOL triedToTerminate = NO;
  FlutterEngineTerminationHandler* terminationHandler =
      [[FlutterEngineTerminationHandler alloc] initWithEngine:engineMock
                                                   terminator:^(id sender) {
                                                     triedToTerminate = TRUE;
                                                     // Don't actually terminate, of course.
                                                   }];
  OCMStub([engineMock terminationHandler]).andReturn(terminationHandler);
  id binaryMessengerMock = OCMProtocolMock(@protocol(FlutterBinaryMessenger));
  OCMStub(  // NOLINT(google-objc-avoid-throwing-exception)
      [engineMock binaryMessenger])
      .andReturn(binaryMessengerMock);
  OCMStub([engineMock sendOnChannel:@"flutter/platform"
                            message:[OCMArg any]
                        binaryReply:[OCMArg any]])
      .andDo((^(NSInvocation* invocation) {
        [invocation retainArguments];
        FlutterBinaryReply callback;
        NSData* returnedMessage;
        [invocation getArgument:&callback atIndex:4];
        if ([nextResponse isEqualToString:@"error"]) {
          FlutterError* errorResponse = [FlutterError errorWithCode:@"Error"
                                                            message:@"Failed"
                                                            details:@"Details"];
          returnedMessage =
              [[FlutterJSONMethodCodec sharedInstance] encodeErrorEnvelope:errorResponse];
        } else {
          NSDictionary* responseDict = @{@"response" : nextResponse};
          returnedMessage =
              [[FlutterJSONMethodCodec sharedInstance] encodeSuccessEnvelope:responseDict];
        }
        callback(returnedMessage);
      }));
  __block NSString* calledAfterTerminate = @"";
  FlutterResult appExitResult = ^(id result) {
    NSDictionary* resultDict = result;
    calledAfterTerminate = resultDict[@"response"];
  };
  FlutterMethodCall* methodExitApplication =
      [FlutterMethodCall methodCallWithMethodName:@"System.exitApplication"
                                        arguments:@{@"type" : @"cancelable"}];

  // Always terminate when the binding isn't ready (which is the default).
  triedToTerminate = NO;
  calledAfterTerminate = @"";
  nextResponse = @"cancel";
  [engineMock handleMethodCall:methodExitApplication result:appExitResult];
  EXPECT_STREQ([calledAfterTerminate UTF8String], "");
  EXPECT_TRUE(triedToTerminate);

  // Once the binding is ready, handle the request.
  terminationHandler.acceptingRequests = YES;
  triedToTerminate = NO;
  calledAfterTerminate = @"";
  nextResponse = @"exit";
  [engineMock handleMethodCall:methodExitApplication result:appExitResult];
  EXPECT_STREQ([calledAfterTerminate UTF8String], "exit");
  EXPECT_TRUE(triedToTerminate);

  triedToTerminate = NO;
  calledAfterTerminate = @"";
  nextResponse = @"cancel";
  [engineMock handleMethodCall:methodExitApplication result:appExitResult];
  EXPECT_STREQ([calledAfterTerminate UTF8String], "cancel");
  EXPECT_FALSE(triedToTerminate);

  // Check that it doesn't crash on error.
  triedToTerminate = NO;
  calledAfterTerminate = @"";
  nextResponse = @"error";
  [engineMock handleMethodCall:methodExitApplication result:appExitResult];
  EXPECT_STREQ([calledAfterTerminate UTF8String], "");
  EXPECT_TRUE(triedToTerminate);
}

TEST_F(FlutterEngineTest, HandleAccessibilityEvent) {
  __block BOOL announced = NO;
  id engineMock = CreateMockFlutterEngine(nil);

  OCMStub([engineMock announceAccessibilityMessage:[OCMArg any]
                                      withPriority:NSAccessibilityPriorityMedium])
      .andDo((^(NSInvocation* invocation) {
        announced = TRUE;
        [invocation retainArguments];
        NSString* message;
        [invocation getArgument:&message atIndex:2];
        EXPECT_EQ(message, @"error message");
      }));

  NSDictionary<NSString*, id>* annotatedEvent =
      @{@"type" : @"announce",
        @"data" : @{@"message" : @"error message"}};

  [engineMock handleAccessibilityEvent:annotatedEvent];

  EXPECT_TRUE(announced);
}

TEST_F(FlutterEngineTest, HandleLifecycleStates) API_AVAILABLE(macos(10.9)) {
  __block flutter::AppLifecycleState sentState;
  id engineMock = CreateMockFlutterEngine(nil);

  // Have to enumerate all the values because OCMStub can't capture
  // non-Objective-C object arguments.
  OCMStub([engineMock setApplicationState:flutter::AppLifecycleState::kDetached])
      .andDo((^(NSInvocation* invocation) {
        sentState = flutter::AppLifecycleState::kDetached;
      }));
  OCMStub([engineMock setApplicationState:flutter::AppLifecycleState::kResumed])
      .andDo((^(NSInvocation* invocation) {
        sentState = flutter::AppLifecycleState::kResumed;
      }));
  OCMStub([engineMock setApplicationState:flutter::AppLifecycleState::kInactive])
      .andDo((^(NSInvocation* invocation) {
        sentState = flutter::AppLifecycleState::kInactive;
      }));
  OCMStub([engineMock setApplicationState:flutter::AppLifecycleState::kHidden])
      .andDo((^(NSInvocation* invocation) {
        sentState = flutter::AppLifecycleState::kHidden;
      }));
  OCMStub([engineMock setApplicationState:flutter::AppLifecycleState::kPaused])
      .andDo((^(NSInvocation* invocation) {
        sentState = flutter::AppLifecycleState::kPaused;
      }));

  __block NSApplicationOcclusionState visibility = NSApplicationOcclusionStateVisible;
  id mockApplication = OCMPartialMock([NSApplication sharedApplication]);
  OCMStub((NSApplicationOcclusionState)[mockApplication occlusionState])
      .andDo(^(NSInvocation* invocation) {
        [invocation setReturnValue:&visibility];
      });

  NSNotification* willBecomeActive =
      [[NSNotification alloc] initWithName:NSApplicationWillBecomeActiveNotification
                                    object:nil
                                  userInfo:nil];
  NSNotification* willResignActive =
      [[NSNotification alloc] initWithName:NSApplicationWillResignActiveNotification
                                    object:nil
                                  userInfo:nil];

<<<<<<< HEAD
TEST_F(FlutterEngineTest, NotificationsUpdateDisplays) {
  BOOL updated = NO;
  FlutterEngine* engine = GetFlutterEngine();
  auto original_set_viewport_metrics = engine.embedderAPI.SendWindowMetricsEvent;
  engine.embedderAPI.SendWindowMetricsEvent = MOCK_ENGINE_PROC(
      SendWindowMetricsEvent, ([&updated, &original_set_viewport_metrics](
                                   auto engine, int64_t view_id, auto* window_metrics) {
        updated = YES;
        return original_set_viewport_metrics(engine, view_id, window_metrics);
      }));
=======
  NSNotification* didChangeOcclusionState;
  didChangeOcclusionState =
      [[NSNotification alloc] initWithName:NSApplicationDidChangeOcclusionStateNotification
                                    object:nil
                                  userInfo:nil];
>>>>>>> 0291f023

  [engineMock handleDidChangeOcclusionState:didChangeOcclusionState];
  EXPECT_EQ(sentState, flutter::AppLifecycleState::kInactive);

  [engineMock handleWillBecomeActive:willBecomeActive];
  EXPECT_EQ(sentState, flutter::AppLifecycleState::kResumed);

  [engineMock handleWillResignActive:willResignActive];
  EXPECT_EQ(sentState, flutter::AppLifecycleState::kInactive);

  visibility = 0;
  [engineMock handleDidChangeOcclusionState:didChangeOcclusionState];
  EXPECT_EQ(sentState, flutter::AppLifecycleState::kHidden);

  [engineMock handleWillBecomeActive:willBecomeActive];
  EXPECT_EQ(sentState, flutter::AppLifecycleState::kHidden);

  [engineMock handleWillResignActive:willResignActive];
  EXPECT_EQ(sentState, flutter::AppLifecycleState::kHidden);

  [mockApplication stopMocking];
}

}  // namespace flutter::testing

// NOLINTEND(clang-analyzer-core.StackAddressEscape)<|MERGE_RESOLUTION|>--- conflicted
+++ resolved
@@ -848,24 +848,11 @@
                                     object:nil
                                   userInfo:nil];
 
-<<<<<<< HEAD
-TEST_F(FlutterEngineTest, NotificationsUpdateDisplays) {
-  BOOL updated = NO;
-  FlutterEngine* engine = GetFlutterEngine();
-  auto original_set_viewport_metrics = engine.embedderAPI.SendWindowMetricsEvent;
-  engine.embedderAPI.SendWindowMetricsEvent = MOCK_ENGINE_PROC(
-      SendWindowMetricsEvent, ([&updated, &original_set_viewport_metrics](
-                                   auto engine, int64_t view_id, auto* window_metrics) {
-        updated = YES;
-        return original_set_viewport_metrics(engine, view_id, window_metrics);
-      }));
-=======
   NSNotification* didChangeOcclusionState;
   didChangeOcclusionState =
       [[NSNotification alloc] initWithName:NSApplicationDidChangeOcclusionStateNotification
                                     object:nil
                                   userInfo:nil];
->>>>>>> 0291f023
 
   [engineMock handleDidChangeOcclusionState:didChangeOcclusionState];
   EXPECT_EQ(sentState, flutter::AppLifecycleState::kInactive);
