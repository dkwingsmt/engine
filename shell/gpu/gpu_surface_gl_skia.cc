--- conflicted
+++ resolved
@@ -246,16 +246,10 @@
   view_unit->onscreen_surface->getCanvas()->setMatrix(
       root_surface_transformation);
   SurfaceFrame::SubmitCallback submit_callback =
-<<<<<<< HEAD
       [weak = weak_factory_.GetWeakPtr(), view_id](
-          const SurfaceFrame& surface_frame, SkCanvas* canvas) {
+          const SurfaceFrame& surface_frame, DlCanvas* canvas) {
         return weak ? weak->PresentSurface(view_id, surface_frame, canvas)
                     : false;
-=======
-      [weak = weak_factory_.GetWeakPtr()](const SurfaceFrame& surface_frame,
-                                          DlCanvas* canvas) {
-        return weak ? weak->PresentSurface(surface_frame, canvas) : false;
->>>>>>> 0d5b780b
       };
 
   framebuffer_info = delegate_->GLContextFramebufferInfo();
@@ -267,18 +261,12 @@
                                         std::move(context_switch));
 }
 
-<<<<<<< HEAD
 bool GPUSurfaceGLSkia::PresentSurface(uint64_t view_id,
                                       const SurfaceFrame& frame,
-                                      SkCanvas* canvas) {
+                                      DlCanvas* canvas) {
   auto view_unit_iter = view_units_.find(view_id);
   if (delegate_ == nullptr || canvas == nullptr || context_ == nullptr ||
       view_unit_iter == view_units_.end()) {
-=======
-bool GPUSurfaceGLSkia::PresentSurface(const SurfaceFrame& frame,
-                                      DlCanvas* canvas) {
-  if (delegate_ == nullptr || canvas == nullptr || context_ == nullptr) {
->>>>>>> 0d5b780b
     return false;
   }
   std::unique_ptr<ViewUnit>& view_unit = view_unit_iter->second;
