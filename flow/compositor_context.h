// Copyright 2013 The Flutter Authors. All rights reserved.
// Use of this source code is governed by a BSD-style license that can be
// found in the LICENSE file.

#ifndef FLUTTER_FLOW_COMPOSITOR_CONTEXT_H_
#define FLUTTER_FLOW_COMPOSITOR_CONTEXT_H_

#include <memory>
#include <string>

#include "flutter/common/graphics/texture.h"
#include "flutter/flow/diff_context.h"
#include "flutter/flow/embedded_views.h"
#include "flutter/flow/layer_snapshot_store.h"
#include "flutter/flow/raster_cache.h"
#include "flutter/flow/stopwatch.h"
#include "flutter/fml/macros.h"
#include "flutter/fml/raster_thread_merger.h"
#include "third_party/skia/include/core/SkCanvas.h"
#include "third_party/skia/include/gpu/GrDirectContext.h"

namespace flutter {

class LayerTree;

// The result status of CompositorContext::ScopedFrame::Raster.
enum class RasterStatus {
  // Frame has been successfully rasterized.
  kSuccess,
<<<<<<< HEAD
  // Frame has been submited, but should be submitted again. This is only used
=======
  // Frame has been submited, but must be submitted again. This is only used
>>>>>>> ea275c3d
  // on Android when switching the background surface to FlutterImageView.
  //
  // On Android, the first frame doesn't make the image available
  // to the ImageReader right away. The second frame does.
  //
  // TODO(egarciad): https://github.com/flutter/flutter/issues/65652
  kResubmit,
<<<<<<< HEAD
  // Frame should be dropped and a new frame with the same layer tree should be
=======
  // Frame has be dropped and a new frame with the same layer tree must be
>>>>>>> ea275c3d
  // attempted.
  //
  // This is currently used to wait for the thread merger to merge
  // the raster and platform threads.
  //
  // Since the thread merger may be disabled, the system will proceed
  // with separate threads for rasterization and platform tasks,
  // potentially leading to different performance characteristics.
  kSkipAndRetry,
};

class FrameDamage {
 public:
  // Sets previous layer tree for calculating frame damage. If not set, entire
  // frame will be repainted.
  void SetPreviousLayerTree(const LayerTree* prev_layer_tree) {
    prev_layer_tree_ = prev_layer_tree;
  }

  // Adds additional damage (accumulated for double / triple buffering).
  // This is area that will be repainted alongside any changed part.
  void AddAdditionalDamage(const SkIRect& damage) {
    additional_damage_.join(damage);
  }

  // Specifies clip rect alignment.
  void SetClipAlignment(int horizontal, int vertical) {
    horizontal_clip_alignment_ = horizontal;
    vertical_clip_alignment_ = vertical;
  }

  // Calculates clip rect for current rasterization. This is diff of layer tree
  // and previous layer tree + any additional provided damage.
  // If previous layer tree is not specified, clip rect will be nullopt,
  // but the paint region of layer_tree will be calculated so that it can be
  // used for diffing of subsequent frames.
  std::optional<SkRect> ComputeClipRect(flutter::LayerTree& layer_tree,
                                        bool has_raster_cache,
                                        bool impeller_enabled);

  // See Damage::frame_damage.
  std::optional<SkIRect> GetFrameDamage() const {
    return damage_ ? std::make_optional(damage_->frame_damage) : std::nullopt;
  }

  // See Damage::buffer_damage.
  std::optional<SkIRect> GetBufferDamage() {
    return (damage_ && !ignore_damage_)
               ? std::make_optional(damage_->buffer_damage)
               : std::nullopt;
  }

  // Remove reported buffer_damage to inform clients that a partial repaint
  // should not be performed on this frame.
  // frame_damage is required to correctly track accumulated damage for
  // subsequent frames.
  void Reset() { ignore_damage_ = true; }

 private:
  SkIRect additional_damage_ = SkIRect::MakeEmpty();
  std::optional<Damage> damage_;
  const LayerTree* prev_layer_tree_ = nullptr;
  int vertical_clip_alignment_ = 1;
  int horizontal_clip_alignment_ = 1;
  bool ignore_damage_ = false;
};

class CompositorContext {
 public:
  class ScopedFrame {
   public:
    ScopedFrame(CompositorContext& context,
                GrDirectContext* gr_context,
                DlCanvas* canvas,
                ExternalViewEmbedder* view_embedder,
                const SkMatrix& root_surface_transformation,
                bool instrumentation_enabled,
                bool surface_supports_readback,
                fml::RefPtr<fml::RasterThreadMerger> raster_thread_merger,
                impeller::AiksContext* aiks_context);

    virtual ~ScopedFrame();

    DlCanvas* canvas() { return canvas_; }

    ExternalViewEmbedder* view_embedder() { return view_embedder_; }

    CompositorContext& context() const { return context_; }

    const SkMatrix& root_surface_transformation() const {
      return root_surface_transformation_;
    }

    bool surface_supports_readback() { return surface_supports_readback_; }

    GrDirectContext* gr_context() const { return gr_context_; }

    impeller::AiksContext* aiks_context() const { return aiks_context_; }

    virtual RasterStatus Raster(LayerTree& layer_tree,
                                bool ignore_raster_cache,
                                FrameDamage* frame_damage);

   private:
    void PaintLayerTreeSkia(flutter::LayerTree& layer_tree,
                            std::optional<SkRect> clip_rect,
                            bool needs_save_layer,
                            bool ignore_raster_cache);

    void PaintLayerTreeImpeller(flutter::LayerTree& layer_tree,
                                std::optional<SkRect> clip_rect,
                                bool ignore_raster_cache);

    CompositorContext& context_;
    GrDirectContext* gr_context_;
    DlCanvas* canvas_;
    impeller::AiksContext* aiks_context_;
    ExternalViewEmbedder* view_embedder_;
    const SkMatrix& root_surface_transformation_;
    const bool instrumentation_enabled_;
    const bool surface_supports_readback_;
    fml::RefPtr<fml::RasterThreadMerger> raster_thread_merger_;

    FML_DISALLOW_COPY_AND_ASSIGN(ScopedFrame);
  };

  CompositorContext();

  explicit CompositorContext(Stopwatch::RefreshRateUpdater& updater);

  virtual ~CompositorContext();

  virtual std::unique_ptr<ScopedFrame> AcquireFrame(
      GrDirectContext* gr_context,
      DlCanvas* canvas,
      ExternalViewEmbedder* view_embedder,
      const SkMatrix& root_surface_transformation,
      bool instrumentation_enabled,
      bool surface_supports_readback,
      fml::RefPtr<fml::RasterThreadMerger> raster_thread_merger,
      impeller::AiksContext* aiks_context);

  void OnGrContextCreated();

  void OnGrContextDestroyed();

  RasterCache& raster_cache() { return raster_cache_; }

  std::shared_ptr<TextureRegistry> texture_registry() {
    return texture_registry_;
  }

  const Stopwatch& raster_time() const { return raster_time_; }

  Stopwatch& ui_time() { return ui_time_; }

  LayerSnapshotStore& snapshot_store() { return layer_snapshot_store_; }

 private:
  RasterCache raster_cache_;
  std::shared_ptr<TextureRegistry> texture_registry_;
  Stopwatch raster_time_;
  Stopwatch ui_time_;
  LayerSnapshotStore layer_snapshot_store_;

  /// Only used by default constructor of `CompositorContext`.
  FixedRefreshRateUpdater fixed_refresh_rate_updater_;

  void BeginFrame(ScopedFrame& frame, bool enable_instrumentation);

  void EndFrame(ScopedFrame& frame, bool enable_instrumentation);

  /// @brief  Whether Impeller shouild attempt a partial repaint.
  ///         The Impeller backend requires an additional blit pass, which may
  ///         not be worthwhile if the damage region is large.
  static bool ShouldPerformPartialRepaint(std::optional<SkRect> damage_rect,
                                          SkISize layer_tree_size);

  FML_DISALLOW_COPY_AND_ASSIGN(CompositorContext);
};

}  // namespace flutter

#endif  // FLUTTER_FLOW_COMPOSITOR_CONTEXT_H_<|MERGE_RESOLUTION|>--- conflicted
+++ resolved
@@ -27,11 +27,7 @@
 enum class RasterStatus {
   // Frame has been successfully rasterized.
   kSuccess,
-<<<<<<< HEAD
-  // Frame has been submited, but should be submitted again. This is only used
-=======
   // Frame has been submited, but must be submitted again. This is only used
->>>>>>> ea275c3d
   // on Android when switching the background surface to FlutterImageView.
   //
   // On Android, the first frame doesn't make the image available
@@ -39,11 +35,7 @@
   //
   // TODO(egarciad): https://github.com/flutter/flutter/issues/65652
   kResubmit,
-<<<<<<< HEAD
-  // Frame should be dropped and a new frame with the same layer tree should be
-=======
   // Frame has be dropped and a new frame with the same layer tree must be
->>>>>>> ea275c3d
   // attempted.
   //
   // This is currently used to wait for the thread merger to merge
