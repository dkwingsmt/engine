// Copyright 2013 The Flutter Authors. All rights reserved.
// Use of this source code is governed by a BSD-style license that can be
// found in the LICENSE file.

#include "flutter/flow/testing/mock_embedder.h"

namespace flutter {
namespace testing {

MockViewEmbedder::MockViewEmbedder() = default;

MockViewEmbedder::~MockViewEmbedder() = default;

void MockViewEmbedder::AddCanvas(DlCanvas* canvas) {
  contexts_.emplace_back(canvas);
}

// |ExternalViewEmbedder|
DlCanvas* MockViewEmbedder::GetRootCanvas() {
  return nullptr;
}

// |ExternalViewEmbedder|
void MockViewEmbedder::CancelFrame() {}

// |ExternalViewEmbedder|
void MockViewEmbedder::BeginFrame(
    GrDirectContext* context,
<<<<<<< HEAD
    fml::RefPtr<fml::RasterThreadMerger> raster_thread_merger) {}
=======
    double device_pixel_ratio,
    const fml::RefPtr<fml::RasterThreadMerger>& raster_thread_merger) {}
>>>>>>> 85c1419a

// |ExternalViewEmbedder|
void MockViewEmbedder::PrepareView(int64_t native_view_id,
                                   SkISize frame_size,
                                   double device_pixel_ratio) {}

// |ExternalViewEmbedder|
void MockViewEmbedder::PrerollCompositeEmbeddedView(
    int64_t view_id,
    std::unique_ptr<EmbeddedViewParams> params) {
  prerolled_views_.emplace_back(view_id);
}

// |ExternalViewEmbedder|
DlCanvas* MockViewEmbedder::CompositeEmbeddedView(int64_t view_id) {
  painted_views_.emplace_back(view_id);
  DlCanvas* canvas = contexts_.front();
  contexts_.pop_front();
  return canvas;
}

}  // namespace testing
}  // namespace flutter<|MERGE_RESOLUTION|>--- conflicted
+++ resolved
@@ -26,12 +26,7 @@
 // |ExternalViewEmbedder|
 void MockViewEmbedder::BeginFrame(
     GrDirectContext* context,
-<<<<<<< HEAD
-    fml::RefPtr<fml::RasterThreadMerger> raster_thread_merger) {}
-=======
-    double device_pixel_ratio,
     const fml::RefPtr<fml::RasterThreadMerger>& raster_thread_merger) {}
->>>>>>> 85c1419a
 
 // |ExternalViewEmbedder|
 void MockViewEmbedder::PrepareView(int64_t native_view_id,
