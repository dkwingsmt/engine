--- conflicted
+++ resolved
@@ -27,10 +27,6 @@
   // |ExternalViewEmbedder|
   void BeginFrame(
       GrDirectContext* context,
-<<<<<<< HEAD
-      const std::vector<ViewDimension>& view_dimensions,
-=======
->>>>>>> 324cc1cd
       fml::RefPtr<fml::RasterThreadMerger> raster_thread_merger) override;
 
   // |ExternalViewEmbedder|
