--- conflicted
+++ resolved
@@ -116,18 +116,11 @@
   /// Returns the recorded time from when `RecordRasterEnd` is called.
   FrameTiming GetRecordedTime() const;
 
-<<<<<<< HEAD
-  /// Asserts in debug mode that the recorder is current at the specified state.
-  ///
-  /// A `GetState` method is not preferred to avoid other logic relying on this
-  /// state.
-=======
   /// Asserts in unopt builds that the recorder is current at the specified
   /// state.
   ///
   /// Instead of adding a `GetState` method and asserting on the result, this
   /// method prevents other logic from relying on the state.
->>>>>>> ea275c3d
   void AssertInState(State state) const;
 
  private:
