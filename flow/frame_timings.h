--- conflicted
+++ resolved
@@ -14,17 +14,11 @@
 #include "flutter/fml/time/time_delta.h"
 #include "flutter/fml/time/time_point.h"
 
-<<<<<<< HEAD
-#define TRACE_EVENT_WITH_FRAME_NUMBER(recorder, category_group, name) \
-  TRACE_EVENT1(category_group, name, "frame_number",                  \
-               (recorder)->GetFrameNumberTraceArg())
-=======
 #define TRACE_EVENT_WITH_FRAME_NUMBER(recorder, category_group, name,       \
                                       flow_id_count, flow_ids)              \
   TRACE_EVENT1_WITH_FLOW_IDS(category_group, name, flow_id_count, flow_ids, \
                              "frame_number",                                \
-                             recorder->GetFrameNumberTraceArg())
->>>>>>> dd2405b8
+                             (recorder)->GetFrameNumberTraceArg())
 
 namespace flutter {
 
