// Copyright 2013 The Flutter Authors. All rights reserved.
// Use of this source code is governed by a BSD-style license that can be
// found in the LICENSE file.

#include "flutter/flow/layers/layer_tree.h"

#include "flutter/display_list/skia/dl_sk_canvas.h"
#include "flutter/flow/embedded_views.h"
#include "flutter/flow/frame_timings.h"
#include "flutter/flow/layer_snapshot_store.h"
#include "flutter/flow/layers/cacheable_layer.h"
#include "flutter/flow/layers/layer.h"
#include "flutter/flow/paint_utils.h"
#include "flutter/flow/raster_cache.h"
#include "flutter/fml/time/time_point.h"
#include "flutter/fml/trace_event.h"
#include "include/core/SkMatrix.h"
#include "third_party/skia/include/core/SkPictureRecorder.h"
#include "third_party/skia/include/utils/SkNWayCanvas.h"

namespace flutter {

<<<<<<< HEAD
LayerTree::LayerTree(const Config& config,
                     const SkISize& frame_size,
                     float device_pixel_ratio)
    : root_layer_(config.root_layer),
      frame_size_(frame_size),
      device_pixel_ratio_(device_pixel_ratio),
      rasterizer_tracing_threshold_(config.rasterizer_tracing_threshold),
      checkerboard_raster_cache_images_(
          config.checkerboard_raster_cache_images),
      checkerboard_offscreen_layers_(config.checkerboard_offscreen_layers) {
  FML_CHECK(device_pixel_ratio_ != 0.0f);
}
=======
LayerTree::LayerTree(const Config& config, const SkISize& frame_size)
    : root_layer_(config.root_layer),
      frame_size_(frame_size),
      rasterizer_tracing_threshold_(config.rasterizer_tracing_threshold),
      checkerboard_raster_cache_images_(
          config.checkerboard_raster_cache_images),
      checkerboard_offscreen_layers_(config.checkerboard_offscreen_layers) {}
>>>>>>> 8d3a8162

inline SkColorSpace* GetColorSpace(DlCanvas* canvas) {
  return canvas ? canvas->GetImageInfo().colorSpace() : nullptr;
}

bool LayerTree::Preroll(CompositorContext::ScopedFrame& frame,
                        bool ignore_raster_cache,
                        SkRect cull_rect) {
  TRACE_EVENT0("flutter", "LayerTree::Preroll");

  if (!root_layer_) {
    FML_LOG(ERROR) << "The scene did not specify any layers.";
    return false;
  }

  SkColorSpace* color_space = GetColorSpace(frame.canvas());
  frame.context().raster_cache().SetCheckboardCacheImages(
      checkerboard_raster_cache_images_);
  LayerStateStack state_stack;
  state_stack.set_preroll_delegate(cull_rect,
                                   frame.root_surface_transformation());
  RasterCache* cache =
      ignore_raster_cache ? nullptr : &frame.context().raster_cache();
  raster_cache_items_.clear();

  PrerollContext context = {
      // clang-format off
      .raster_cache                  = cache,
      .gr_context                    = frame.gr_context(),
      .view_embedder                 = frame.view_embedder(),
      .state_stack                   = state_stack,
      .dst_color_space               = color_space,
      .surface_needs_readback        = false,
      .raster_time                   = frame.context().raster_time(),
      .ui_time                       = frame.context().ui_time(),
      .texture_registry              = frame.context().texture_registry(),
      .raster_cached_entries         = &raster_cache_items_,
      .display_list_enabled          = frame.display_list_builder() != nullptr,
      // clang-format on
  };

  root_layer_->Preroll(&context);

  return context.surface_needs_readback;
}

void LayerTree::TryToRasterCache(
    const std::vector<RasterCacheItem*>& raster_cached_items,
    const PaintContext* paint_context,
    bool ignore_raster_cache) {
  unsigned i = 0;
  const auto item_size = raster_cached_items.size();
  while (i < item_size) {
    auto* item = raster_cached_items[i];
    if (item->need_caching()) {
      // try to cache current layer
      // If parent failed to cache, just proceed to the next entry
      // cache current entry, this entry's parent must not cache
      if (item->TryToPrepareRasterCache(*paint_context, false)) {
        // if parent cached, then foreach child layer to touch them.
        for (unsigned j = 0; j < item->child_items(); j++) {
          auto* child_item = raster_cached_items[i + j + 1];
          if (child_item->need_caching()) {
            child_item->TryToPrepareRasterCache(*paint_context, true);
          }
        }
        i += item->child_items() + 1;
        continue;
      }
    }
    i++;
  }
}

void LayerTree::Paint(CompositorContext::ScopedFrame& frame,
                      bool ignore_raster_cache) const {
  TRACE_EVENT0("flutter", "LayerTree::Paint");

  if (!root_layer_) {
    FML_LOG(ERROR) << "The scene did not specify any layers to paint.";
    return;
  }

  LayerStateStack state_stack;
  if (checkerboard_offscreen_layers_) {
    state_stack.set_checkerboard_func(DrawCheckerboard);
  }

  DlCanvas* canvas = frame.canvas();
  state_stack.set_delegate(canvas);

  // clear the previous snapshots.
  LayerSnapshotStore* snapshot_store = nullptr;
  if (enable_leaf_layer_tracing_) {
    frame.context().snapshot_store().Clear();
    snapshot_store = &frame.context().snapshot_store();
  }

  SkColorSpace* color_space = GetColorSpace(frame.canvas());
  RasterCache* cache =
      ignore_raster_cache ? nullptr : &frame.context().raster_cache();
  PaintContext context = {
      // clang-format off
      .state_stack                   = state_stack,
      .canvas                        = canvas,
      .gr_context                    = frame.gr_context(),
      .dst_color_space               = color_space,
      .view_embedder                 = frame.view_embedder(),
      .raster_time                   = frame.context().raster_time(),
      .ui_time                       = frame.context().ui_time(),
      .texture_registry              = frame.context().texture_registry(),
      .raster_cache                  = cache,
      .layer_snapshot_store          = snapshot_store,
      .enable_leaf_layer_tracing     = enable_leaf_layer_tracing_,
      .aiks_context                  = frame.aiks_context(),
      // clang-format on
  };

  if (cache) {
    cache->EvictUnusedCacheEntries();
    TryToRasterCache(raster_cache_items_, &context, ignore_raster_cache);
  }

  if (root_layer_->needs_painting(context)) {
    root_layer_->Paint(context);
  }
}

sk_sp<DisplayList> LayerTree::Flatten(
    const SkRect& bounds,
    const std::shared_ptr<TextureRegistry>& texture_registry,
    GrDirectContext* gr_context) {
  TRACE_EVENT0("flutter", "LayerTree::Flatten");

  DisplayListBuilder builder(bounds);

  const FixedRefreshRateStopwatch unused_stopwatch;

  LayerStateStack preroll_state_stack;
  // No root surface transformation. So assume identity.
  preroll_state_stack.set_preroll_delegate(bounds);
  PrerollContext preroll_context{
      // clang-format off
      .raster_cache                  = nullptr,
      .gr_context                    = gr_context,
      .view_embedder                 = nullptr,
      .state_stack                   = preroll_state_stack,
      .dst_color_space               = nullptr,
      .surface_needs_readback        = false,
      .raster_time                   = unused_stopwatch,
      .ui_time                       = unused_stopwatch,
      .texture_registry              = texture_registry,
      // clang-format on
  };

  LayerStateStack paint_state_stack;
  paint_state_stack.set_delegate(&builder);
  PaintContext paint_context = {
      // clang-format off
      .state_stack                   = paint_state_stack,
      .canvas                        = &builder,
      .gr_context                    = gr_context,
      .dst_color_space               = nullptr,
      .view_embedder                 = nullptr,
      .raster_time                   = unused_stopwatch,
      .ui_time                       = unused_stopwatch,
      .texture_registry              = texture_registry,
      .raster_cache                  = nullptr,
      .layer_snapshot_store          = nullptr,
      .enable_leaf_layer_tracing     = false,
      // clang-format on
  };

  // Even if we don't have a root layer, we still need to create an empty
  // picture.
  if (root_layer_) {
    root_layer_->Preroll(&preroll_context);

    // The needs painting flag may be set after the preroll. So check it after.
    if (root_layer_->needs_painting(paint_context)) {
      root_layer_->Paint(paint_context);
    }
  }

  return builder.Build();
}

}  // namespace flutter<|MERGE_RESOLUTION|>--- conflicted
+++ resolved
@@ -20,20 +20,6 @@
 
 namespace flutter {
 
-<<<<<<< HEAD
-LayerTree::LayerTree(const Config& config,
-                     const SkISize& frame_size,
-                     float device_pixel_ratio)
-    : root_layer_(config.root_layer),
-      frame_size_(frame_size),
-      device_pixel_ratio_(device_pixel_ratio),
-      rasterizer_tracing_threshold_(config.rasterizer_tracing_threshold),
-      checkerboard_raster_cache_images_(
-          config.checkerboard_raster_cache_images),
-      checkerboard_offscreen_layers_(config.checkerboard_offscreen_layers) {
-  FML_CHECK(device_pixel_ratio_ != 0.0f);
-}
-=======
 LayerTree::LayerTree(const Config& config, const SkISize& frame_size)
     : root_layer_(config.root_layer),
       frame_size_(frame_size),
@@ -41,7 +27,6 @@
       checkerboard_raster_cache_images_(
           config.checkerboard_raster_cache_images),
       checkerboard_offscreen_layers_(config.checkerboard_offscreen_layers) {}
->>>>>>> 8d3a8162
 
 inline SkColorSpace* GetColorSpace(DlCanvas* canvas) {
   return canvas ? canvas->GetImageInfo().colorSpace() : nullptr;
