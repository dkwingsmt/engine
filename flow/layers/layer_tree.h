--- conflicted
+++ resolved
@@ -96,33 +96,23 @@
 
 // The information to draw a layer tree to a specified view.
 struct LayerTreeTask {
-<<<<<<< HEAD
-=======
  public:
->>>>>>> 88a234b8
   LayerTreeTask(int64_t view_id,
                 std::unique_ptr<LayerTree> layer_tree,
                 float device_pixel_ratio)
       : view_id(view_id),
         layer_tree(std::move(layer_tree)),
         device_pixel_ratio(device_pixel_ratio) {}
-<<<<<<< HEAD
-  /// The target view to drawn to.
-=======
 
   /// The target view to draw to.
->>>>>>> 88a234b8
   int64_t view_id;
   /// The target layer tree to be drawn.
   std::unique_ptr<LayerTree> layer_tree;
   /// The pixel ratio of the target view.
   float device_pixel_ratio;
-<<<<<<< HEAD
-=======
 
  private:
   FML_DISALLOW_COPY_AND_ASSIGN(LayerTreeTask);
->>>>>>> 88a234b8
 };
 
 }  // namespace flutter
