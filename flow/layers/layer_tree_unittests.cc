--- conflicted
+++ resolved
@@ -34,11 +34,7 @@
   const SkMatrix& root_transform() { return root_transform_; }
 
   std::unique_ptr<LayerTree> BuildLayerTree(const LayerTree::Config& config) {
-<<<<<<< HEAD
-    return std::make_unique<LayerTree>(config, SkISize::Make(64, 64), 1.0f);
-=======
     return std::make_unique<LayerTree>(config, SkISize::Make(64, 64));
->>>>>>> 8d3a8162
   }
 
  private:
